--- conflicted
+++ resolved
@@ -37,15 +37,9 @@
 import javax.transaction.xa.XAException;
 import javax.transaction.xa.Xid;
 
-<<<<<<< HEAD
-import org.neo4j.graphdb.TransactionFailureException;
-import org.neo4j.kernel.Config;
-import org.neo4j.kernel.impl.transaction.XidImpl;
-=======
 import org.neo4j.helpers.Triplet;
 import org.neo4j.kernel.Config;
 import org.neo4j.kernel.impl.cache.LruCache;
->>>>>>> 65e87e4a
 import org.neo4j.kernel.impl.util.ArrayMap;
 import org.neo4j.kernel.impl.util.FileUtils;
 import org.neo4j.kernel.impl.util.StringLogger;
@@ -105,12 +99,9 @@
 
     private final StringLogger msgLog;
     
-<<<<<<< HEAD
-=======
     private final LruCache<Long, Triplet<Long, Integer, Long>> txStartPositionCache =
         new LruCache<Long, Triplet<Long, Integer, Long>>( "Tx start position cache", 1000, null );
     
->>>>>>> 65e87e4a
     XaLogicalLog( String fileName, XaResourceManager xaRm, XaCommandFactory cf,
         XaTransactionFactory xaTf, Map<Object,Object> config )
     {
@@ -122,32 +113,15 @@
         log = Logger.getLogger( this.getClass().getName() + "/" + fileName );
         buffer = ByteBuffer.allocateDirect( 9 + Xid.MAXGTRIDSIZE
             + Xid.MAXBQUALSIZE * 10 );
-<<<<<<< HEAD
-        String root = (String) config.get( "store_dir" );
-        msgLog = StringLogger.getLogger( root + "/messages.log" );
-=======
         storeDir = (String) config.get( "store_dir" );
         msgLog = StringLogger.getLogger( new File( storeDir, "messages.log" ).getPath() );
->>>>>>> 65e87e4a
     }
     
     private boolean getMemoryMapped( Map<Object,Object> config )
     {
-<<<<<<< HEAD
-        if ( config != null )
-        {
-            String value = (String) config.get( Config.USE_MEMORY_MAPPED_BUFFERS );
-            if ( value != null && value.toLowerCase().equals( "false" ) )
-            {
-                return false;
-            }
-        }
-        return true;
-=======
         String configValue = config != null ?
                 (String) config.get( Config.USE_MEMORY_MAPPED_BUFFERS ) : null;
         return configValue != null ? Boolean.parseBoolean( configValue ) : true;
->>>>>>> 65e87e4a
     }
     
     synchronized void open() throws IOException
@@ -163,11 +137,7 @@
             }
             else
             {
-<<<<<<< HEAD
-                open( fileName + ".1" );
-=======
                 open( getLog1FileName() );
->>>>>>> 65e87e4a
                 setActiveLog( LOG1 );
             }
         }
@@ -191,27 +161,16 @@
             if ( c == CLEAN )
             {
                 // clean
-<<<<<<< HEAD
-                String newLog = fileName + ".1";
-=======
                 String newLog = getLog1FileName();
->>>>>>> 65e87e4a
                 File file = new File( newLog );
                 if ( file.exists() )
                 {
                     fixCleanKill( newLog );
                 }
-<<<<<<< HEAD
-                file = new File( fileName + ".2" );
-                if ( file.exists() )
-                {
-                    fixCleanKill( fileName + ".2" );
-=======
                 file = new File( getLog2FileName() );
                 if ( file.exists() )
                 {
                     fixCleanKill( file.getPath() );
->>>>>>> 65e87e4a
                 }
                 open( newLog );
                 setActiveLog( LOG1 );
@@ -304,24 +263,6 @@
         }
     }
     
-    private void fixCleanKill( String fileName ) throws IOException
-    {
-        File file = new File( fileName );
-        if ( !keepLogs )
-        {
-            if ( !file.delete() )
-            {
-                throw new IllegalStateException( 
-                    "Active marked as clean and unable to delete log " + 
-                    fileName );
-            }
-        }
-        else
-        {
-            renameCurrentLogFileAndIncrementVersion( fileName, file.length() );
-        }
-    }
-    
     private void open( String fileToOpen ) throws IOException
     {
         fileChannel = new RandomAccessFile( fileToOpen, "rw" ).getChannel();
@@ -331,7 +272,6 @@
         }
         else
         {
-            msgLog.logMessage( "[" + fileToOpen + "] clean empty log, " );
             logVersion = xaTf.getCurrentVersion();
             buffer.clear();
             buffer.putLong( logVersion );
@@ -341,11 +281,7 @@
             buffer.flip();
             fileChannel.write( buffer );
             scanIsComplete = true;
-<<<<<<< HEAD
-            msgLog.logMessage( "[" + fileToOpen + "] clean empty log, version=" + logVersion );
-=======
             msgLog.logMessage( "Opened [" + fileToOpen + "] clean empty log, version=" + logVersion );
->>>>>>> 65e87e4a
         }
     }
 
@@ -676,12 +612,9 @@
     private void renameCurrentLogFileAndIncrementVersion( String logFileName, 
         long endPosition ) throws IOException
     {
-<<<<<<< HEAD
-=======
 //        System.out.println( " ---- Performing clean close on " + logFileName + " -----" );
 //        DumpLogicalLog.main( new String[] { logFileName } );
 //        System.out.println( " ----- end ----" );
->>>>>>> 65e87e4a
         File file = new File( logFileName );
         if ( !file.exists() )
         {
@@ -789,30 +722,13 @@
         msgLog.logMessage( "Closed log " + fileName );
     }
     
-<<<<<<< HEAD
-    StringLogger getStringLogger()
-    {
-        return msgLog;
-    }
-
-    private void doInternalRecovery( String logFileName ) throws IOException
-    {
-        log.info( "Non clean shutdown detected on log [" + logFileName + 
-            "]. Recovery started ..." );
-        msgLog.logMessage( "Non clean shutdown detected on log [" + logFileName + 
-            "]. Recovery started ..." );
-        // get log creation time
-=======
     private long[] readLogHeader( ByteBuffer buffer,
             ReadableByteChannel channel, boolean strict ) throws IOException
     {
->>>>>>> 65e87e4a
         buffer.clear();
         buffer.limit( 16 );
         if ( channel.read( buffer ) != 16 )
         {
-<<<<<<< HEAD
-=======
             if ( strict )
             {
                 throw new IOException( "Unable to read log version and last committed tx" );
@@ -850,7 +766,6 @@
         long[] header = readLogHeader( buffer, fileChannel, false );
         if ( header == null )
         {
->>>>>>> 65e87e4a
             log.info( "Unable to read header information, "
                 + "no records in logical log." );
             msgLog.logMessage( "No log version found for " + logFileName );
@@ -863,15 +778,6 @@
                 "rw" ).getChannel();
             return;
         }
-<<<<<<< HEAD
-        buffer.flip();
-        logVersion = buffer.getLong();
-        log.fine( "Logical log version: " + logVersion );
-        msgLog.logMessage( "[" + logFileName + "] logVersion=" + logVersion  );
-        long logEntriesFound = 0;
-        long lastEntryPos = fileChannel.position();
-        while ( readEntry() )
-=======
         logVersion = header[0];
         long lastCommittedTx = header[1];
         previousLogLastCommittedTx = lastCommittedTx;
@@ -883,12 +789,10 @@
         long lastEntryPos = fileChannel.position();
         LogEntry entry;
         while ( (entry = readEntry()) != null )
->>>>>>> 65e87e4a
         {
             applyEntry( entry );
             logEntriesFound++;
             lastEntryPos = fileChannel.position();
-<<<<<<< HEAD
         }
         // make sure we overwrite any broken records
         fileChannel.position( lastEntryPos );
@@ -902,21 +806,6 @@
         {
             buffer.put( (byte)0 );
         }
-=======
-        }
-        // make sure we overwrite any broken records
-        fileChannel.position( lastEntryPos );
-
-        msgLog.logMessage( "[" + logFileName + "] entries found=" + logEntriesFound + 
-                " lastEntryPos=" + lastEntryPos  );
-        
-        // zero out the slow way since windows don't support truncate very well
-        buffer.clear();
-        while ( buffer.hasRemaining() )
-        {
-            buffer.put( (byte)0 );
-        }
->>>>>>> 65e87e4a
         buffer.flip();
         long endPosition = fileChannel.size();
         do
@@ -1408,13 +1297,6 @@
                 logVersion + " but expected version " + 
                 xaTf.getCurrentVersion() );
         }
-<<<<<<< HEAD
-        msgLog.logMessage( "Applying log version=" + logVersion );
-        log.fine( "Logical log version: " + logVersion );
-        long logEntriesFound = 0;
-        LogApplier logApplier = new LogApplier( byteChannel, buffer, xaTf, xaRm,
-            cf, xidIdentMap, recoveredTxMap );
-=======
         log.fine( "Logical log version: " + logVersion + 
             "(previous committed tx=" + previousCommittedTx + ")" );
         msgLog.logMessage( "Applying log version=" + logVersion + 
@@ -1422,7 +1304,6 @@
         long logEntriesFound = 0;
         LogApplier logApplier = new LogApplier( byteChannel );
         scanIsComplete = false;
->>>>>>> 65e87e4a
         scanIsComplete = false;
         while ( logApplier.readAndApplyEntry() )
         {
@@ -1437,8 +1318,6 @@
                 logEntriesFound + " nr of log entries found." );
         log.info( "Log[" + fileName + "] version " + logVersion + 
                 " applied successfully." );
-<<<<<<< HEAD
-=======
     }
 
     public synchronized void applyTransactionWithoutTxId( ReadableByteChannel byteChannel, 
@@ -1533,7 +1412,6 @@
     private String getLog2FileName()
     {
         return fileName + ".2";
->>>>>>> 65e87e4a
     }
     
     public synchronized void rotate() throws IOException
@@ -1554,21 +1432,6 @@
         {
             assert currentLog == LOG1;
         }
-<<<<<<< HEAD
-        msgLog.logMessage( "Rotating [" + currentLogFile + "] @ version=" + 
-                currentVersion + " to " +  newLogFile + "from position " + 
-                writeBuffer.getFileChannelPosition() );
-        if ( new File( newLogFile ).exists() )
-        {
-            throw new IOException( "New log file: " + newLogFile + 
-                " already exist" );
-        }
-        if ( new File( oldCopy ).exists() )
-        {
-            throw new IOException( "Copy log file: " + oldCopy + 
-                " already exist" );
-        }
-=======
         assertFileDoesntExist( newLogFile, "New log file" );
         assertFileDoesntExist( oldCopy, "Copy log file" );
 //        System.out.println( " ---- Performing rotate on " + currentLogFile + " -----" );
@@ -1577,7 +1440,6 @@
         msgLog.logMessage( "Rotating [" + currentLogFile + "] @ version=" + 
                 currentVersion + " to " +  newLogFile + "from position " + 
                 writeBuffer.getFileChannelPosition() );
->>>>>>> 65e87e4a
         long endPosition = writeBuffer.getFileChannelPosition();
         writeBuffer.force();
         FileChannel newLog = new RandomAccessFile( 
@@ -1660,8 +1522,6 @@
         {
             throw new IOException( description + ": " + file + " already exist" );
         }
-        msgLog.logMessage( "Log rotated, newLog @ pos=" + 
-                writeBuffer.getFileChannelPosition() + " and version " + (currentVersion + 1) ); 
     }
     
     private long getFirstStartEntry( long endPosition )
