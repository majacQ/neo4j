/*
 * Copyright (c) 2002-2017 "Neo Technology,"
 * Network Engine for Objects in Lund AB [http://neotechnology.com]
 *
 * This file is part of Neo4j.
 *
 * Neo4j is free software: you can redistribute it and/or modify
 * it under the terms of the GNU General Public License as published by
 * the Free Software Foundation, either version 3 of the License, or
 * (at your option) any later version.
 *
 * This program is distributed in the hope that it will be useful,
 * but WITHOUT ANY WARRANTY; without even the implied warranty of
 * MERCHANTABILITY or FITNESS FOR A PARTICULAR PURPOSE.  See the
 * GNU General Public License for more details.
 *
 * You should have received a copy of the GNU General Public License
 * along with this program.  If not, see <http://www.gnu.org/licenses/>.
 */
package org.neo4j.consistency;

import java.io.File;
import java.io.IOException;
import java.io.PrintStream;
import java.util.List;
import java.util.Map;

import org.neo4j.consistency.checking.full.ConsistencyFlags;
import org.neo4j.consistency.checking.full.ConsistencyCheckIncompleteException;
import org.neo4j.helpers.Args;
import org.neo4j.helpers.Strings;
import org.neo4j.helpers.collection.MapUtil;
import org.neo4j.helpers.progress.ProgressMonitorFactory;
import org.neo4j.io.fs.DefaultFileSystemAbstraction;
import org.neo4j.io.fs.FileSystemAbstraction;
import org.neo4j.io.pagecache.PageCache;
import org.neo4j.kernel.configuration.Config;
import org.neo4j.kernel.impl.pagecache.ConfigurableStandalonePageCacheFactory;
import org.neo4j.kernel.impl.recovery.RecoveryRequiredChecker;
import org.neo4j.logging.FormattedLogProvider;
import org.neo4j.logging.LogProvider;

import static org.neo4j.helpers.Args.jarUsage;
import static org.neo4j.helpers.Strings.joinAsLines;
import static org.neo4j.helpers.collection.MapUtil.stringMap;

public class ConsistencyCheckTool
{
    private static final String CONFIG = "config";
    private static final String VERBOSE = "v";

    public static void main( String[] args ) throws IOException
    {
        try
        {
            System.err.println("WARNING: ConsistencyCheckTool is deprecated and support for it will be" +
                    "removed in a future version of Neo4j. Please use neo4j-admin check-consistency.");
            runConsistencyCheckTool( args, System.out, System.err );
        }
        catch ( ToolFailureException e )
        {
            e.exitTool();
        }
    }

    public static ConsistencyCheckService.Result runConsistencyCheckTool( String[] args, PrintStream outStream,
                                                                          PrintStream errStream )
            throws ToolFailureException, IOException
    {
        FileSystemAbstraction fileSystem = new DefaultFileSystemAbstraction();
        try
        {
            ConsistencyCheckTool tool =
                    new ConsistencyCheckTool( new ConsistencyCheckService(), fileSystem, outStream, errStream );
            return tool.run( args );
        }
        finally
        {
            try
            {
                fileSystem.close();
            }
            catch ( IOException e )
            {
                System.err.print( "Failure during file system shutdown." );
            }
        }
    }

    private final ConsistencyCheckService consistencyCheckService;
    private final PrintStream systemOut;
    private final PrintStream systemError;
    private final FileSystemAbstraction fs;

    ConsistencyCheckTool( ConsistencyCheckService consistencyCheckService, FileSystemAbstraction fs,
            PrintStream systemOut, PrintStream systemError )
    {
        this.consistencyCheckService = consistencyCheckService;
        this.fs = fs;
        this.systemOut = systemOut;
        this.systemError = systemError;
    }

    ConsistencyCheckService.Result run( String... args ) throws ToolFailureException, IOException
    {
        Args arguments = Args.withFlags( VERBOSE ).parse( args );

        File storeDir = determineStoreDirectory( arguments );
        Config tuningConfiguration = readConfiguration( arguments );
        boolean verbose = isVerbose( arguments );

        checkDbState( storeDir, tuningConfiguration );

        LogProvider logProvider = FormattedLogProvider.toOutputStream( systemOut );
        try
        {
            return consistencyCheckService.runFullConsistencyCheck( storeDir, tuningConfiguration,
<<<<<<< HEAD
                    ProgressMonitorFactory.textual( systemError ), logProvider, fs, verbose,
                    new CheckConsistencyConfig( tuningConfiguration ) );
=======
                    ProgressMonitorFactory.textual( System.err ), logProvider, fs, verbose, new ConsistencyFlags(tuningConfiguration) );
>>>>>>> 46d0289a
        }
        catch ( ConsistencyCheckIncompleteException e )
        {
            throw new ToolFailureException( "Check aborted due to exception", e );
        }
    }

    private boolean isVerbose( Args arguments )
    {
        return arguments.getBoolean( VERBOSE, false, true );
    }

    private void checkDbState( File storeDir, Config tuningConfiguration ) throws ToolFailureException
    {
        try ( PageCache pageCache = ConfigurableStandalonePageCacheFactory.createPageCache( fs, tuningConfiguration ) )
        {
            if ( new RecoveryRequiredChecker( fs, pageCache ).isRecoveryRequiredAt( storeDir ) )
            {
                throw new ToolFailureException( Strings.joinAsLines(
                        "Active logical log detected, this might be a source of inconsistencies.",
                        "Please recover database before running the consistency check.",
                        "To perform recovery please start database and perform clean shutdown." ) );
            }
        }
        catch ( IOException e )
        {
            systemError.printf( "Failure when checking for recovery state: '%s', continuing as normal.%n", e );
        }
    }

    private File determineStoreDirectory( Args arguments ) throws ToolFailureException
    {
        List<String> unprefixedArguments = arguments.orphans();
        if ( unprefixedArguments.size() != 1 )
        {
            throw new ToolFailureException( usage() );
        }
        File storeDir = new File( unprefixedArguments.get( 0 ) );
        if ( !storeDir.isDirectory() )
        {
            throw new ToolFailureException(
                    Strings.joinAsLines( String.format( "'%s' is not a directory", storeDir ) ) + usage() );
        }
        return storeDir;
    }

    private Config readConfiguration( Args arguments ) throws ToolFailureException
    {
        Map<String,String> specifiedConfig = stringMap();

        String configFilePath = arguments.get( CONFIG, null );
        if ( configFilePath != null )
        {
            File configFile = new File( configFilePath );
            try
            {
                specifiedConfig = MapUtil.load( configFile );
            }
            catch ( IOException e )
            {
                throw new ToolFailureException( String.format( "Could not read configuration file [%s]",
                        configFilePath ), e );
            }
        }
        return Config.defaults( specifiedConfig );
    }

    private String usage()
    {
        return joinAsLines(
                jarUsage( getClass(), " [-config <neo4j.conf>] [-v] <storedir>" ),
                "WHERE:   -config <filename>  Is the location of an optional properties file",
                "                             containing tuning parameters for the consistency check.",
                "         -v                  Produce execution output.",
                "         <storedir>          Is the path to the store to check."
        );
    }

    public static class ToolFailureException extends Exception
    {
        ToolFailureException( String message )
        {
            super( message );
        }

        ToolFailureException( String message, Throwable cause )
        {
            super( message, cause );
        }

        public void exitTool()
        {
            printErrorMessage();
            exit();
        }

        public void printErrorMessage()
        {
            System.err.println( getMessage() );
            if ( getCause() != null )
            {
                getCause().printStackTrace( System.err );
            }
        }
    }

    private static void exit()
    {
        System.exit( 1 );
    }
}<|MERGE_RESOLUTION|>--- conflicted
+++ resolved
@@ -115,12 +115,8 @@
         try
         {
             return consistencyCheckService.runFullConsistencyCheck( storeDir, tuningConfiguration,
-<<<<<<< HEAD
                     ProgressMonitorFactory.textual( systemError ), logProvider, fs, verbose,
-                    new CheckConsistencyConfig( tuningConfiguration ) );
-=======
-                    ProgressMonitorFactory.textual( System.err ), logProvider, fs, verbose, new ConsistencyFlags(tuningConfiguration) );
->>>>>>> 46d0289a
+                    new ConsistencyFlags( tuningConfiguration ) );
         }
         catch ( ConsistencyCheckIncompleteException e )
         {
