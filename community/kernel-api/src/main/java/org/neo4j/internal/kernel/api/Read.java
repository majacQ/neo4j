--- conflicted
+++ resolved
@@ -19,11 +19,7 @@
  */
 package org.neo4j.internal.kernel.api;
 
-<<<<<<< HEAD
 import org.neo4j.exceptions.KernelException;
-=======
-import org.neo4j.internal.kernel.api.exceptions.KernelException;
->>>>>>> dbf121ec
 import org.neo4j.internal.kernel.api.exceptions.schema.IndexNotFoundKernelException;
 import org.neo4j.values.storable.Value;
 import org.neo4j.values.storable.Values;
@@ -62,7 +58,6 @@
             throws KernelException;
 
     /**
-<<<<<<< HEAD
      * Seek all relationships matching the provided index query in an index.
      *
      * This is almost but not quite a relationship counterpart to
@@ -75,7 +70,8 @@
      * @param query Combination of {@link IndexQuery index queries} to run against referenced index.
      */
     void relationshipIndexSeek( IndexReference index, RelationshipIndexCursor cursor, IndexQuery... query ) throws KernelException;
-=======
+
+    /**
      * Access all distinct counts in an index. Entries fed to the {@code cursor} will be (count,Value[]),
      * where the count (number of nodes having the particular value) will be accessed using {@link NodeValueIndexCursor#nodeReference()}
      * and the value (if the index can provide it) using {@link NodeValueIndexCursor#propertyValue(int)}.
@@ -92,7 +88,6 @@
      * @param needsValues whether or not values should be loaded and given to the cursor.
      */
     void nodeIndexDistinctValues( IndexReference index, NodeValueIndexCursor cursor, boolean needsValues ) throws IndexNotFoundKernelException;
->>>>>>> dbf121ec
 
     /**
      * Returns node id of node found in unique index or -1 if no node was found.
