/**
 * Licensed to Neo Technology under one or more contributor
 * license agreements. See the NOTICE file distributed with
 * this work for additional information regarding copyright
 * ownership. Neo Technology licenses this file to you under
 * the Apache License, Version 2.0 (the "License"); you may
 * not use this file except in compliance with the License.
 * You may obtain a copy of the License at
 *
 * http://www.apache.org/licenses/LICENSE-2.0
 *
 * Unless required by applicable law or agreed to in writing,
 * software distributed under the License is distributed on an
 * "AS IS" BASIS, WITHOUT WARRANTIES OR CONDITIONS OF ANY
 * KIND, either express or implied. See the License for the
 * specific language governing permissions and limitations
 * under the License.
 */
package org.neo4j.examples;

import static org.junit.Assert.assertTrue;
import static org.neo4j.visualization.asciidoc.AsciidocHelper.createCypherSnippet;
import static org.neo4j.visualization.asciidoc.AsciidocHelper.createGraphViz;
import static org.neo4j.visualization.asciidoc.AsciidocHelper.createQueryResultSnippet;

import org.junit.Test;
import org.neo4j.kernel.impl.annotations.Documented;
import org.neo4j.test.GraphDescription.Graph;

public class MultirelationalSocialExampleTest extends AbstractJavaDocTestbase
{
    /**
     * Multi-relational social network.
     * 
     * This example shows a multi-relational
     * network between persons and things they like.
     * A multi-relational graph is a graph with more than
     * one kind of relationship between nodes.
     * 
     * @@graph1
     * 
     * Below are some typical questions asked of such a network:
     * 
     * == Who +FOLLOWS+ or +LIKES+ me back?
     * 
     * @@query1
     * 
     * @@result1
     * 
     * == What do my friends like that I do not (yet) like?
     * 
     * This is a basic recommendation scenario, ranking the preferred items of my social neighborhood
     * for things that I am not preferring yet.
     * 
     * @@query2
     * 
     * @@result2
     * 
     * 
     */
    @Test
    @Documented
    @Graph(value = {"Joe FOLLOWS Sara", 
            "Sara FOLLOWS Joe", 
            "Joe LOVES Maria",
            "Maria LOVES Joe",
            "Joe FOLLOWS Maria",
            "Maria FOLLOWS Joe",
            "Sara FOLLOWS Ben", 
            "Joe LIKES bikes",
            "Sara LIKES bikes",
            "Sara LIKES cars",
            "Sara LIKES cats",
            "Maria LIKES cars"
            }, autoIndexNodes = true)
    public void social_network_with_multiple_relations()
    {
        data.get();
        gen.get().addSnippet( "graph1", createGraphViz("Multi-relational social network", graphdb(), gen.get().getTitle()) );
        String query = "START me=(node_auto_index,'name:Joe') " +
        		"MATCH me-[r1]->other-[r2]->me WHERE type(r1)=type(r2) AND type(r1) =~ /FOLLOWS|LOVES/ RETURN me, other, type(r1) ";
        String result = engine.execute( parser.parse( query ) ).toString();
        gen.get().addSnippet( "query1", createCypherSnippet( query ) );
<<<<<<< HEAD
        gen.get().addSnippet( "result1", createOutputSnippet( engine.execute( parser.parse( query ) ).toString() ) );
=======
        gen.get().addSnippet( "result1", createQueryResultSnippet( result ) );
        
>>>>>>> 64dd6754
        assertTrue(result.contains( "Sara" ));
        assertTrue(result.contains( "Maria" ));
        
        query = "START joe=(node_auto_index,'name:Joe') " +
                "MATCH joe-[:FOLLOWS]->other-[:LIKES]->theirStuff, joe-[:LIKES]->joeStuff " +
                "WHERE NOT(ID(theirStuff) = ID(joeStuff)) RETURN theirStuff, COUNT(theirStuff)" +
                "ORDER BY COUNT(theirStuff) DESC ";
        gen.get().addSnippet( "query2", createCypherSnippet( query ) );
        gen.get().addSnippet( "result2", createOutputSnippet( engine.execute( parser.parse( query ) ).toString() ) );
        
    }    
}<|MERGE_RESOLUTION|>--- conflicted
+++ resolved
@@ -81,12 +81,7 @@
         		"MATCH me-[r1]->other-[r2]->me WHERE type(r1)=type(r2) AND type(r1) =~ /FOLLOWS|LOVES/ RETURN me, other, type(r1) ";
         String result = engine.execute( parser.parse( query ) ).toString();
         gen.get().addSnippet( "query1", createCypherSnippet( query ) );
-<<<<<<< HEAD
-        gen.get().addSnippet( "result1", createOutputSnippet( engine.execute( parser.parse( query ) ).toString() ) );
-=======
-        gen.get().addSnippet( "result1", createQueryResultSnippet( result ) );
-        
->>>>>>> 64dd6754
+        gen.get().addSnippet( "result1", createQueryResultSnippet( engine.execute( parser.parse( query ) ).toString() ) );
         assertTrue(result.contains( "Sara" ));
         assertTrue(result.contains( "Maria" ));
         
@@ -95,7 +90,7 @@
                 "WHERE NOT(ID(theirStuff) = ID(joeStuff)) RETURN theirStuff, COUNT(theirStuff)" +
                 "ORDER BY COUNT(theirStuff) DESC ";
         gen.get().addSnippet( "query2", createCypherSnippet( query ) );
-        gen.get().addSnippet( "result2", createOutputSnippet( engine.execute( parser.parse( query ) ).toString() ) );
+        gen.get().addSnippet( "result2", createQueryResultSnippet( engine.execute( parser.parse( query ) ).toString() ) );
         
     }    
 }