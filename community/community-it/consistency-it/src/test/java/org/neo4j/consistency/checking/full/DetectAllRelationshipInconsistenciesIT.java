/*
 * Copyright (c) 2002-2019 "Neo4j,"
 * Neo4j Sweden AB [http://neo4j.com]
 *
 * This file is part of Neo4j.
 *
 * Neo4j is free software: you can redistribute it and/or modify
 * it under the terms of the GNU General Public License as published by
 * the Free Software Foundation, either version 3 of the License, or
 * (at your option) any later version.
 *
 * This program is distributed in the hope that it will be useful,
 * but WITHOUT ANY WARRANTY; without even the implied warranty of
 * MERCHANTABILITY or FITNESS FOR A PARTICULAR PURPOSE.  See the
 * GNU General Public License for more details.
 *
 * You should have received a copy of the GNU General Public License
 * along with this program.  If not, see <http://www.gnu.org/licenses/>.
 */
package org.neo4j.consistency.checking.full;

import org.apache.commons.lang3.StringUtils;
import org.junit.Rule;
import org.junit.Test;
import org.junit.rules.RuleChain;

import org.neo4j.common.DependencyResolver;
import org.neo4j.configuration.Config;
import org.neo4j.configuration.GraphDatabaseSettings;
import org.neo4j.consistency.RecordType;
import org.neo4j.consistency.report.ConsistencySummaryStatistics;
import org.neo4j.consistency.statistics.Statistics;
<<<<<<< HEAD
import org.neo4j.consistency.store.DirectStoreAccess;
import org.neo4j.dbms.api.DatabaseManagementService;
=======
import org.neo4j.graphdb.DependencyResolver;
>>>>>>> 65890c64
import org.neo4j.graphdb.GraphDatabaseService;
import org.neo4j.graphdb.Node;
import org.neo4j.graphdb.Relationship;
import org.neo4j.graphdb.Transaction;
import org.neo4j.internal.helpers.progress.ProgressMonitorFactory;
import org.neo4j.internal.id.DefaultIdGeneratorFactory;
import org.neo4j.internal.index.label.LabelScanStore;
import org.neo4j.internal.recordstorage.RecordStorageEngine;
import org.neo4j.io.fs.FileSystemAbstraction;
import org.neo4j.io.pagecache.PageCache;
import org.neo4j.kernel.impl.MyRelTypes;
import org.neo4j.kernel.impl.api.index.IndexProviderMap;
import org.neo4j.kernel.impl.core.TokenHolders;
import org.neo4j.kernel.impl.store.NeoStores;
import org.neo4j.kernel.impl.store.RelationshipStore;
import org.neo4j.kernel.impl.store.StoreAccess;
import org.neo4j.kernel.impl.store.StoreFactory;
import org.neo4j.kernel.impl.store.counts.CountsTracker;
import org.neo4j.kernel.impl.store.record.RecordLoad;
import org.neo4j.kernel.impl.store.record.RelationshipRecord;
import org.neo4j.kernel.internal.GraphDatabaseAPI;
import org.neo4j.logging.AssertableLogProvider;
import org.neo4j.logging.NullLogProvider;
import org.neo4j.test.TestDatabaseManagementServiceBuilder;
import org.neo4j.test.rule.RandomRule;
import org.neo4j.test.rule.TestDirectory;
import org.neo4j.test.rule.fs.DefaultFileSystemRule;

import static org.junit.Assert.assertTrue;
import static org.neo4j.configuration.GraphDatabaseSettings.DEFAULT_DATABASE_NAME;
import static org.neo4j.graphdb.Label.label;
import static org.neo4j.internal.helpers.collection.MapUtil.stringMap;

public class DetectAllRelationshipInconsistenciesIT
{
    private final TestDirectory directory = TestDirectory.testDirectory();
    private final RandomRule random = new RandomRule();
    private final DefaultFileSystemRule fileSystemRule = new DefaultFileSystemRule();
    @Rule
    public final RuleChain rules = RuleChain.outerRule( random ).around( directory ).around( fileSystemRule );
    private DatabaseManagementService managementService;

    @Test
    public void shouldDetectSabotagedRelationshipWhereEverItIs() throws Exception
    {
        // GIVEN a database which lots of relationships
        GraphDatabaseAPI db = getGraphDatabaseAPI();
        Sabotage sabotage;
        try
        {
            Node[] nodes = new Node[1_000];
            Relationship[] relationships = new Relationship[10_000];
            try ( Transaction tx = db.beginTx() )
            {
                for ( int i = 0; i < nodes.length; i++ )
                {
                    nodes[i] = db.createNode( label( "Foo" ) );
                }
                for ( int i = 0; i < 10_000; i++ )
                {
                    relationships[i] =
                            random.among( nodes ).createRelationshipTo( random.among( nodes ), MyRelTypes.TEST );
                }
                tx.success();
            }

            // WHEN sabotaging a random relationship
            DependencyResolver resolver = db.getDependencyResolver();
            NeoStores neoStores = resolver.resolveDependency( RecordStorageEngine.class ).testAccessNeoStores();
            RelationshipStore relationshipStore = neoStores.getRelationshipStore();
            Relationship sabotagedRelationships = random.among( relationships );
            sabotage = sabotage( relationshipStore, sabotagedRelationships.getId() );
        }
        finally
        {
            managementService.shutdown();
        }

        // THEN the checker should find it, where ever it is in the store
        db = getGraphDatabaseAPI();
        try
        {
            DependencyResolver resolver = db.getDependencyResolver();
<<<<<<< HEAD
            NeoStores neoStores = resolver.resolveDependency( RecordStorageEngine.class ).testAccessNeoStores();
            CountsTracker counts = resolver.resolveDependency( RecordStorageEngine.class ).testAccessCountsStore();
            StoreAccess storeAccess = new StoreAccess( neoStores ).initialize();
            DirectStoreAccess directStoreAccess = new DirectStoreAccess( storeAccess,
                    db.getDependencyResolver().resolveDependency( LabelScanStore.class ),
                    db.getDependencyResolver().resolveDependency( IndexProviderMap.class ), counts );

            int threads = random.intBetween( 2, 10 );
            FullCheck checker = new FullCheck( getTuningConfiguration(), ProgressMonitorFactory.NONE, Statistics.NONE, threads );
            AssertableLogProvider logProvider = new AssertableLogProvider( true );
            ConsistencySummaryStatistics summary = checker.execute( directStoreAccess,
                    logProvider.getLog( FullCheck.class ) );
            int relationshipInconsistencies = summary.getInconsistencyCountForRecordType(
                    RecordType.RELATIONSHIP );

            assertTrue( "Couldn't detect sabotaged relationship " + sabotage, relationshipInconsistencies > 0 );
            logProvider.assertContainsLogCallContaining( sabotage.after.toString() );
=======
            PageCache pageCache = resolver.resolveDependency( PageCache.class );
            StoreFactory storeFactory = newStoreFactory( pageCache );

            try ( NeoStores neoStores = storeFactory.openAllNeoStores() )
            {
                StoreAccess storeAccess = new StoreAccess( neoStores ).initialize();
                DirectStoreAccess directStoreAccess = new DirectStoreAccess( storeAccess,
                        db.getDependencyResolver().resolveDependency( LabelScanStore.class ),
                        db.getDependencyResolver().resolveDependency( IndexProviderMap.class ),
                        db.getDependencyResolver().resolveDependency( TokenHolders.class ) );

                int threads = random.intBetween( 2, 10 );
                FullCheck checker = new FullCheck( getTuningConfiguration(), ProgressMonitorFactory.NONE,
                        Statistics.NONE, threads );
                AssertableLogProvider logProvider = new AssertableLogProvider( true );
                ConsistencySummaryStatistics summary = checker.execute( directStoreAccess,
                        logProvider.getLog( FullCheck.class ) );
                int relationshipInconsistencies = summary.getInconsistencyCountForRecordType(
                        RecordType.RELATIONSHIP );

                assertTrue( "Couldn't detect sabotaged relationship " + sabotage, relationshipInconsistencies > 0 );
                logProvider.assertContainsLogCallContaining( sabotage.after.toString() );
            }
>>>>>>> 65890c64
        }
        finally
        {
            managementService.shutdown();
        }
    }

    private StoreFactory newStoreFactory( PageCache pageCache )
    {
        FileSystemAbstraction fileSystem = fileSystemRule.get();
        return new StoreFactory( directory.databaseLayout(), getTuningConfiguration(),
                new DefaultIdGeneratorFactory( fileSystem ), pageCache, fileSystem, NullLogProvider.getInstance() );
    }

    private Config getTuningConfiguration()
    {
        return Config.defaults( stringMap( GraphDatabaseSettings.pagecache_memory.name(), "8m",
                          GraphDatabaseSettings.record_format.name(), getRecordFormatName() ) );
    }

    private GraphDatabaseAPI getGraphDatabaseAPI()
    {
        managementService = new TestDatabaseManagementServiceBuilder( directory.storeDir() )
                .setConfig( GraphDatabaseSettings.record_format, getRecordFormatName() )
                .setConfig( "dbms.backup.enabled", "false" ).build();
        GraphDatabaseService database = managementService.database( DEFAULT_DATABASE_NAME );
        return (GraphDatabaseAPI) database;
    }

    protected String getRecordFormatName()
    {
        return StringUtils.EMPTY;
    }

    private static class Sabotage
    {
        private final RelationshipRecord before;
        private final RelationshipRecord after;
        private final RelationshipRecord other;

        Sabotage( RelationshipRecord before, RelationshipRecord after, RelationshipRecord other )
        {
            this.before = before;
            this.after = after;
            this.other = other;
        }

        @Override
        public String toString()
        {
            return "Sabotaged " + before + " --> " + after + ", other relationship " + other;
        }
    }

    private Sabotage sabotage( RelationshipStore store, long id ) throws CloneNotSupportedException
    {
        RelationshipRecord before = store.getRecord( id, store.newRecord(), RecordLoad.NORMAL );
        RelationshipRecord after = before.clone();

        long otherReference;
        if ( !after.isFirstInFirstChain() )
        {
            after.setFirstPrevRel( otherReference = after.getFirstPrevRel() + 1 );
        }
        else
        {
            after.setFirstNextRel( otherReference = after.getFirstNextRel() + 1 );
        }

        store.prepareForCommit( after );
        store.updateRecord( after );

        RelationshipRecord other = store.getRecord( otherReference, store.newRecord(), RecordLoad.FORCE );
        return new Sabotage( before, after, other );
    }
}<|MERGE_RESOLUTION|>--- conflicted
+++ resolved
@@ -30,39 +30,30 @@
 import org.neo4j.consistency.RecordType;
 import org.neo4j.consistency.report.ConsistencySummaryStatistics;
 import org.neo4j.consistency.statistics.Statistics;
-<<<<<<< HEAD
 import org.neo4j.consistency.store.DirectStoreAccess;
 import org.neo4j.dbms.api.DatabaseManagementService;
-=======
-import org.neo4j.graphdb.DependencyResolver;
->>>>>>> 65890c64
 import org.neo4j.graphdb.GraphDatabaseService;
 import org.neo4j.graphdb.Node;
 import org.neo4j.graphdb.Relationship;
 import org.neo4j.graphdb.Transaction;
 import org.neo4j.internal.helpers.progress.ProgressMonitorFactory;
-import org.neo4j.internal.id.DefaultIdGeneratorFactory;
 import org.neo4j.internal.index.label.LabelScanStore;
 import org.neo4j.internal.recordstorage.RecordStorageEngine;
-import org.neo4j.io.fs.FileSystemAbstraction;
-import org.neo4j.io.pagecache.PageCache;
 import org.neo4j.kernel.impl.MyRelTypes;
 import org.neo4j.kernel.impl.api.index.IndexProviderMap;
-import org.neo4j.kernel.impl.core.TokenHolders;
 import org.neo4j.kernel.impl.store.NeoStores;
 import org.neo4j.kernel.impl.store.RelationshipStore;
 import org.neo4j.kernel.impl.store.StoreAccess;
-import org.neo4j.kernel.impl.store.StoreFactory;
 import org.neo4j.kernel.impl.store.counts.CountsTracker;
 import org.neo4j.kernel.impl.store.record.RecordLoad;
 import org.neo4j.kernel.impl.store.record.RelationshipRecord;
 import org.neo4j.kernel.internal.GraphDatabaseAPI;
 import org.neo4j.logging.AssertableLogProvider;
-import org.neo4j.logging.NullLogProvider;
 import org.neo4j.test.TestDatabaseManagementServiceBuilder;
 import org.neo4j.test.rule.RandomRule;
 import org.neo4j.test.rule.TestDirectory;
 import org.neo4j.test.rule.fs.DefaultFileSystemRule;
+import org.neo4j.token.TokenHolders;
 
 import static org.junit.Assert.assertTrue;
 import static org.neo4j.configuration.GraphDatabaseSettings.DEFAULT_DATABASE_NAME;
@@ -119,13 +110,13 @@
         try
         {
             DependencyResolver resolver = db.getDependencyResolver();
-<<<<<<< HEAD
             NeoStores neoStores = resolver.resolveDependency( RecordStorageEngine.class ).testAccessNeoStores();
             CountsTracker counts = resolver.resolveDependency( RecordStorageEngine.class ).testAccessCountsStore();
             StoreAccess storeAccess = new StoreAccess( neoStores ).initialize();
             DirectStoreAccess directStoreAccess = new DirectStoreAccess( storeAccess,
                     db.getDependencyResolver().resolveDependency( LabelScanStore.class ),
-                    db.getDependencyResolver().resolveDependency( IndexProviderMap.class ), counts );
+                    db.getDependencyResolver().resolveDependency( IndexProviderMap.class ), counts,
+                    db.getDependencyResolver().resolveDependency( TokenHolders.class ) );
 
             int threads = random.intBetween( 2, 10 );
             FullCheck checker = new FullCheck( getTuningConfiguration(), ProgressMonitorFactory.NONE, Statistics.NONE, threads );
@@ -137,43 +128,11 @@
 
             assertTrue( "Couldn't detect sabotaged relationship " + sabotage, relationshipInconsistencies > 0 );
             logProvider.assertContainsLogCallContaining( sabotage.after.toString() );
-=======
-            PageCache pageCache = resolver.resolveDependency( PageCache.class );
-            StoreFactory storeFactory = newStoreFactory( pageCache );
-
-            try ( NeoStores neoStores = storeFactory.openAllNeoStores() )
-            {
-                StoreAccess storeAccess = new StoreAccess( neoStores ).initialize();
-                DirectStoreAccess directStoreAccess = new DirectStoreAccess( storeAccess,
-                        db.getDependencyResolver().resolveDependency( LabelScanStore.class ),
-                        db.getDependencyResolver().resolveDependency( IndexProviderMap.class ),
-                        db.getDependencyResolver().resolveDependency( TokenHolders.class ) );
-
-                int threads = random.intBetween( 2, 10 );
-                FullCheck checker = new FullCheck( getTuningConfiguration(), ProgressMonitorFactory.NONE,
-                        Statistics.NONE, threads );
-                AssertableLogProvider logProvider = new AssertableLogProvider( true );
-                ConsistencySummaryStatistics summary = checker.execute( directStoreAccess,
-                        logProvider.getLog( FullCheck.class ) );
-                int relationshipInconsistencies = summary.getInconsistencyCountForRecordType(
-                        RecordType.RELATIONSHIP );
-
-                assertTrue( "Couldn't detect sabotaged relationship " + sabotage, relationshipInconsistencies > 0 );
-                logProvider.assertContainsLogCallContaining( sabotage.after.toString() );
-            }
->>>>>>> 65890c64
         }
         finally
         {
             managementService.shutdown();
         }
-    }
-
-    private StoreFactory newStoreFactory( PageCache pageCache )
-    {
-        FileSystemAbstraction fileSystem = fileSystemRule.get();
-        return new StoreFactory( directory.databaseLayout(), getTuningConfiguration(),
-                new DefaultIdGeneratorFactory( fileSystem ), pageCache, fileSystem, NullLogProvider.getInstance() );
     }
 
     private Config getTuningConfiguration()
