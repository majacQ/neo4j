/*
 * Copyright (c) 2002-2019 "Neo4j,"
 * Neo4j Sweden AB [http://neo4j.com]
 *
 * This file is part of Neo4j.
 *
 * Neo4j is free software: you can redistribute it and/or modify
 * it under the terms of the GNU General Public License as published by
 * the Free Software Foundation, either version 3 of the License, or
 * (at your option) any later version.
 *
 * This program is distributed in the hope that it will be useful,
 * but WITHOUT ANY WARRANTY; without even the implied warranty of
 * MERCHANTABILITY or FITNESS FOR A PARTICULAR PURPOSE.  See the
 * GNU General Public License for more details.
 *
 * You should have received a copy of the GNU General Public License
 * along with this program.  If not, see <http://www.gnu.org/licenses/>.
 */
package org.neo4j.kernel.api.impl.fulltext;

import org.apache.commons.lang3.ArrayUtils;
import org.apache.lucene.queryparser.flexible.standard.QueryParserUtil;
import org.eclipse.collections.api.iterator.MutableLongIterator;
import org.eclipse.collections.api.set.primitive.MutableLongSet;
import org.eclipse.collections.impl.set.mutable.primitive.LongHashSet;
import org.junit.After;
import org.junit.Before;
import org.junit.Rule;
import org.junit.Test;
import org.junit.rules.ExpectedException;
import org.junit.rules.RuleChain;
import org.junit.rules.Timeout;

import java.io.BufferedReader;
import java.io.InputStreamReader;
import java.nio.charset.StandardCharsets;
import java.util.ArrayList;
import java.util.Arrays;
import java.util.EnumSet;
import java.util.HashMap;
import java.util.HashSet;
import java.util.List;
import java.util.Map;
import java.util.Set;
import java.util.StringJoiner;
import java.util.concurrent.CountDownLatch;
import java.util.concurrent.ExecutorService;
import java.util.concurrent.Executors;
import java.util.concurrent.Future;
import java.util.concurrent.TimeUnit;
import java.util.function.LongFunction;
import java.util.function.Predicate;
import java.util.stream.Collectors;
import java.util.stream.Stream;

import org.neo4j.configuration.GraphDatabaseSettings;
import org.neo4j.dbms.api.DatabaseManagementService;
import org.neo4j.dbms.api.DatabaseManagementServiceBuilder;
import org.neo4j.graphdb.Entity;
import org.neo4j.graphdb.GraphDatabaseService;
import org.neo4j.graphdb.Label;
import org.neo4j.graphdb.Node;
import org.neo4j.graphdb.QueryExecutionException;
import org.neo4j.graphdb.Relationship;
import org.neo4j.graphdb.RelationshipType;
import org.neo4j.graphdb.ResourceIterator;
import org.neo4j.graphdb.Result;
import org.neo4j.graphdb.Transaction;
<<<<<<< HEAD
import org.neo4j.kernel.impl.index.schema.FulltextIndexSettingsKeys;
=======
import org.neo4j.graphdb.factory.GraphDatabaseBuilder;
import org.neo4j.graphdb.factory.GraphDatabaseFactory;
import org.neo4j.graphdb.factory.GraphDatabaseSettings;
import org.neo4j.helpers.collection.Iterables;
import org.neo4j.kernel.configuration.Settings;
>>>>>>> b5ec0a63
import org.neo4j.kernel.internal.GraphDatabaseAPI;
import org.neo4j.logging.Level;
import org.neo4j.scheduler.Group;
import org.neo4j.scheduler.JobScheduler;
import org.neo4j.test.ThreadTestUtils;
import org.neo4j.test.rule.CleanupRule;
import org.neo4j.test.rule.TestDirectory;
import org.neo4j.test.rule.VerboseTimeout;
import org.neo4j.test.rule.fs.DefaultFileSystemRule;
import org.neo4j.util.concurrent.BinaryLatch;
import org.neo4j.values.storable.RandomValues;
import org.neo4j.values.storable.Value;
import org.neo4j.values.storable.ValueGroup;
import org.neo4j.values.storable.Values;

import static java.lang.String.format;
import static java.util.Arrays.asList;
import static org.eclipse.collections.impl.set.mutable.primitive.LongHashSet.newSetWith;
import static org.hamcrest.Matchers.containsString;
import static org.hamcrest.Matchers.hasItem;
import static org.hamcrest.Matchers.is;
import static org.hamcrest.Matchers.lessThanOrEqualTo;
import static org.hamcrest.Matchers.not;
import static org.junit.Assert.assertArrayEquals;
import static org.junit.Assert.assertEquals;
import static org.junit.Assert.assertFalse;
import static org.junit.Assert.assertNotNull;
import static org.junit.Assert.assertThat;
import static org.junit.Assert.assertTrue;
import static org.junit.Assert.fail;
import static org.neo4j.configuration.GraphDatabaseSettings.DEFAULT_DATABASE_NAME;
import static org.neo4j.internal.helpers.collection.Iterables.single;
import static org.neo4j.kernel.impl.index.schema.FulltextIndexSettingsKeys.ANALYZER;
import static org.neo4j.kernel.impl.index.schema.FulltextIndexSettingsKeys.PROCEDURE_ANALYZER;
import static org.neo4j.kernel.impl.index.schema.FulltextIndexSettingsKeys.PROCEDURE_EVENTUALLY_CONSISTENT;

public class FulltextProceduresTest
{
    private static final String DB_INDEXES = "CALL db.indexes()";
    private static final String DROP = "CALL db.index.fulltext.drop(\"%s\")";
    private static final String LIST_AVAILABLE_ANALYZERS = "CALL db.index.fulltext.listAvailableAnalyzers()";
    private static final String DB_AWAIT_INDEX = "CALL db.index.fulltext.awaitIndex(\"%s\")";
    public static final String QUERY_NODES = "CALL db.index.fulltext.queryNodes(\"%s\", \"%s\")";
    public static final String QUERY_RELS = "CALL db.index.fulltext.queryRelationships(\"%s\", \"%s\")";
    public static final String AWAIT_REFRESH = "CALL db.index.fulltext.awaitEventuallyConsistentIndexRefresh()";
    public static final String NODE_CREATE = "CALL db.index.fulltext.createNodeIndex(\"%s\", %s, %s )";
    public static final String RELATIONSHIP_CREATE = "CALL db.index.fulltext.createRelationshipIndex(\"%s\", %s, %s)";
    public static final String NODE_CREATE_WITH_CONFIG = "CALL db.index.fulltext.createNodeIndex(\"%s\", %s, %s, %s)";
    public static final String RELATIONSHIP_CREATE_WITH_CONFIG = "CALL db.index.fulltext.createRelationshipIndex(\"%s\", %s, %s, %s)";

    private static final String SCORE = "score";
    public static final String NODE = "node";
    public static final String RELATIONSHIP = "relationship";
    private static final String DESCARTES_MEDITATIONES = "/meditationes--rene-descartes--public-domain.txt";
    private static final Label LABEL = Label.label( "Label" );
    private static final RelationshipType REL = RelationshipType.withName( "REL" );

    private final Timeout timeout = VerboseTimeout.builder().withTimeout( 1, TimeUnit.HOURS ).build();
    private final DefaultFileSystemRule fs = new DefaultFileSystemRule();
    private final TestDirectory testDirectory = TestDirectory.testDirectory();
    private final ExpectedException expectedException = ExpectedException.none();
    private final CleanupRule cleanup = new CleanupRule();

    @Rule
    public final RuleChain rules = RuleChain.outerRule( timeout ).around( fs ).around( testDirectory ).around( expectedException ).around( cleanup );

    private GraphDatabaseAPI db;
    private DatabaseManagementServiceBuilder builder;
    private static final String PROP = "prop";
    private static final String EVENTUALLY_CONSISTENT = ", {eventually_consistent: 'true'}";
    private DatabaseManagementService managementService;

    @Before
    public void before()
    {
        builder = new DatabaseManagementServiceBuilder( testDirectory.storeDir() );
        builder.setConfig( GraphDatabaseSettings.store_internal_log_level, Level.DEBUG );
    }

    @After
    public void tearDown()
    {
        if ( db != null )
        {
            managementService.shutdown();
        }
    }

    @Test
    public void createNodeFulltextIndex()
    {
        db = createDatabase();
        try ( Transaction transaction = db.beginTx() )
        {
            transaction.execute( format( NODE_CREATE, "test-index", array( "Label1", "Label2" ), array( "prop1", "prop2" ) ) ).close();
            transaction.commit();
        }
        Result result;
        Map<String,Object> row;
        try ( Transaction tx = db.beginTx() )
        {
            result = tx.execute( DB_INDEXES );
            assertTrue( result.hasNext() );
            row = result.next();
            assertEquals( asList( "Label1", "Label2" ), row.get( "labelsOrTypes" ) );
            assertEquals( asList( "prop1", "prop2" ), row.get( "properties" ) );
            assertEquals( "test-index", row.get( "name" ) );
            assertEquals( "FULLTEXT", row.get( "type" ) );
            assertFalse( result.hasNext() );
            result.close();
            tx.commit();
        }
        awaitIndexesOnline();
        try ( Transaction tx = db.beginTx() )
        {
            result = tx.execute( DB_INDEXES );
            assertTrue( result.hasNext() );
            assertEquals( "ONLINE", result.next().get( "state" ) );
            assertFalse( result.hasNext() );
            result.close();
            assertNotNull( db.schema().getIndexByName( "test-index" ) );
            tx.commit();
        }
        managementService.shutdown();
        db = createDatabase();
        try ( Transaction tx = db.beginTx() )
        {
            result = tx.execute( DB_INDEXES );
            assertTrue( result.hasNext() );
            row = result.next();
            assertEquals( asList( "Label1", "Label2" ), row.get( "labelsOrTypes" ) );
            assertEquals( asList( "prop1", "prop2" ), row.get( "properties" ) );
            assertEquals( "test-index", row.get( "name" ) );
            assertEquals( "FULLTEXT", row.get( "type" ) );
            assertEquals( "ONLINE", row.get( "state" ) );
            assertFalse( result.hasNext() );
            assertFalse( result.hasNext() );
            assertNotNull( db.schema().getIndexByName( "test-index" ) );
            tx.commit();
        }
    }

    @Test
    public void createRelationshipFulltextIndex()
    {
        db = createDatabase();
        try ( Transaction transaction = db.beginTx() )
        {
            transaction.execute( format( RELATIONSHIP_CREATE, "test-index", array( "Reltype1", "Reltype2" ), array( "prop1", "prop2" ) ) ).close();
            transaction.commit();
        }
        Result result;
        Map<String,Object> row;
        try ( Transaction tx = db.beginTx() )
        {
            result = tx.execute( DB_INDEXES );
            assertTrue( result.hasNext() );
            row = result.next();
            assertEquals( asList( "Reltype1", "Reltype2" ), row.get( "labelsOrTypes" ) );
            assertEquals( asList( "prop1", "prop2" ), row.get( "properties" ) );
            assertEquals( "test-index", row.get( "name" ) );
            assertEquals( "FULLTEXT", row.get( "type" ) );
            assertFalse( result.hasNext() );
            result.close();
            tx.commit();
        }
        awaitIndexesOnline();
        try ( Transaction tx = db.beginTx() )
        {
            result = tx.execute( DB_INDEXES );
            assertTrue( result.hasNext() );
            assertEquals( "ONLINE", result.next().get( "state" ) );
            assertFalse( result.hasNext() );
            result.close();
            assertNotNull( db.schema().getIndexByName( "test-index" ) );
            tx.commit();
        }
        managementService.shutdown();
        db = createDatabase();
        try ( Transaction tx = db.beginTx() )
        {
            result = tx.execute( DB_INDEXES );
            assertTrue( result.hasNext() );
            row = result.next();
            assertEquals( asList( "Reltype1", "Reltype2" ), row.get( "labelsOrTypes" ) );
            assertEquals( asList( "prop1", "prop2" ), row.get( "properties" ) );
            assertEquals( "test-index", row.get( "name" ) );
            assertEquals( "FULLTEXT", row.get( "type" ) );
            assertEquals( "ONLINE", row.get( "state" ) );
            assertFalse( result.hasNext() );
            assertFalse( result.hasNext() );
            assertNotNull( db.schema().getIndexByName( "test-index" ) );
            tx.commit();
        }
    }

    @Test
    public void dropIndex()
    {
        db = createDatabase();
        try ( Transaction transaction = db.beginTx() )
        {
            transaction.execute( format( NODE_CREATE, "node", array( "Label1", "Label2" ), array( "prop1", "prop2" ) ) ).close();
            transaction.execute( format( RELATIONSHIP_CREATE, "rel", array( "Reltype1", "Reltype2" ), array( "prop1", "prop2" ) ) ).close();
            Map<String,String> indexes = new HashMap<>();
            transaction.execute( "call db.indexes()" ).forEachRemaining( m -> indexes.put( (String) m.get( "name" ), (String) m.get( "description" ) ) );

            transaction.execute( format( DROP, "node" ) );
            indexes.remove( "node" );
            Map<String,String> newIndexes = new HashMap<>();
            transaction.execute( "call db.indexes()" ).forEachRemaining(
                    m -> newIndexes.put( (String) m.get( "name" ), (String) m.get( "description" ) ) );
            assertEquals( indexes, newIndexes );

            transaction.execute( format( DROP, "rel" ) );
            indexes.remove( "rel" );
            newIndexes.clear();
            transaction.execute( "call db.indexes()" ).forEachRemaining(
                    m -> newIndexes.put( (String) m.get( "name" ), (String) m.get( "description" ) ) );
            assertEquals( indexes, newIndexes );
            transaction.commit();
        }
    }

    @Test
    public void mustNotBeAbleToCreateTwoIndexesWithSameName()
    {
        db = createDatabase();
        try ( Transaction transaction = db.beginTx() )
        {
            transaction.execute( format( NODE_CREATE, "node", array( "Label1", "Label2" ), array( "prop1", "prop2" ) ) ).close();
            transaction.commit();
        }
        expectedException.expectMessage( "already exists" );
        try ( Transaction transaction = db.beginTx() )
        {
            transaction.execute( format( NODE_CREATE, "node", array( "Label1", "Label2" ), array( "prop3", "prop4" ) ) ).close();
            transaction.commit();
        }
    }

    @Test
    public void nodeIndexesMustHaveLabels()
    {
        db = createDatabase();
        expectedException.expect( QueryExecutionException.class );
        try ( Transaction transaction = db.beginTx() )
        {
            transaction.execute( format( NODE_CREATE, "nodeIndex", array(), array( PROP ) ) ).close();
        }
    }

    @Test
    public void relationshipIndexesMustHaveRelationshipTypes()
    {
        db = createDatabase();
        expectedException.expect( QueryExecutionException.class );
        try ( Transaction transaction = db.beginTx() )
        {
            transaction.execute( format( RELATIONSHIP_CREATE, "relIndex", array(), array( PROP ) ) );
        }
    }

    @Test
    public void nodeIndexesMustHaveProperties()
    {
        db = createDatabase();
        expectedException.expect( QueryExecutionException.class );
        try ( Transaction transaction = db.beginTx() )
        {
            transaction.execute( format( NODE_CREATE, "nodeIndex", array( "Label" ), array() ) ).close();
        }
    }

    @Test
    public void relationshipIndexesMustHaveProperties()
    {
        db = createDatabase();
        expectedException.expect( QueryExecutionException.class );
        try ( Transaction transaction = db.beginTx() )
        {
            transaction.execute( format( RELATIONSHIP_CREATE, "relIndex", array( "RELTYPE" ), array() ) );
        }
    }

    @Test
    public void creatingIndexesWhichImpliesTokenCreateMustNotBlockForever()
    {
        db = createDatabase();

        try ( Transaction tx = db.beginTx() )
        {
            // The property keys and labels we ask for do not exist, so those tokens will have to be allocated.
            // This test verifies that the locking required for the index modifications do not conflict with the
            // locking required for the token allocation.
            tx.execute( format( NODE_CREATE, "nodesA", array( "SOME_LABEL" ), array( "this" ) ) );
            tx.execute( format( RELATIONSHIP_CREATE, "relsA", array( "SOME_REL_TYPE" ), array( "foo" ) ) );
            tx.execute( format( NODE_CREATE, "nodesB", array( "SOME_OTHER_LABEL" ), array( "that" ) ) );
            tx.execute( format( RELATIONSHIP_CREATE, "relsB", array( "SOME_OTHER_REL_TYPE" ), array( "bar" ) ) );
        }
    }

    @Test
    public void creatingIndexWithSpecificAnalyzerMustUseThatAnalyzerForPopulationUpdatingAndQuerying()
    {
        db = createDatabase();
        LongHashSet noResults = new LongHashSet();
        LongHashSet swedishNodes = new LongHashSet();
        LongHashSet englishNodes = new LongHashSet();
        LongHashSet swedishRels = new LongHashSet();
        LongHashSet englishRels = new LongHashSet();

        String labelledSwedishNodes = "labelledSwedishNodes";
        String typedSwedishRelationships = "typedSwedishRelationships";

        try ( Transaction tx = db.beginTx() )
        {
            // Nodes and relationships picked up by index population.
            Node nodeA = tx.createNode( LABEL );
            nodeA.setProperty( PROP, "En apa och en tomte bodde i ett hus." );
            swedishNodes.add( nodeA.getId() );
            Node nodeB = tx.createNode( LABEL );
            nodeB.setProperty( PROP, "Hello and hello again, in the end." );
            englishNodes.add( nodeB.getId() );
            Relationship relA = nodeA.createRelationshipTo( nodeB, REL );
            relA.setProperty( PROP, "En apa och en tomte bodde i ett hus." );
            swedishRels.add( relA.getId() );
            Relationship relB = nodeB.createRelationshipTo( nodeA, REL );
            relB.setProperty( PROP, "Hello and hello again, in the end." );
            englishRels.add( relB.getId() );
            tx.commit();
        }
        try ( Transaction tx = db.beginTx() )
        {
            String lbl = array( LABEL.name() );
            String rel = array( REL.name() );
            String props = array( PROP );
            String swedish = props + ", {analyzer: '" + FulltextAnalyzerTest.SWEDISH + "'}";
            tx.execute( format( NODE_CREATE, labelledSwedishNodes, lbl, swedish ) ).close();
            tx.execute( format( RELATIONSHIP_CREATE, typedSwedishRelationships, rel, swedish ) ).close();
            tx.commit();
        }
        awaitIndexesOnline();
        try ( Transaction tx = db.beginTx() )
        {
            // Nodes and relationships picked up by index updates.
            Node nodeC = tx.createNode( LABEL );
            nodeC.setProperty( PROP, "En apa och en tomte bodde i ett hus." );
            swedishNodes.add( nodeC.getId() );
            Node nodeD = tx.createNode( LABEL );
            nodeD.setProperty( PROP, "Hello and hello again, in the end." );
            englishNodes.add( nodeD.getId() );
            Relationship relC = nodeC.createRelationshipTo( nodeD, REL );
            relC.setProperty( PROP, "En apa och en tomte bodde i ett hus." );
            swedishRels.add( relC.getId() );
            Relationship relD = nodeD.createRelationshipTo( nodeC, REL );
            relD.setProperty( PROP, "Hello and hello again, in the end." );
            englishRels.add( relD.getId() );
            tx.commit();
        }
        assertQueryFindsIds( db, true, labelledSwedishNodes, "and", englishNodes ); // english word
        // swedish stop word (ignored by swedish analyzer, and not among the english nodes)
        assertQueryFindsIds( db, true, labelledSwedishNodes, "ett", noResults );
        assertQueryFindsIds( db, true, labelledSwedishNodes, "apa", swedishNodes ); // swedish word

        assertQueryFindsIds( db, false, typedSwedishRelationships, "and", englishRels );
        assertQueryFindsIds( db, false, typedSwedishRelationships, "ett", noResults );
        assertQueryFindsIds( db, false, typedSwedishRelationships, "apa", swedishRels );
    }

    @Test
    public void queryShouldFindDataAddedInLaterTransactions()
    {
        db = createDatabase();
        try ( Transaction transaction = db.beginTx() )
        {
            transaction.execute( format( NODE_CREATE, "node", array( "Label1", "Label2" ), array( "prop1", "prop2" ) ) ).close();
            transaction.execute( format( RELATIONSHIP_CREATE, "rel", array( "Reltype1", "Reltype2" ), array( "prop1", "prop2" ) ) ).close();
            transaction.commit();
        }
        awaitIndexesOnline();
        long horseId;
        long horseRelId;
        try ( Transaction tx = db.beginTx() )
        {
            Node zebra = tx.createNode();
            zebra.setProperty( "prop1", "zebra" );
            Node horse = tx.createNode( Label.label( "Label1" ) );
            horse.setProperty( "prop2", "horse" );
            horse.setProperty( "prop3", "zebra" );
            Relationship horseRel = zebra.createRelationshipTo( horse, RelationshipType.withName( "Reltype1" ) );
            horseRel.setProperty( "prop1", "horse" );
            Relationship loop = horse.createRelationshipTo( horse, RelationshipType.withName( "loop" ) );
            loop.setProperty( "prop2", "zebra" );

            horseId = horse.getId();
            horseRelId = horseRel.getId();
            tx.commit();
        }
        assertQueryFindsIds( db, true, "node", "horse", newSetWith( horseId ) );
        assertQueryFindsIds( db, true, "node", "horse zebra", newSetWith( horseId ) );

        assertQueryFindsIds( db, false, "rel", "horse", newSetWith( horseRelId ) );
        assertQueryFindsIds( db, false, "rel", "horse zebra", newSetWith( horseRelId ) );
    }

    @Test
    public void queryShouldFindDataAddedInIndexPopulation()
    {
        // when
        Node node1;
        Node node2;
        Relationship relationship;
        db = createDatabase();
        try ( Transaction tx = db.beginTx() )
        {
            node1 = tx.createNode( LABEL );
            node1.setProperty( PROP, "This is a integration test." );
            node2 = tx.createNode( LABEL );
            node2.setProperty( "otherprop", "This is a related integration test" );
            relationship = node1.createRelationshipTo( node2, REL );
            relationship.setProperty( PROP, "They relate" );
            tx.commit();
        }
        try ( Transaction tx = db.beginTx() )
        {
            tx.execute( format( NODE_CREATE, "node", array( LABEL.name() ), array( PROP, "otherprop" ) ) );
            tx.execute( format( RELATIONSHIP_CREATE, "rel", array( REL.name() ), array( PROP ) ) );
            tx.commit();
        }
        awaitIndexesOnline();

        // then
        assertQueryFindsIds( db, true, "node", "integration", node1.getId(), node2.getId() );
        assertQueryFindsIds( db, true, "node", "test", node1.getId(), node2.getId() );
        assertQueryFindsIds( db, true, "node", "related", newSetWith( node2.getId() ) );
        assertQueryFindsIds( db, false, "rel", "relate", newSetWith( relationship.getId() ) );
    }

    @Test
    public void updatesToEventuallyConsistentIndexMustEventuallyBecomeVisible()
    {
        String value = "bla bla";
        db = createDatabase();

        try ( Transaction tx = db.beginTx() )
        {
            tx.execute( format( NODE_CREATE, "node", array( LABEL.name() ), array( PROP ) + EVENTUALLY_CONSISTENT ) );
            tx.execute( format( RELATIONSHIP_CREATE, "rel", array( REL.name() ), array( PROP ) + EVENTUALLY_CONSISTENT ) );
            tx.commit();
        }

        int entityCount = 200;
        LongHashSet nodeIds = new LongHashSet();
        LongHashSet relIds = new LongHashSet();
        try ( Transaction tx = db.beginTx() )
        {
            for ( int i = 0; i < entityCount; i++ )
            {
                Node node = tx.createNode( LABEL );
                node.setProperty( PROP, value );
                Relationship rel = node.createRelationshipTo( node, REL );
                rel.setProperty( PROP, value );
                nodeIds.add( node.getId() );
                relIds.add( rel.getId() );
            }
            tx.commit();
        }

        // Assert that we can observe our updates within 20 seconds from now. We have, after all, already committed the transaction.
        long deadline = System.currentTimeMillis() + TimeUnit.SECONDS.toMillis( 20 );
        boolean success = false;
        do
        {
            try
            {
                assertQueryFindsIds( db, true, "node", "bla", nodeIds );
                assertQueryFindsIds( db, false, "rel", "bla", relIds );
                success = true;
            }
            catch ( Throwable throwable )
            {
                if ( deadline <= System.currentTimeMillis() )
                {
                    // We're past the deadline. This test is not successful.
                    throw throwable;
                }
            }
        }
        while ( !success );
    }

    @Test
    public void updatesToEventuallyConsistentIndexMustBecomeVisibleAfterAwaitRefresh()
    {
        String value = "bla bla";
        db = createDatabase();

        try ( Transaction tx = db.beginTx() )
        {
            tx.execute( format( NODE_CREATE, "node", array( LABEL.name() ), array( PROP ) + EVENTUALLY_CONSISTENT ) );
            tx.execute( format( RELATIONSHIP_CREATE, "rel", array( REL.name() ), array( PROP ) + EVENTUALLY_CONSISTENT ) );
            tx.commit();
        }
        awaitIndexesOnline();

        int entityCount = 200;
        LongHashSet nodeIds = new LongHashSet();
        LongHashSet relIds = new LongHashSet();
        try ( Transaction tx = db.beginTx() )
        {
            for ( int i = 0; i < entityCount; i++ )
            {
                Node node = tx.createNode( LABEL );
                node.setProperty( PROP, value );
                Relationship rel = node.createRelationshipTo( node, REL );
                rel.setProperty( PROP, value );
                nodeIds.add( node.getId() );
                relIds.add( rel.getId() );
            }
            tx.commit();
        }

        try ( Transaction transaction = db.beginTx() )
        {
            transaction.execute( AWAIT_REFRESH ).close();
            transaction.commit();
        }
        assertQueryFindsIds( db, true, "node", "bla", nodeIds );
        assertQueryFindsIds( db, false, "rel", "bla", relIds );
    }

    @Test
    public void eventuallyConsistentIndexMustPopulateWithExistingDataWhenCreated()
    {
        String value = "bla bla";
        db = createDatabase();

        int entityCount = 200;
        LongHashSet nodeIds = new LongHashSet();
        LongHashSet relIds = new LongHashSet();
        try ( Transaction tx = db.beginTx() )
        {
            for ( int i = 0; i < entityCount; i++ )
            {
                Node node = tx.createNode( LABEL );
                node.setProperty( PROP, value );
                Relationship rel = node.createRelationshipTo( node, REL );
                rel.setProperty( PROP, value );
                nodeIds.add( node.getId() );
                relIds.add( rel.getId() );
            }
            tx.commit();
        }

        try ( Transaction tx = db.beginTx() )
        {
            tx.execute( format( NODE_CREATE, "node", array( LABEL.name() ), array( PROP ) + EVENTUALLY_CONSISTENT ) );
            tx.execute( format( RELATIONSHIP_CREATE, "rel", array( REL.name() ), array( PROP ) + EVENTUALLY_CONSISTENT ) );
            tx.commit();
        }

        awaitIndexesOnline();
        assertQueryFindsIds( db, true, "node", "bla", nodeIds );
        assertQueryFindsIds( db, false, "rel", "bla", relIds );
    }

    @Test
    public void concurrentPopulationAndUpdatesToAnEventuallyConsistentIndexMustEventuallyResultInCorrectIndexState() throws Exception
    {
        String oldValue = "red";
        String newValue = "green";
        db = createDatabase();

        int entityCount = 200;
        LongHashSet nodeIds = new LongHashSet();
        LongHashSet relIds = new LongHashSet();

        // First we create the nodes and relationships with the property value "red".
        try ( Transaction tx = db.beginTx() )
        {
            for ( int i = 0; i < entityCount; i++ )
            {
                Node node = tx.createNode( LABEL );
                node.setProperty( PROP, oldValue );
                Relationship rel = node.createRelationshipTo( node, REL );
                rel.setProperty( PROP, oldValue );
                nodeIds.add( node.getId() );
                relIds.add( rel.getId() );
            }
            tx.commit();
        }

        // Then, in two concurrent transactions, we create our indexes AND change all the property values to "green".
        CountDownLatch readyLatch = new CountDownLatch( 2 );
        BinaryLatch startLatch = new BinaryLatch();
        Runnable createIndexes = () ->
        {
            readyLatch.countDown();
            startLatch.await();
            try ( Transaction tx = db.beginTx() )
            {
                tx.execute( format( NODE_CREATE, "node", array( LABEL.name() ), array( PROP ) + EVENTUALLY_CONSISTENT ) );
                tx.execute( format( RELATIONSHIP_CREATE, "rel", array( REL.name() ), array( PROP ) + EVENTUALLY_CONSISTENT ) );
                tx.commit();
            }
        };
        Runnable makeAllEntitiesGreen = () ->
        {
            try ( Transaction tx = db.beginTx() )
            {
                // Prepare our transaction state first.
                nodeIds.forEach( nodeId -> tx.getNodeById( nodeId ).setProperty( PROP, newValue ) );
                relIds.forEach( relId -> tx.getRelationshipById( relId ).setProperty( PROP, newValue ) );
                tx.commit();
                // Okay, NOW we're ready to race!
                readyLatch.countDown();
                startLatch.await();
            }
        };
        ExecutorService executor = cleanup.add( Executors.newFixedThreadPool( 2 ) );
        Future<?> future1 = executor.submit( createIndexes );
        Future<?> future2 = executor.submit( makeAllEntitiesGreen );
        readyLatch.await();
        startLatch.release();

        // Finally, when everything has settled down, we should see that all of the nodes and relationships are indexed with the value "green".
        future1.get();
        future2.get();
        awaitIndexesOnline();
        try ( Transaction transaction = db.beginTx() )
        {
            transaction.execute( AWAIT_REFRESH ).close();
        }
        assertQueryFindsIds( db, true, "node", newValue, nodeIds );
        assertQueryFindsIds( db, false, "rel", newValue, relIds );
    }

    @Test
    public void fulltextIndexesMustBeEventuallyConsistentByDefaultWhenThisIsConfigured() throws InterruptedException
    {
        builder.setConfig( FulltextSettings.eventually_consistent, true );
        db = createDatabase();

        try ( Transaction tx = db.beginTx() )
        {
            tx.execute( format( NODE_CREATE, "node", array( LABEL.name() ), array( PROP, "otherprop" ) ) );
            tx.execute( format( RELATIONSHIP_CREATE, "rel", array( REL.name() ), array( PROP ) ) );
            tx.commit();
        }
        awaitIndexesOnline();

        // Prevent index updates from being applied to eventually consistent indexes.
        BinaryLatch indexUpdateBlocker = new BinaryLatch();
        db.getDependencyResolver().resolveDependency( JobScheduler.class ).schedule( Group.INDEX_UPDATING, indexUpdateBlocker::await );

        LongHashSet nodeIds = new LongHashSet();
        long relId;
        try
        {
            try ( Transaction tx = db.beginTx() )
            {
                Node node1 = tx.createNode( LABEL );
                node1.setProperty( PROP, "bla bla" );
                Node node2 = tx.createNode( LABEL );
                node2.setProperty( "otherprop", "bla bla" );
                Relationship relationship = node1.createRelationshipTo( node2, REL );
                relationship.setProperty( PROP, "bla bla" );
                nodeIds.add( node1.getId() );
                nodeIds.add( node2.getId() );
                relId = relationship.getId();
                tx.commit();
            }

            // Index updates are still blocked for eventually consistent indexes, so we should not find anything at this point.
            assertQueryFindsIds( db, true, "node", "bla", new LongHashSet() );
            assertQueryFindsIds( db, false, "rel", "bla", new LongHashSet() );
        }
        finally
        {
            // Uncork the eventually consistent fulltext index updates.
            Thread.sleep( 10 );
            indexUpdateBlocker.release();
        }
        // And wait for them to apply.
        try ( Transaction transaction = db.beginTx() )
        {
            transaction.execute( AWAIT_REFRESH ).close();
            transaction.commit();
        }

        // Now we should see our data.
        assertQueryFindsIds( db, true, "node", "bla", nodeIds );
        assertQueryFindsIds( db, false, "rel", "bla", newSetWith( relId ) );
    }

    @Test
    public void mustBeAbleToListAvailableAnalyzers()
    {
        db = createDatabase();

        // Verify that a couple of expected analyzers are available.
        try ( Transaction tx = db.beginTx() )
        {
            Set<String> analyzers = new HashSet<>();
            try ( ResourceIterator<String> iterator = tx.execute( LIST_AVAILABLE_ANALYZERS ).columnAs( "analyzer" ) )
            {
                while ( iterator.hasNext() )
                {
                    analyzers.add( iterator.next() );
                }
            }
            assertThat( analyzers, hasItem( "english" ) );
            assertThat( analyzers, hasItem( "swedish" ) );
            assertThat( analyzers, hasItem( "standard" ) );
            tx.commit();
        }

        // Verify that all analyzers have a description.
        try ( Transaction tx = db.beginTx() )
        {
            try ( Result result = tx.execute( LIST_AVAILABLE_ANALYZERS ) )
            {
                while ( result.hasNext() )
                {
                    Map<String,Object> row = result.next();
                    Object description = row.get( "description" );
                    if ( !row.containsKey( "description" ) || !(description instanceof String) || ((String) description).trim().isEmpty() )
                    {
                        fail( "Found no description for analyzer: " + row );
                    }
                }
            }
            tx.commit();
        }
    }

    @Test
    public void queryNodesMustThrowWhenQueryingRelationshipIndex()
    {
        db = createDatabase();
        try ( Transaction tx = db.beginTx() )
        {
            createSimpleRelationshipIndex( tx );
            tx.commit();
        }

        awaitIndexesOnline();

        try ( Transaction tx = db.beginTx() )
        {
            expectedException.expect( Exception.class );
            tx.execute( format( QUERY_NODES, "rels", "bla bla" ) ).next();
            tx.commit();
        }
    }

    @Test
    public void queryRelationshipsMustThrowWhenQueryingNodeIndex()
    {
        db = createDatabase();

        try ( Transaction tx = db.beginTx() )
        {
            createSimpleNodesIndex( tx );
            tx.commit();
        }

        awaitIndexesOnline();

        try ( Transaction tx = db.beginTx() )
        {
            expectedException.expect( Exception.class );
            tx.execute( format( QUERY_RELS, "nodes", "bla bla" ) ).next();
            tx.commit();
        }
    }

    @Test
    public void fulltextIndexMustIgnoreNonStringPropertiesForUpdate()
    {
        db = createDatabase();

        Label label = LABEL;
        try ( Transaction tx = db.beginTx() )
        {
            tx.execute( format( NODE_CREATE, "nodes", array( label.name() ), array( PROP ) ) ).close();
            createSimpleRelationshipIndex( tx );
            tx.commit();
        }

        awaitIndexesOnline();

        List<Value> values = generateRandomNonStringValues();

        try ( Transaction tx = db.beginTx() )
        {
            for ( Value value : values )
            {
                Node node = tx.createNode( label );
                Object propertyValue = value.asObject();
                node.setProperty( PROP, propertyValue );
                node.createRelationshipTo( node, REL ).setProperty( PROP, propertyValue );
            }
            tx.commit();
        }

        for ( Value value : values )
        {
            try ( Transaction transaction = db.beginTx() )
            {
                String fulltextQuery = quoteValueForQuery( value );
                String cypherQuery = format( QUERY_NODES, "nodes", fulltextQuery );
                Result nodes;
                try
                {
                    nodes = transaction.execute( cypherQuery );
                }
                catch ( QueryExecutionException e )
                {
                    throw new AssertionError( "Failed to execute query: " + cypherQuery + " based on value " + value.prettyPrint(), e );
                }
                if ( nodes.hasNext() )
                {
                    fail( "did not expect to find any nodes, but found at least: " + nodes.next() );
                }
                nodes.close();
                Result relationships = transaction.execute( format( QUERY_RELS, "rels", fulltextQuery ) );
                if ( relationships.hasNext() )
                {
                    fail( "did not expect to find any relationships, but found at least: " + relationships.next() );
                }
                relationships.close();
                transaction.commit();
            }
        }
    }

    @Test
    public void fulltextIndexMustIgnoreNonStringPropertiesForPopulation()
    {
        db = createDatabase();

        List<Value> values = generateRandomNonStringValues();

        try ( Transaction tx = db.beginTx() )
        {
            for ( Value value : values )
            {
                Node node = tx.createNode( LABEL );
                Object propertyValue = value.asObject();
                node.setProperty( PROP, propertyValue );
                node.createRelationshipTo( node, REL ).setProperty( PROP, propertyValue );
            }
            tx.commit();
        }
        try ( Transaction tx = db.beginTx() )
        {
            createSimpleNodesIndex( tx );
            createSimpleRelationshipIndex( tx );
            tx.commit();
        }

        awaitIndexesOnline();

        for ( Value value : values )
        {
            try ( Transaction transaction = db.beginTx() )
            {
                String fulltextQuery = quoteValueForQuery( value );
                String cypherQuery = format( QUERY_NODES, "nodes", fulltextQuery );
                Result nodes;
                try
                {
                    nodes = transaction.execute( cypherQuery );
                }
                catch ( QueryExecutionException e )
                {
                    throw new AssertionError( "Failed to execute query: " + cypherQuery + " based on value " + value.prettyPrint(), e );
                }
                if ( nodes.hasNext() )
                {
                    fail( "did not expect to find any nodes, but found at least: " + nodes.next() );
                }
                nodes.close();
                Result relationships = transaction.execute( format( QUERY_RELS, "rels", fulltextQuery ) );
                if ( relationships.hasNext() )
                {
                    fail( "did not expect to find any relationships, but found at least: " + relationships.next() );
                }
                relationships.close();
                transaction.commit();
            }
        }
    }

    @Test
    public void entitiesMustBeRemovedFromFulltextIndexWhenPropertyValuesChangeAwayFromText()
    {
        db = createDatabase();

        try ( Transaction tx = db.beginTx() )
        {
            createSimpleNodesIndex( tx );
            tx.commit();
        }
        long nodeId;
        try ( Transaction tx = db.beginTx() )
        {
            Node node = tx.createNode( LABEL );
            nodeId = node.getId();
            node.setProperty( PROP, "bla bla" );
            tx.commit();
        }

        awaitIndexesOnline();

        try ( Transaction tx = db.beginTx() )
        {
            Node node = tx.getNodeById( nodeId );
            node.setProperty( PROP, 42 );
            tx.commit();
        }

        try ( Transaction tx = db.beginTx() )
        {
            Result result = tx.execute( format( QUERY_NODES, "nodes", "bla" ) );
            assertFalse( result.hasNext() );
            result.close();
            tx.commit();
        }
    }

    @Test
    public void entitiesMustBeAddedToFulltextIndexWhenPropertyValuesChangeToText()
    {
        db = createDatabase();

        try ( Transaction tx = db.beginTx() )
        {
            createSimpleNodesIndex( tx );
            tx.commit();
        }
        long nodeId;
        try ( Transaction tx = db.beginTx() )
        {
            Node node = tx.createNode( LABEL );
            node.setProperty( PROP, 42 );
            nodeId = node.getId();
            tx.commit();
        }

        awaitIndexesOnline();

        try ( Transaction tx = db.beginTx() )
        {
            Node node = tx.getNodeById( nodeId );
            node.setProperty( PROP, "bla bla" );
            tx.commit();
        }

        assertQueryFindsIds( db, true, "nodes", "bla", nodeId );
    }

    @Test
    public void propertiesMustBeRemovedFromFulltextIndexWhenTheirValueTypeChangesAwayFromText()
    {
        db = createDatabase();

        try ( Transaction tx = db.beginTx() )
        {
            tx.execute( format( NODE_CREATE, "nodes", array( LABEL.name() ), array( "prop1", "prop2" ) ) ).close();
            tx.commit();
        }
        long nodeId;
        try ( Transaction tx = db.beginTx() )
        {
            Node node = tx.createNode( LABEL );
            nodeId = node.getId();
            node.setProperty( "prop1", "foo" );
            node.setProperty( "prop2", "bar" );
            tx.commit();
        }

        awaitIndexesOnline();

        try ( Transaction tx = db.beginTx() )
        {
            Node node = tx.getNodeById( nodeId );
            node.setProperty( "prop2", 42 );
            tx.commit();
        }

        assertQueryFindsIds( db, true, "nodes", "foo", nodeId );
        try ( Transaction tx = db.beginTx() )
        {
            Result result = tx.execute( format( QUERY_NODES, "nodes", "bar" ) );
            assertFalse( result.hasNext() );
            result.close();
            tx.commit();
        }
    }

    @Test
    public void propertiesMustBeAddedToFulltextIndexWhenTheirValueTypeChangesToText()
    {
        db = createDatabase();

        try ( Transaction tx = db.beginTx() )
        {
            tx.execute( format( NODE_CREATE, "nodes", array( LABEL.name() ), array( "prop1", "prop2" ) ) ).close();
            tx.commit();
        }
        long nodeId;
        try ( Transaction tx = db.beginTx() )
        {
            Node node = tx.createNode( LABEL );
            nodeId = node.getId();
            node.setProperty( "prop1", "foo" );
            node.setProperty( "prop2", 42 );
            tx.commit();
        }

        awaitIndexesOnline();

        try ( Transaction tx = db.beginTx() )
        {
            Node node = tx.getNodeById( nodeId );
            node.setProperty( "prop2", "bar" );
            tx.commit();
        }

        assertQueryFindsIds( db, true, "nodes", "foo", nodeId );
        assertQueryFindsIds( db, true, "nodes", "bar", nodeId );
    }

    @Test
    public void mustBeAbleToIndexHugeTextPropertiesInIndexUpdates() throws Exception
    {
        String meditationes;
        try ( BufferedReader reader = new BufferedReader(
                new InputStreamReader( getClass().getResourceAsStream( DESCARTES_MEDITATIONES ), StandardCharsets.UTF_8 ) ) )
        {
            meditationes = reader.lines().collect( Collectors.joining( "\n" ) );
        }

        db = createDatabase();

        Label label = Label.label( "Book" );
        try ( Transaction tx = db.beginTx() )
        {
            tx.execute( format( NODE_CREATE, "books", array( label.name() ), array( "title", "author", "contents" ) ) ).close();
            tx.commit();
        }
        long nodeId;
        try ( Transaction tx = db.beginTx() )
        {
            Node node = tx.createNode( label );
            nodeId = node.getId();
            node.setProperty( "title", "Meditationes de prima philosophia" );
            node.setProperty( "author", "René Descartes" );
            node.setProperty( "contents", meditationes );
            tx.commit();
        }

        awaitIndexesOnline();

        assertQueryFindsIds( db, true, "books", "impellit scriptum offerendum", nodeId );
    }

    @Test
    public void mustBeAbleToIndexHugeTextPropertiesInIndexPopulation() throws Exception
    {
        String meditationes;
        try ( BufferedReader reader = new BufferedReader(
                new InputStreamReader( getClass().getResourceAsStream( DESCARTES_MEDITATIONES ), StandardCharsets.UTF_8 ) ) )
        {
            meditationes = reader.lines().collect( Collectors.joining( "\n" ) );
        }

        db = createDatabase();

        Label label = Label.label( "Book" );
        long nodeId;
        try ( Transaction tx = db.beginTx() )
        {
            Node node = tx.createNode( label );
            nodeId = node.getId();
            node.setProperty( "title", "Meditationes de prima philosophia" );
            node.setProperty( "author", "René Descartes" );
            node.setProperty( "contents", meditationes );
            tx.commit();
        }
        try ( Transaction tx = db.beginTx() )
        {
            tx.execute( format( NODE_CREATE, "books", array( label.name() ), array( "title", "author", "contents" ) ) ).close();
            tx.commit();
        }

        awaitIndexesOnline();

        assertQueryFindsIds( db, true, "books", "impellit scriptum offerendum", nodeId );
    }

    @Test
    public void mustBeAbleToQuerySpecificPropertiesViaLuceneSyntax()
    {
        db = createDatabase();
        Label book = Label.label( "Book" );
        try ( Transaction tx = db.beginTx() )
        {
            tx.execute( format( NODE_CREATE, "books", array( book.name() ), array( "title", "author" ) ) ).close();
            tx.commit();
        }

        long book2id;
        try ( Transaction tx = db.beginTx() )
        {
            db.schema().awaitIndexesOnline( 1, TimeUnit.MINUTES );
            Node book1 = tx.createNode( book );
            book1.setProperty( "author", "René Descartes" );
            book1.setProperty( "title", "Meditationes de prima philosophia" );
            Node book2 = tx.createNode( book );
            book2.setProperty( "author", "E. M. Curley" );
            book2.setProperty( "title", "Descartes Against the Skeptics" );
            book2id = book2.getId();
            tx.commit();
        }

        LongHashSet ids = newSetWith( book2id );
        assertQueryFindsIds( db, true, "books", "title:Descartes", ids );
    }

    @Test
    public void mustIndexNodesByCorrectProperties()
    {
        db = createDatabase();
        try ( Transaction tx = db.beginTx() )
        {
            tx.execute( format( NODE_CREATE, "nodes", array( LABEL.name() ), array( "a", "b", "c", "d", "e", "f" ) ) ).close();
            tx.commit();
        }
        long nodeId;
        awaitIndexesOnline();
        try ( Transaction tx = db.beginTx() )
        {
            Node node = tx.createNode( LABEL );
            node.setProperty( "e", "value" );
            nodeId = node.getId();
            tx.commit();
        }
        assertQueryFindsIds( db, true, "nodes", "e:value", nodeId );
    }

    @Test
    public void queryingIndexInPopulatingStateMustBlockUntilIndexIsOnline()
    {
        db = createDatabase();
        long nodeCount = 10_000;
        try ( Transaction tx = db.beginTx() )
        {
            for ( int i = 0; i < nodeCount; i++ )
            {

                tx.createNode( LABEL ).setProperty( PROP, "value" );
            }
            tx.commit();
        }
        try ( Transaction tx = db.beginTx() )
        {
            createSimpleNodesIndex( tx );
            tx.commit();
        }
        try ( Transaction tx = db.beginTx() )
        {
            try ( Result result = tx.execute( format( QUERY_NODES, "nodes", "value" ) );
                  Stream<Map<String,Object>> stream = result.stream() )
            {
                assertThat( stream.count(), is( nodeCount ) );
            }
            tx.commit();
        }
    }

    @Test
    public void queryingIndexInPopulatingStateMustBlockUntilIndexIsOnlineEvenWhenTransactionHasState()
    {
        db = createDatabase();
        long nodeCount = 10_000;
        try ( Transaction tx = db.beginTx() )
        {
            for ( int i = 0; i < nodeCount; i++ )
            {

                tx.createNode( LABEL ).setProperty( PROP, "value" );
            }
            tx.commit();
        }
        try ( Transaction tx = db.beginTx() )
        {
            createSimpleNodesIndex( tx );
            tx.commit();
        }
        try ( Transaction tx = db.beginTx() )
        {
            tx.createNode( LABEL ).setProperty( PROP, "value" );
            try ( Result result = tx.execute( format( QUERY_NODES, "nodes", "value" ) );
                  Stream<Map<String,Object>> stream = result.stream() )
            {
                assertThat( stream.count(), is( nodeCount + 1 ) );
            }
            tx.commit();
        }
    }

    @Test
    public void queryingIndexInTransactionItWasCreatedInMustThrow()
    {
        db = createDatabase();
        try ( Transaction tx = db.beginTx() )
        {
            createSimpleNodesIndex( tx );
            expectedException.expect( QueryExecutionException.class );
            tx.execute( format( QUERY_NODES, "nodes", "value" ) ).next();
        }
    }

    @Test
    public void queryResultsMustNotIncludeNodesDeletedInOtherConcurrentlyCommittedTransactions() throws Exception
    {
        db = createDatabase();
        try ( Transaction tx = db.beginTx() )
        {
            createSimpleNodesIndex( tx );
            tx.commit();
        }
        long nodeIdA;
        long nodeIdB;
        awaitIndexesOnline();
        try ( Transaction tx = db.beginTx() )
        {
            Node nodeA = tx.createNode( LABEL );
            nodeA.setProperty( PROP, "value" );
            nodeIdA = nodeA.getId();
            Node nodeB = tx.createNode( LABEL );
            nodeB.setProperty( PROP, "value" );
            nodeIdB = nodeB.getId();
            tx.commit();
        }
        try ( Transaction tx = db.beginTx() )
        {
            try ( Result result = tx.execute( format( QUERY_NODES, "nodes", "value" ) ) )
            {
                ThreadTestUtils.forkFuture( () ->
                {
                    try ( Transaction forkedTx = db.beginTx() )
                    {
                        tx.getNodeById( nodeIdA ).delete();
                        tx.getNodeById( nodeIdB ).delete();
                        forkedTx.commit();
                    }
                    return null;
                } ).get();
                assertThat( result.stream().count(), is( 0L ) );
            }
            tx.commit();
        }
    }

    @Test
    public void queryResultsMustNotIncludeRelationshipsDeletedInOtherConcurrentlyCommittedTransactions() throws Exception
    {
        db = createDatabase();
        try ( Transaction tx = db.beginTx() )
        {
            createSimpleRelationshipIndex( tx );
            tx.commit();
        }
        long relIdA;
        long relIdB;
        awaitIndexesOnline();
        try ( Transaction tx = db.beginTx() )
        {
            Node node = tx.createNode();
            Relationship relA = node.createRelationshipTo( node, REL );
            relA.setProperty( PROP, "value" );
            relIdA = relA.getId();
            Relationship relB = node.createRelationshipTo( node, REL );
            relB.setProperty( PROP, "value" );
            relIdB = relB.getId();
            tx.commit();
        }
        try ( Transaction tx = db.beginTx() )
        {
            try ( Result result = tx.execute( format( QUERY_RELS, "rels", "value" ) ) )
            {
                ThreadTestUtils.forkFuture( () ->
                {
                    try ( Transaction forkedTx = db.beginTx() )
                    {
                        tx.getRelationshipById( relIdA ).delete();
                        tx.getRelationshipById( relIdB ).delete();
                        forkedTx.commit();
                    }
                    return null;
                } ).get();
                assertThat( result.stream().count(), is( 0L ) );
            }
            tx.commit();
        }
    }

    @Test
    public void queryResultsMustNotIncludeNodesDeletedInThisTransaction()
    {
        db = createDatabase();
        try ( Transaction tx = db.beginTx() )
        {
            createSimpleNodesIndex( tx );
            tx.commit();
        }
        long nodeIdA;
        long nodeIdB;
        awaitIndexesOnline();
        try ( Transaction tx = db.beginTx() )
        {
            Node nodeA = tx.createNode( LABEL );
            nodeA.setProperty( PROP, "value" );
            nodeIdA = nodeA.getId();
            Node nodeB = tx.createNode( LABEL );
            nodeB.setProperty( PROP, "value" );
            nodeIdB = nodeB.getId();
            tx.commit();
        }
        try ( Transaction tx = db.beginTx() )
        {
            tx.getNodeById( nodeIdA ).delete();
            tx.getNodeById( nodeIdB ).delete();
            try ( Result result = tx.execute( format( QUERY_NODES, "nodes", "value" ) ) )
            {
                assertThat( result.stream().count(), is( 0L ) );
            }
            tx.commit();
        }
    }

    @Test
    public void queryResultsMustNotIncludeRelationshipsDeletedInThisTransaction()
    {
        db = createDatabase();
        try ( Transaction tx = db.beginTx() )
        {
            createSimpleRelationshipIndex( tx );
            tx.commit();
        }
        long relIdA;
        long relIdB;
        awaitIndexesOnline();
        try ( Transaction tx = db.beginTx() )
        {
            Node node = tx.createNode();
            Relationship relA = node.createRelationshipTo( node, REL );
            relA.setProperty( PROP, "value" );
            relIdA = relA.getId();
            Relationship relB = node.createRelationshipTo( node, REL );
            relB.setProperty( PROP, "value" );
            relIdB = relB.getId();
            tx.commit();
        }
        try ( Transaction tx = db.beginTx() )
        {
            tx.getRelationshipById( relIdA ).delete();
            tx.getRelationshipById( relIdB ).delete();
            try ( Result result = tx.execute( format( QUERY_RELS, "rels", "value" ) ) )
            {
                assertThat( result.stream().count(), is( 0L ) );
            }
            tx.commit();
        }
    }

    @Test
    public void queryResultsMustIncludeNodesAddedInThisTransaction()
    {
        db = createDatabase();
        try ( Transaction tx = db.beginTx() )
        {
            createSimpleNodesIndex( tx );
            tx.commit();
        }
        awaitIndexesOnline();
        Node node;
        try ( Transaction tx = db.beginTx() )
        {
            node = tx.createNode( LABEL );
            node.setProperty( PROP, "value" );
            tx.commit();
        }
        assertQueryFindsIds( db, true, "nodes", "value", newSetWith( node.getId() ) );
    }

    @Test
    public void queryResultsMustIncludeRelationshipsAddedInThisTransaction()
    {
        db = createDatabase();
        try ( Transaction tx = db.beginTx() )
        {
            createSimpleRelationshipIndex( tx );
            tx.commit();
        }
        awaitIndexesOnline();
        Relationship relationship;
        try ( Transaction tx = db.beginTx() )
        {
            Node node = tx.createNode();
            relationship = node.createRelationshipTo( node, REL );
            relationship.setProperty( PROP, "value" );
            tx.commit();
        }
        assertQueryFindsIds( db, false, "rels", "value", newSetWith( relationship.getId() ) );
    }

    @Test
    public void queryResultsMustIncludeNodesWithPropertiesAddedToBeIndexed()
    {
        db = createDatabase();
        try ( Transaction tx = db.beginTx() )
        {
            createSimpleNodesIndex( tx );
            tx.commit();
        }
        long nodeId;
        awaitIndexesOnline();
        try ( Transaction tx = db.beginTx() )
        {
            nodeId = tx.createNode( LABEL ).getId();
            tx.commit();
        }
        try ( Transaction tx = db.beginTx() )
        {
            tx.getNodeById( nodeId ).setProperty( PROP, "value" );
            tx.commit();
        }
        assertQueryFindsIds( db, true, "nodes", "prop:value", nodeId );
    }

    @Test
    public void queryResultsMustIncludeRelationshipsWithPropertiesAddedToBeIndexed()
    {
        db = createDatabase();
        try ( Transaction tx = db.beginTx() )
        {
            createSimpleRelationshipIndex( tx );
            tx.commit();
        }
        long relId;
        awaitIndexesOnline();
        try ( Transaction tx = db.beginTx() )
        {
            Node node = tx.createNode();
            Relationship rel = node.createRelationshipTo( node, REL );
            relId = rel.getId();
            tx.commit();
        }
        try ( Transaction tx = db.beginTx() )
        {
            Relationship rel = tx.getRelationshipById( relId );
            rel.setProperty( PROP, "value" );
            tx.commit();
        }
        assertQueryFindsIds( db, false, "rels", "prop:value", relId );
    }

    @Test
    public void queryResultsMustIncludeNodesWithLabelsModifedToBeIndexed()
    {
        db = createDatabase();
        try ( Transaction tx = db.beginTx() )
        {
            createSimpleNodesIndex( tx );
            tx.commit();
        }
        long nodeId;
        awaitIndexesOnline();
        try ( Transaction tx = db.beginTx() )
        {
            Node node = tx.createNode();
            node.setProperty( PROP, "value" );
            nodeId = node.getId();
            tx.commit();
        }
        try ( Transaction tx = db.beginTx() )
        {
            Node node = tx.getNodeById( nodeId );
            node.addLabel( LABEL );
            tx.commit();
        }
        assertQueryFindsIds( db, true, "nodes", "value", nodeId );
    }

    @Test
    public void queryResultsMustIncludeUpdatedValueOfChangedNodeProperties()
    {
        db = createDatabase();
        try ( Transaction tx = db.beginTx() )
        {
            createSimpleNodesIndex( tx );
            tx.commit();
        }
        long nodeId;
        awaitIndexesOnline();
        try ( Transaction tx = db.beginTx() )
        {
            Node node = tx.createNode( LABEL );
            node.setProperty( PROP, "primo" );
            nodeId = node.getId();
            tx.commit();
        }
        try ( Transaction tx = db.beginTx() )
        {
            tx.getNodeById( nodeId ).setProperty( PROP, "secundo" );
            tx.commit();
        }
        assertQueryFindsIds( db, true, "nodes", "primo" );
        assertQueryFindsIds( db, true, "nodes", "secundo", nodeId );
    }

    @Test
    public void queryResultsMustIncludeUpdatedValuesOfChangedRelationshipProperties()
    {
        db = createDatabase();
        try ( Transaction tx = db.beginTx() )
        {
            createSimpleRelationshipIndex( tx );
            tx.commit();
        }
        long relId;
        awaitIndexesOnline();
        try ( Transaction tx = db.beginTx() )
        {
            Node node = tx.createNode();
            Relationship rel = node.createRelationshipTo( node, REL );
            rel.setProperty( PROP, "primo" );
            relId = rel.getId();
            tx.commit();
        }
        try ( Transaction tx = db.beginTx() )
        {
            tx.getRelationshipById( relId ).setProperty( PROP, "secundo" );
            tx.commit();
        }
        assertQueryFindsIds( db, false, "rels", "primo" );
        assertQueryFindsIds( db, false, "rels", "secundo", relId );
    }

    @Test
    public void queryResultsMustNotIncludeNodesWithRemovedIndexedProperties()
    {
        db = createDatabase();
        try ( Transaction tx = db.beginTx() )
        {
            createSimpleNodesIndex( tx );
            tx.commit();
        }
        long nodeId;
        awaitIndexesOnline();
        try ( Transaction tx = db.beginTx() )
        {
            Node node = tx.createNode( LABEL );
            node.setProperty( PROP, "value" );
            nodeId = node.getId();
            tx.commit();
        }
        try ( Transaction tx = db.beginTx() )
        {
            tx.getNodeById( nodeId ).removeProperty( PROP );
            tx.commit();
        }
        assertQueryFindsIds( db, true, "nodes", "value" );
    }

    @Test
    public void queryResultsMustNotIncludeRelationshipsWithRemovedIndexedProperties()
    {
        db = createDatabase();
        try ( Transaction tx = db.beginTx() )
        {
            createSimpleRelationshipIndex( tx );
            tx.commit();
        }
        long relId;
        awaitIndexesOnline();
        try ( Transaction tx = db.beginTx() )
        {
            Node node = tx.createNode();
            Relationship rel = node.createRelationshipTo( node, REL );
            rel.setProperty( PROP, "value" );
            relId = rel.getId();
            tx.commit();
        }
        try ( Transaction tx = db.beginTx() )
        {
            tx.getRelationshipById( relId ).removeProperty( PROP );
            tx.commit();
        }
        assertQueryFindsIds( db, false, "rels", "value" );
    }

    @Test
    public void queryResultsMustNotIncludeNodesWithRemovedIndexedLabels()
    {
        db = createDatabase();
        try ( Transaction tx = db.beginTx() )
        {
            createSimpleNodesIndex( tx );
            tx.commit();
        }
        long nodeId;
        try ( Transaction tx = db.beginTx() )
        {
            Node node = tx.createNode( LABEL );
            node.setProperty( PROP, "value" );
            nodeId = node.getId();
            tx.commit();
        }
        try ( Transaction tx = db.beginTx() )
        {
            tx.getNodeById( nodeId ).removeLabel( LABEL );
            tx.commit();
        }
        assertQueryFindsIds( db, true, "nodes", "nodes" );
    }

    @Test
    public void queryResultsMustIncludeOldNodePropertyValuesWhenModificationsAreUndone()
    {
        db = createDatabase();
        try ( Transaction tx = db.beginTx() )
        {
            createSimpleNodesIndex( tx );
            tx.commit();
        }
        long nodeId;
        awaitIndexesOnline();
        try ( Transaction tx = db.beginTx() )
        {
            Node node = tx.createNode( LABEL );
            node.setProperty( PROP, "primo" );
            nodeId = node.getId();
            tx.commit();
        }
        assertQueryFindsIds( db, true, "nodes", "primo", nodeId );
        assertQueryFindsIds( db, true, "nodes", "secundo" );
        try ( Transaction tx = db.beginTx() )
        {
            Node node = tx.getNodeById( nodeId );
            node.setProperty( PROP, "secundo" );
            tx.commit();
        }
        assertQueryFindsIds( db, true, "nodes", "primo" );
        assertQueryFindsIds( db, true, "nodes", "secundo", nodeId );
        try ( Transaction tx = db.beginTx() )
        {
            Node node = tx.getNodeById( nodeId );
            node.setProperty( PROP, "primo" );
            tx.commit();
        }
        assertQueryFindsIds( db, true, "nodes", "primo", nodeId );
        assertQueryFindsIds( db, true, "nodes", "secundo" );
    }

    @Test
    public void queryResultsMustIncludeOldRelationshipPropertyValuesWhenModificationsAreUndone()
    {
        db = createDatabase();
        try ( Transaction tx = db.beginTx() )
        {
            createSimpleRelationshipIndex( tx );
            tx.commit();
        }
        long relId;
        awaitIndexesOnline();
        try ( Transaction tx = db.beginTx() )
        {
            Node node = tx.createNode();
            Relationship rel = node.createRelationshipTo( node, REL );
            rel.setProperty( PROP, "primo" );
            relId = rel.getId();
            tx.commit();
        }
        assertQueryFindsIds( db, false, "rels", "primo", relId );
        assertQueryFindsIds( db, false, "rels", "secundo" );
        try ( Transaction tx = db.beginTx() )
        {
            Relationship rel = tx.getRelationshipById( relId );
            rel.setProperty( PROP, "secundo" );
            tx.commit();
        }
        assertQueryFindsIds( db, false, "rels", "primo" );
        assertQueryFindsIds( db, false, "rels", "secundo", relId );
        try ( Transaction tx = db.beginTx() )
        {
            Relationship rel = tx.getRelationshipById( relId );
            rel.setProperty( PROP, "primo" );
            tx.commit();
        }
        assertQueryFindsIds( db, false, "rels", "primo", relId );
        assertQueryFindsIds( db, false, "rels", "secundo" );
    }

    @Test
    public void queryResultsMustIncludeOldNodePropertyValuesWhenRemovalsAreUndone()
    {
        db = createDatabase();
        try ( Transaction tx = db.beginTx() )
        {
            createSimpleNodesIndex( tx );
            tx.commit();
        }
        long nodeId;
        awaitIndexesOnline();
        try ( Transaction tx = db.beginTx() )
        {
            Node node = tx.createNode( LABEL );
            node.setProperty( PROP, "primo" );
            nodeId = node.getId();
            tx.commit();
        }
        assertQueryFindsIds( db, true, "nodes", "primo", nodeId );
        try ( Transaction tx = db.beginTx() )
        {
            Node node = tx.getNodeById( nodeId );
            node.removeProperty( PROP );
            tx.commit();
        }
        assertQueryFindsIds( db, true, "nodes", "primo" );
        try ( Transaction tx = db.beginTx() )
        {
            Node node = tx.getNodeById( nodeId );
            node.setProperty( PROP, "primo" );
            tx.commit();
        }
        assertQueryFindsIds( db, true, "nodes", "primo", nodeId );
    }

    @Test
    public void queryResultsMustIncludeOldRelationshipPropertyValuesWhenRemovalsAreUndone()
    {
        db = createDatabase();
        try ( Transaction tx = db.beginTx() )
        {
            createSimpleRelationshipIndex( tx );
            tx.commit();
        }
        long relId;
        awaitIndexesOnline();
        try ( Transaction tx = db.beginTx() )
        {
            Node node = tx.createNode();
            Relationship rel = node.createRelationshipTo( node, REL );
            rel.setProperty( PROP, "primo" );
            relId = rel.getId();
            tx.commit();
        }
        assertQueryFindsIds( db, false, "rels", "primo", relId );
        try ( Transaction tx = db.beginTx() )
        {
            Relationship rel = tx.getRelationshipById( relId );
            rel.removeProperty( PROP );
            tx.commit();
        }
        assertQueryFindsIds( db, false, "rels", "primo" );
        try ( Transaction tx = db.beginTx() )
        {
            Relationship rel = tx.getRelationshipById( relId );
            rel.setProperty( PROP, "primo" );
            tx.commit();
        }
        assertQueryFindsIds( db, false, "rels", "primo", relId );
    }

    @Test
    public void queryResultsMustIncludeNodesWhenNodeLabelRemovalsAreUndone()
    {
        db = createDatabase();
        try ( Transaction tx = db.beginTx() )
        {
            createSimpleNodesIndex( tx );
            tx.commit();
        }
        long nodeId;
        awaitIndexesOnline();
        try ( Transaction tx = db.beginTx() )
        {
            Node node = tx.createNode( LABEL );
            node.setProperty( PROP, "primo" );
            nodeId = node.getId();
            tx.commit();
        }
        try ( Transaction tx = db.beginTx() )
        {
            Node node = tx.getNodeById( nodeId );
            node.removeLabel( LABEL );
            tx.commit();
        }
        assertQueryFindsIds( db, true, "nodes", "primo" );
        try ( Transaction tx = db.beginTx() )
        {
            Node node = tx.getNodeById( nodeId );
            node.addLabel( LABEL );
            tx.commit();
        }
        assertQueryFindsIds( db, true, "nodes", "primo", nodeId );
    }

    @Test
    public void queryResultsFromTransactionStateMustSortTogetherWithResultFromBaseIndex()
    {
        db = createDatabase();
        try ( Transaction tx = db.beginTx() )
        {
            createSimpleNodesIndex( tx );
            tx.commit();
        }
        long firstId;
        long secondId;
        long thirdId;
        awaitIndexesOnline();
        try ( Transaction tx = db.beginTx() )
        {
            Node first = tx.createNode( LABEL );
            first.setProperty( PROP, "God of War" );
            firstId = first.getId();
            Node third = tx.createNode( LABEL );
            third.setProperty( PROP, "God Wars: Future Past" );
            thirdId = third.getId();
            tx.commit();
        }
        try ( Transaction tx = db.beginTx() )
        {
            Node second = tx.createNode( LABEL );
            second.setProperty( PROP, "God of War III Remastered" );
            secondId = second.getId();
            tx.commit();
        }
        assertQueryFindsIds( db, true, "nodes", "god of war", firstId, secondId, thirdId );
    }

    @Test
    public void queryResultsMustBeOrderedByScore()
    {
        db = createDatabase();
        try ( Transaction tx = db.beginTx() )
        {
            createSimpleNodesIndex( tx );
            tx.commit();
        }
        long firstId;
        long secondId;
        long thirdId;
        awaitIndexesOnline();
        try ( Transaction tx = db.beginTx() )
        {
            Node node = tx.createNode( LABEL );
            node.setProperty( PROP, "dude sweet" );
            firstId = node.getId();
            tx.commit();
        }
        try ( Transaction tx = db.beginTx() )
        {
            Node node = tx.createNode( LABEL );
            node.setProperty( PROP, "dude sweet dude sweet" );
            secondId = node.getId();
            tx.commit();
        }
        try ( Transaction tx = db.beginTx() )
        {
            Node node = tx.createNode( LABEL );
            node.setProperty( PROP, "dude sweet dude dude dude sweet" );
            thirdId = node.getId();
            tx.commit();
        }
        assertQueryFindsIds( db, true, "nodes", "dude", thirdId, secondId, firstId );
    }

    @Test
    public void queryingDroppedIndexForNodesInDroppingTransactionMustThrow()
    {
        db = createDatabase();
        try ( Transaction tx = db.beginTx() )
        {
            createSimpleNodesIndex( tx );
            tx.commit();
        }
        awaitIndexesOnline();
        try ( Transaction tx = db.beginTx() )
        {
            tx.execute( format( DROP, "nodes" ) ).close();
            expectedException.expect( QueryExecutionException.class );
            tx.execute( format( QUERY_NODES, "nodes", "blabla" ) ).next();
        }
    }

    @Test
    public void queryingDroppedIndexForRelationshipsInDroppingTransactionMustThrow()
    {
        db = createDatabase();
        try ( Transaction tx = db.beginTx() )
        {
            createSimpleRelationshipIndex( tx );
            tx.commit();
        }
        awaitIndexesOnline();
        try ( Transaction tx = db.beginTx() )
        {
            tx.execute( format( DROP, "rels" ) ).close();
            expectedException.expect( QueryExecutionException.class );
            tx.execute( format( QUERY_RELS, "rels", "blabla" ) ).next();
        }
    }

    @Test
    public void creatingAndDroppingIndexesInSameTransactionMustNotThrow()
    {
        db = createDatabase();
        try ( Transaction tx = db.beginTx() )
        {
            createSimpleNodesIndex( tx );
            tx.execute( format( DROP, "nodes" ) ).close();
            tx.commit();
        }
        try ( Transaction tx = db.beginTx() )
        {
            createSimpleRelationshipIndex( tx );
            tx.execute( format( DROP, "rels" ) ).close();
            tx.commit();
        }
        awaitIndexesOnline();
        try ( Transaction tx = db.beginTx() )
        {
            assertFalse( db.schema().getIndexes().iterator().hasNext() );
            tx.commit();
        }
    }

    @Test
    public void eventuallyConsistenIndexMustNotIncludeEntitiesAddedInTransaction()
    {
        db = createDatabase();
        try ( Transaction tx = db.beginTx() )
        {
            tx.execute( format( NODE_CREATE, "nodes", array( LABEL.name() ), array( PROP ) + EVENTUALLY_CONSISTENT ) ).close();
            tx.execute( format( RELATIONSHIP_CREATE, "rels", array( REL.name() ), array( PROP ) + EVENTUALLY_CONSISTENT ) ).close();
            tx.commit();
        }
        awaitIndexesOnline();
        try ( Transaction tx = db.beginTx() )
        {
            Node node = tx.createNode( LABEL );
            node.setProperty( PROP, "value" );
            node.createRelationshipTo( node, REL ).setProperty( PROP, "value" );
        }

        assertQueryFindsIds( db, true, "nodes", "value" );
        assertQueryFindsIds( db, false, "rels", "value" );
        try ( Transaction transaction = db.beginTx() )
        {
            transaction.execute( AWAIT_REFRESH ).close();
            transaction.commit();
        }
        assertQueryFindsIds( db, true, "nodes", "value" );
        assertQueryFindsIds( db, false, "rels", "value" );
    }

    @Test
    public void transactionStateMustNotPreventIndexUpdatesFromBeingApplied() throws Exception
    {
        db = createDatabase();
        try ( Transaction tx = db.beginTx() )
        {
            createSimpleNodesIndex( tx );
            createSimpleRelationshipIndex( tx );
            tx.commit();
        }
        awaitIndexesOnline();
        LongHashSet nodeIds = new LongHashSet();
        LongHashSet relIds = new LongHashSet();
        try ( Transaction tx = db.beginTx() )
        {
            Node node = tx.createNode( LABEL );
            node.setProperty( PROP, "value" );
            Relationship rel = node.createRelationshipTo( node, REL );
            rel.setProperty( PROP, "value" );
            nodeIds.add( node.getId() );
            relIds.add( rel.getId() );

            ExecutorService executor = cleanup.add( Executors.newSingleThreadExecutor() );
            executor.submit( () ->
            {
                try ( Transaction forkedTx = db.beginTx() )
                {
                    Node node2 = forkedTx.createNode( LABEL );
                    node2.setProperty( PROP, "value" );
                    Relationship rel2 = node2.createRelationshipTo( node2, REL );
                    rel2.setProperty( PROP, "value" );
                    nodeIds.add( node2.getId() );
                    relIds.add( rel2.getId() );
                    forkedTx.commit();
                }
            }).get();
            tx.commit();
        }
        assertQueryFindsIds( db, true, "nodes", "value", nodeIds );
        assertQueryFindsIds( db, false, "rels", "value", relIds );
    }

    @Test
    public void dropMustNotApplyToRegularSchemaIndexes()
    {
        db = createDatabase();
        try ( Transaction tx = db.beginTx() )
        {
            db.schema().indexFor( LABEL ).on( PROP ).create();
            tx.commit();
        }
        awaitIndexesOnline();
        String schemaIndexName;
        try ( Transaction tx = db.beginTx() )
        {
            try ( Result result = tx.execute( "call db.indexes()" ) )
            {
                assertTrue( result.hasNext() );
                schemaIndexName = result.next().get( "name" ).toString();
            }
            expectedException.expect( QueryExecutionException.class );
            tx.execute( format( DROP, schemaIndexName ) ).close();
        }
    }

    @Test
    public void fulltextIndexMustNotBeAvailableForRegularIndexSeeks()
    {
        db = createDatabase();
        try ( Transaction tx = db.beginTx() )
        {
            createSimpleNodesIndex( tx );
            tx.commit();
        }
        String valueToQueryFor = "value to query for";
        awaitIndexesOnline();
        try ( Transaction tx = db.beginTx() )
        {
            List<Value> values = generateRandomSimpleValues();
            for ( Value value : values )
            {
                tx.createNode( LABEL ).setProperty( PROP, value.asObject() );
            }
            tx.createNode( LABEL ).setProperty( PROP, valueToQueryFor );
            tx.commit();
        }
        try ( Transaction transaction = db.beginTx() )
        {
            Map<String,Object> params = new HashMap<>();
            params.put( "prop", valueToQueryFor );
            try ( Result result = transaction.execute( "profile match (n:" + LABEL.name() + ") where n." + PROP + " = $prop return n", params ) )
            {
                assertNoIndexSeeks( result );
            }
            try ( Result result = transaction.execute( "cypher 3.5 profile match (n:" + LABEL.name() + ") where n." + PROP + " = $prop return n", params ) )
            {
                assertNoIndexSeeks( result );
            }
            transaction.commit();
        }
    }

    @Test
    public void fulltextIndexMustNotBeAvailableForRegularIndexSeeksAfterShutDown()
    {
        db = createDatabase();
        try ( Transaction tx = db.beginTx() )
        {
            createSimpleNodesIndex( tx );
            tx.commit();
        }
        managementService.shutdown();
        db = createDatabase();
        String valueToQueryFor = "value to query for";
        awaitIndexesOnline();
        try ( Transaction tx = db.beginTx() )
        {
            List<Value> values = generateRandomSimpleValues();
            for ( Value value : values )
            {
                tx.createNode( LABEL ).setProperty( PROP, value.asObject() );
            }
            tx.createNode( LABEL ).setProperty( PROP, valueToQueryFor );
            tx.commit();
        }
        try ( Transaction transaction = db.beginTx() )
        {
            Map<String,Object> params = new HashMap<>();
            params.put( "prop", valueToQueryFor );
            try ( Result result = transaction.execute( "profile match (n:" + LABEL.name() + ") where n." + PROP + " = $prop return n", params ) )
            {
                assertNoIndexSeeks( result );
            }
            try ( Result result = transaction.execute( "cypher 3.5 profile match (n:" + LABEL.name() + ") where n." + PROP + " = $prop return n", params ) )
            {
                assertNoIndexSeeks( result );
            }
            transaction.commit();
        }
    }

    @Test
    public void nodeOutputMustBeOrderedByScoreDescending()
    {
        FulltextProcedures.NodeOutput a = new FulltextProcedures.NodeOutput( null, Float.NaN );
        FulltextProcedures.NodeOutput b = new FulltextProcedures.NodeOutput( null, Float.POSITIVE_INFINITY );
        FulltextProcedures.NodeOutput c = new FulltextProcedures.NodeOutput( null, Float.MAX_VALUE );
        FulltextProcedures.NodeOutput d = new FulltextProcedures.NodeOutput( null, 1.0f );
        FulltextProcedures.NodeOutput e = new FulltextProcedures.NodeOutput( null, Float.MIN_NORMAL );
        FulltextProcedures.NodeOutput f = new FulltextProcedures.NodeOutput( null, Float.MIN_VALUE );
        FulltextProcedures.NodeOutput g = new FulltextProcedures.NodeOutput( null, 0.0f );
        FulltextProcedures.NodeOutput h = new FulltextProcedures.NodeOutput( null, -1.0f );
        FulltextProcedures.NodeOutput i = new FulltextProcedures.NodeOutput( null, Float.NEGATIVE_INFINITY );
        FulltextProcedures.NodeOutput[] expectedOrder = new FulltextProcedures.NodeOutput[] {a, b, c, d, e, f, g, h, i};
        FulltextProcedures.NodeOutput[] array = expectedOrder.clone();

        for ( int counter = 0; counter < 10; counter++ )
        {
            ArrayUtils.shuffle( array );
            Arrays.sort( array );
            assertArrayEquals( expectedOrder, array );
        }
    }

    @Test
    public void relationshipOutputMustBeOrderedByScoreDescending()
    {
        FulltextProcedures.RelationshipOutput a = new FulltextProcedures.RelationshipOutput( null, Float.NaN );
        FulltextProcedures.RelationshipOutput b = new FulltextProcedures.RelationshipOutput( null, Float.POSITIVE_INFINITY );
        FulltextProcedures.RelationshipOutput c = new FulltextProcedures.RelationshipOutput( null, Float.MAX_VALUE );
        FulltextProcedures.RelationshipOutput d = new FulltextProcedures.RelationshipOutput( null, 1.0f );
        FulltextProcedures.RelationshipOutput e = new FulltextProcedures.RelationshipOutput( null, Float.MIN_NORMAL );
        FulltextProcedures.RelationshipOutput f = new FulltextProcedures.RelationshipOutput( null, Float.MIN_VALUE );
        FulltextProcedures.RelationshipOutput g = new FulltextProcedures.RelationshipOutput( null, 0.0f );
        FulltextProcedures.RelationshipOutput h = new FulltextProcedures.RelationshipOutput( null, -1.0f );
        FulltextProcedures.RelationshipOutput i = new FulltextProcedures.RelationshipOutput( null, Float.NEGATIVE_INFINITY );
        FulltextProcedures.RelationshipOutput[] expectedOrder = new FulltextProcedures.RelationshipOutput[] {a, b, c, d, e, f, g, h, i};
        FulltextProcedures.RelationshipOutput[] array = expectedOrder.clone();

        for ( int counter = 0; counter < 10; counter++ )
        {
            ArrayUtils.shuffle( array );
            Arrays.sort( array );
            assertArrayEquals( expectedOrder, array );
        }
    }

    @Test
    public void awaitIndexProcedureMustWorkOnIndexNames()
    {
        db = createDatabase();
        try ( Transaction tx = db.beginTx() )
        {
            for ( int i = 0; i < 1000; i++ )
            {
                Node node = tx.createNode( LABEL );
                node.setProperty( PROP, "value" );
                Relationship rel = node.createRelationshipTo( node, REL );
                rel.setProperty( PROP, "value" );
            }
            tx.commit();
        }
        try ( Transaction tx = db.beginTx() )
        {
            createSimpleNodesIndex( tx );
            createSimpleRelationshipIndex( tx );
            tx.commit();
        }
        try ( Transaction tx = db.beginTx() )
        {
            tx.execute( format( DB_AWAIT_INDEX, "nodes" ) ).close();
            tx.execute( format( DB_AWAIT_INDEX, "rels" ) ).close();
            tx.commit();
        }
    }

    @Test
    public void mustBePossibleToDropFulltextIndexByNameForWhichNormalIndexExistWithMatchingSchema()
    {
        db = createDatabase();
        try ( Transaction tx = db.beginTx() )
        {
            tx.execute( "CREATE INDEX ON :Person(name)" ).close();
            tx.execute( "call db.index.fulltext.createNodeIndex('nameIndex', ['Person'], ['name'])" ).close();
            tx.commit();
        }
        try ( Transaction tx = db.beginTx() )
        {
            db.schema().awaitIndexesOnline( 1, TimeUnit.MINUTES );
            tx.commit();
        }
        try ( Transaction tx = db.beginTx() )
        {
            // This must not throw:
            tx.execute( "call db.index.fulltext.drop('nameIndex')" ).close();
            tx.commit();
        }
        try ( Transaction tx = db.beginTx() )
        {
            assertThat( single( db.schema().getIndexes() ).getName(), is( not( "nameIndex" ) ) );
            tx.commit();
        }
    }

    @Test
    public void fulltextIndexesMustNotPreventNormalSchemaIndexesFromBeingDropped()
    {
        db = createDatabase();
        try ( Transaction tx = db.beginTx() )
        {
            tx.execute( "CREATE INDEX ON :Person(name)" ).close();
            tx.execute( "call db.index.fulltext.createNodeIndex('nameIndex', ['Person'], ['name'])" ).close();
            tx.commit();
        }
        try ( Transaction tx = db.beginTx() )
        {
            db.schema().awaitIndexesOnline( 1, TimeUnit.MINUTES );
            tx.commit();
        }
        try ( Transaction tx = db.beginTx() )
        {
            // This must not throw:
            tx.execute( "DROP INDEX ON :Person(name)" ).close();
            tx.commit();
        }
        try ( Transaction tx = db.beginTx() )
        {
            assertThat( single( db.schema().getIndexes() ).getName(), is( "nameIndex" ) );
            tx.commit();
        }
    }

    @Test
    public void creatingNormalIndexWithFulltextProviderMustThrow()
    {
        db = createDatabase();
        assertThat( FulltextIndexProviderFactory.DESCRIPTOR.name(), is( "fulltext-1.0" ) ); // Sanity check that this test is up to date.

        try ( Transaction tx = db.beginTx() )
        {
            tx.execute( "call db.createIndex( \":User(searchableString)\", \"" + FulltextIndexProviderFactory.DESCRIPTOR.name() + "\" );" ).close();
            tx.commit();
        }
        catch ( QueryExecutionException e )
        {
            assertThat( e.getMessage(), containsString( "only supports FULLTEXT" ) );
        }

        try ( Transaction tx = db.beginTx() )
        {
            long indexCount = tx.execute( DB_INDEXES ).stream().count();
            assertThat( indexCount, is( 0L ) );
            tx.commit();
        }
    }

    @Test
    public void mustSupportWildcardEndsLikeStartsWith()
    {
        db = createDatabase();
        try ( Transaction tx = db.beginTx() )
        {
            createSimpleNodesIndex( tx );
            tx.commit();
        }
        LongHashSet ids = new LongHashSet();
        try ( Transaction tx = db.beginTx() )
        {
            Node node = tx.createNode( LABEL );
            node.setProperty( PROP, "abcdef" );
            ids.add( node.getId() );
            tx.commit();
        }
        try ( Transaction tx = db.beginTx() )
        {
            Node node = tx.createNode( LABEL );
            node.setProperty( PROP, "abcxyz" );
            ids.add( node.getId() );
            tx.commit();
        }
        assertQueryFindsIds( db, true, "nodes", "abc*", ids );
    }

    @Test
    public void mustSupportWildcardBeginningsLikeEndsWith()
    {
        db = createDatabase();
        try ( Transaction tx = db.beginTx() )
        {
            createSimpleNodesIndex( tx );
            tx.commit();
        }
        LongHashSet ids = new LongHashSet();
        try ( Transaction tx = db.beginTx() )
        {
            Node node = tx.createNode( LABEL );
            node.setProperty( PROP, "defabc" );
            ids.add( node.getId() );
            tx.commit();
        }
        try ( Transaction tx = db.beginTx() )
        {
            Node node = tx.createNode( LABEL );
            node.setProperty( PROP, "xyzabc" );
            ids.add( node.getId() );
            tx.commit();
        }
        assertQueryFindsIds( db, true, "nodes", "*abc", ids );
    }

    @Test
    public void mustSupportWildcardBeginningsAndEndsLikeContains()
    {
        db = createDatabase();
        try ( Transaction tx = db.beginTx() )
        {
            createSimpleNodesIndex( tx );
            tx.commit();
        }
        LongHashSet ids = new LongHashSet();
        try ( Transaction tx = db.beginTx() )
        {
            Node node = tx.createNode( LABEL );
            node.setProperty( PROP, "defabcdef" );
            ids.add( node.getId() );
            tx.commit();
        }
        try ( Transaction tx = db.beginTx() )
        {
            Node node = tx.createNode( LABEL );
            node.setProperty( PROP, "xyzabcxyz" );
            ids.add( node.getId() );
            tx.commit();
        }
        assertQueryFindsIds( db, true, "nodes", "*abc*", ids );
    }

    @Test
    public void mustMatchCaseInsensitiveWithStandardAnalyzer()
    {
        db = createDatabase();

        try ( Transaction tx = db.beginTx() )
        {
            tx.execute( "foreach (x in range (1,1000) | create (n:Label {id:'A'}))" ).close();
            tx.execute( "foreach (x in range (1,1000) | create (n:Label {id:'B'}))" ).close();
            tx.execute( "foreach (x in range (1,1000) | create (n:Label {id:'C'}))" ).close();
            tx.execute( "foreach (x in range (1,1000) | create (n:Label {id:'b'}))" ).close();
            tx.commit();
        }
        try ( Transaction tx = db.beginTx() )
        {
            tx.execute( format( NODE_CREATE, "myindex", array( "Label" ), array( "id" ) + ", {analyzer: 'standard'}" ) ).close();
            tx.commit();
        }
        awaitIndexesOnline();

        try ( Transaction tx = db.beginTx() )
        {
            try ( Result result = tx.execute( format( QUERY_NODES, "myindex", "A" ) ) )
            {
                assertThat( result.stream().count(), is( 0L ) ); // The letter 'A' is a stop-word in English, so it is not indexed.
            }
            try ( Result result = tx.execute( format( QUERY_NODES, "myindex", "B" ) ) )
            {
                assertThat( result.stream().count(), is( 2000L ) ); // Both upper- and lower-case 'B' nodes.
            }
            try ( Result result = tx.execute( format( QUERY_NODES, "myindex", "C" ) ) )
            {
                assertThat( result.stream().count(), is( 1000L ) ); // We only have upper-case 'C' nodes.
            }
            tx.commit();
        }
    }

    @Test
    public void mustMatchCaseInsensitiveWithSimpleAnalyzer()
    {
        db = createDatabase();

        try ( Transaction tx = db.beginTx() )
        {
            tx.execute( "foreach (x in range (1,1000) | create (n:Label {id:'A'}))" ).close();
            tx.execute( "foreach (x in range (1,1000) | create (n:Label {id:'B'}))" ).close();
            tx.execute( "foreach (x in range (1,1000) | create (n:Label {id:'C'}))" ).close();
            tx.execute( "foreach (x in range (1,1000) | create (n:Label {id:'b'}))" ).close();
            tx.commit();
        }
        try ( Transaction tx = db.beginTx() )
        {
            tx.execute( format( NODE_CREATE, "myindex", array( "Label" ), array( "id" ) + ", {analyzer: 'simple'}" ) ).close();
            tx.commit();
        }
        awaitIndexesOnline();

        try ( Transaction tx = db.beginTx() )
        {
            try ( Result result = tx.execute( format( QUERY_NODES, "myindex", "A" ) ) )
            {
                assertThat( result.stream().count(), is( 1000L ) ); // We only have upper-case 'A' nodes.
            }
            try ( Result result = tx.execute( format( QUERY_NODES, "myindex", "B" ) ) )
            {
                assertThat( result.stream().count(), is( 2000L ) ); // Both upper- and lower-case 'B' nodes.
            }
            try ( Result result = tx.execute( format( QUERY_NODES, "myindex", "C" ) ) )
            {
                assertThat( result.stream().count(), is( 1000L ) ); // We only have upper-case 'C' nodes.
            }
            tx.commit();
        }
    }

    @Test
    public void mustMatchCaseInsensitiveWithDefaultAnalyzer()
    {
        db = createDatabase();

        try ( Transaction tx = db.beginTx() )
        {
            tx.execute( "foreach (x in range (1,1000) | create (n:Label {id:'A'}))" ).close();
            tx.execute( "foreach (x in range (1,1000) | create (n:Label {id:'B'}))" ).close();
            tx.execute( "foreach (x in range (1,1000) | create (n:Label {id:'C'}))" ).close();
            tx.execute( "foreach (x in range (1,1000) | create (n:Label {id:'b'}))" ).close();
            tx.commit();
        }
        try ( Transaction tx = db.beginTx() )
        {
            tx.execute( format( NODE_CREATE, "myindex", array( "Label" ), array( "id" ) ) ).close();
            tx.commit();
        }
        awaitIndexesOnline();

        try ( Transaction tx = db.beginTx() )
        {
            try ( Result result = tx.execute( format( QUERY_NODES, "myindex", "A" ) ) )
            {
                assertThat( result.stream().count(), is( 1000L ) ); // We only have upper-case 'A' nodes.
            }
            try ( Result result = tx.execute( format( QUERY_NODES, "myindex", "B" ) ) )
            {
                assertThat( result.stream().count(), is( 2000L ) ); // Both upper- and lower-case 'B' nodes.
            }
            try ( Result result = tx.execute( format( QUERY_NODES, "myindex", "C" ) ) )
            {
                assertThat( result.stream().count(), is( 1000L ) ); // We only have upper-case 'C' nodes.
            }
            tx.commit();
        }
    }

    @Test
    public void makeSureFulltextIndexDoesNotBlockSchemaIndexOnSameSchemaPattern()
    {
        db = createDatabase();

        final Label label = Label.label( "label" );
        final String prop = "prop";
        try ( Transaction tx = db.beginTx() )
        {
            db.execute( format( NODE_CREATE, "myindex", array( label.name() ), array( prop ) ) );
            tx.success();
        }
        try ( Transaction tx = db.beginTx() )
        {
            db.execute( format( DB_AWAIT_INDEX, "myindex" ) );
            tx.success();
        }
        try ( Transaction tx = db.beginTx() )
        {
            db.schema().indexFor( label ).on( prop ).create();
            tx.success();
        }
        try ( Transaction tx = db.beginTx() )
        {
            db.schema().awaitIndexesOnline( 1, TimeUnit.HOURS );
            tx.success();
        }
        try ( Transaction tx = db.beginTx() )
        {
            assertEquals( 2, Iterables.count( db.schema().getIndexes() ) );
            tx.success();
        }
    }

    @Test
    public void makeSureSchemaIndexDoesNotBlockFulltextIndexOnSameSchemaPattern()
    {
        db = createDatabase();

        final Label label = Label.label( "label" );
        final String prop = "prop";
        try ( Transaction tx = db.beginTx() )
        {
            db.schema().indexFor( label ).on( prop ).create();
            tx.success();
        }
        try ( Transaction tx = db.beginTx() )
        {
            db.schema().awaitIndexesOnline( 1, TimeUnit.HOURS );
            tx.success();
        }
        try ( Transaction tx = db.beginTx() )
        {
            db.execute( format( NODE_CREATE, "myindex", array( label.name() ), array( prop ) ) );
            tx.success();
        }
        try ( Transaction tx = db.beginTx() )
        {
            db.execute( format( DB_AWAIT_INDEX, "myindex" ) );
            tx.success();
        }
        try ( Transaction tx = db.beginTx() )
        {
            assertEquals( 2, Iterables.count( db.schema().getIndexes() ) );
            tx.success();
        }
    }

    private void assertNoIndexSeeks( Result result )
    {
        assertThat( result.stream().count(), is( 1L ) );
        String planDescription = result.getExecutionPlanDescription().toString();
        assertThat( planDescription, containsString( "NodeByLabel" ) );
        assertThat( planDescription, not( containsString( "IndexSeek" ) ) );
    }

    private GraphDatabaseAPI createDatabase()
    {
        managementService = builder.build();
        cleanup.add( managementService );
        return (GraphDatabaseAPI) managementService.database( DEFAULT_DATABASE_NAME );
    }

    private void awaitIndexesOnline()
    {
        try ( Transaction tx = db.beginTx() )
        {
            db.schema().awaitIndexesOnline( 1, TimeUnit.MINUTES );
            tx.commit();
        }
    }

    static void assertQueryFindsIds( GraphDatabaseService db, boolean queryNodes, String index, String query, long... ids )
    {
        try ( Transaction tx = db.beginTx() )
        {
            String queryCall = queryNodes ? QUERY_NODES : QUERY_RELS;
            Result result = tx.execute( format( queryCall, index, query ) );
            int num = 0;
            Double score = Double.MAX_VALUE;
            while ( result.hasNext() )
            {
                Map entry = result.next();
                Long nextId = ((Entity) entry.get( queryNodes ? NODE : RELATIONSHIP )).getId();
                Double nextScore = (Double) entry.get( SCORE );
                assertThat( nextScore, lessThanOrEqualTo( score ) );
                score = nextScore;
                if ( num < ids.length )
                {
                    assertEquals( format( "Result returned id %d, expected %d", nextId, ids[num] ), ids[num], nextId.longValue() );
                }
                else
                {
                    fail( format( "Result returned id %d, which is beyond the number of ids (%d) that were expected.", nextId, ids.length ) );
                }
                num++;
            }
            assertEquals( "Number of results differ from expected", ids.length, num );
            tx.commit();
        }
    }

    static void assertQueryFindsIds( GraphDatabaseService db, boolean queryNodes, String index, String query, LongHashSet ids )
    {
        ids = new LongHashSet( ids ); // Create a defensive copy, because we're going to modify this instance.
        String queryCall = queryNodes ? QUERY_NODES : QUERY_RELS;
        long[] expectedIds = ids.toArray();
        MutableLongSet actualIds = new LongHashSet();
        try ( Transaction tx = db.beginTx() )
        {
            LongFunction<Entity> getEntity = queryNodes ? tx::getNodeById : tx::getRelationshipById;
            Result result = tx.execute( format( queryCall, index, query ) );
            Double score = Double.MAX_VALUE;
            while ( result.hasNext() )
            {
                Map entry = result.next();
                long nextId = ((Entity) entry.get( queryNodes ? NODE : RELATIONSHIP )).getId();
                Double nextScore = (Double) entry.get( SCORE );
                assertThat( nextScore, lessThanOrEqualTo( score ) );
                score = nextScore;
                actualIds.add( nextId );
                if ( !ids.remove( nextId ) )
                {
                    String msg = "This id was not expected: " + nextId;
                    failQuery( getEntity, index, query, ids, expectedIds, actualIds, msg );
                }
            }
            if ( !ids.isEmpty() )
            {
                String msg = "Not all expected ids were found: " + ids;
                failQuery( getEntity, index, query, ids, expectedIds, actualIds, msg );
            }
            tx.commit();
        }
    }

    private static void failQuery( LongFunction<Entity> getEntity, String index, String query, MutableLongSet ids, long[] expectedIds, MutableLongSet actualIds,
            String msg )
    {
        StringBuilder message = new StringBuilder( msg ).append( '\n' );
        MutableLongIterator itr = ids.longIterator();
        while ( itr.hasNext() )
        {
            long id = itr.next();
            Entity entity = getEntity.apply( id );
            message.append( '\t' ).append( entity ).append( entity.getAllProperties() ).append( '\n' );
        }
        message.append( "for query: '" ).append( query ).append( "'\nin index: " ).append( index ).append( '\n' );
        message.append( "all expected ids: " ).append( Arrays.toString( expectedIds ) ).append( '\n' );
        message.append( "actual ids: " ).append( actualIds );
        itr = actualIds.longIterator();
        while ( itr.hasNext() )
        {
            long id = itr.next();
            Entity entity = getEntity.apply( id );
            message.append( "\n\t" ).append( entity ).append( entity.getAllProperties() );
        }
        fail( message.toString() );
    }

    public static String array( String... args )
    {
        return Arrays.stream( args ).map( s -> "\"" + s + "\"" ).collect( Collectors.joining( ", ", "[", "]" ) );
    }

    public static Map<String,Value> asProcedureConfigMap( String analyzer, boolean eventuallyConsistent )
    {
        Map<String,Value> map = new HashMap<>();
        map.put( PROCEDURE_ANALYZER, Values.stringValue( analyzer ) );
        map.put( PROCEDURE_EVENTUALLY_CONSISTENT, Values.booleanValue( eventuallyConsistent ) );
        return map;
    }

    public static Map<String,Value> asConfigMap( String analyzer, boolean eventuallyConsistent )
    {
        Map<String,Value> map = new HashMap<>();
        map.put( ANALYZER, Values.stringValue( analyzer ) );
        map.put( FulltextIndexSettingsKeys.EVENTUALLY_CONSISTENT, Values.booleanValue( eventuallyConsistent ) );
        return map;
    }

    public static String asConfigString( Map<String,Value> configMap )
    {
        StringJoiner joiner = new StringJoiner( ", ", "{", "}" );
        configMap.forEach( ( k, v ) -> joiner.add( k + ": \"" + v.asObject() + "\"" ) );
        return joiner.toString();
    }

    private List<Value> generateRandomNonStringValues()
    {
        Predicate<Value> nonString = v -> v.valueGroup() != ValueGroup.TEXT;
        return generateRandomValues( nonString );
    }

    private List<Value> generateRandomSimpleValues()
    {
        EnumSet<ValueGroup> simpleTypes = EnumSet.of(
                ValueGroup.BOOLEAN, ValueGroup.BOOLEAN_ARRAY, ValueGroup.NUMBER, ValueGroup.NUMBER_ARRAY );
        return generateRandomValues( v -> simpleTypes.contains( v.valueGroup() ) );
    }

    private List<Value> generateRandomValues( Predicate<Value> predicate )
    {
        int valuesToGenerate = 1000;
        RandomValues generator = RandomValues.create();
        List<Value> values = new ArrayList<>( valuesToGenerate );
        for ( int i = 0; i < valuesToGenerate; i++ )
        {
            Value value;
            do
            {
                value = generator.nextValue();
            }
            while ( !predicate.test( value ) );
            values.add( value );
        }
        return values;
    }

    private String quoteValueForQuery( Value value )
    {
        return QueryParserUtil.escape( value.prettyPrint() ).replace( "\\", "\\\\" ).replace( "\"", "\\\"" );
    }

    private void createSimpleRelationshipIndex( Transaction tx )
    {
        tx.execute( format( RELATIONSHIP_CREATE, "rels", array( REL.name() ), array( PROP ) ) ).close();
    }

    private void createSimpleNodesIndex( Transaction tx )
    {
        tx.execute( format( NODE_CREATE, "nodes", array( LABEL.name() ), array( PROP ) ) ).close();
    }
}<|MERGE_RESOLUTION|>--- conflicted
+++ resolved
@@ -67,15 +67,8 @@
 import org.neo4j.graphdb.ResourceIterator;
 import org.neo4j.graphdb.Result;
 import org.neo4j.graphdb.Transaction;
-<<<<<<< HEAD
+import org.neo4j.internal.helpers.collection.Iterables;
 import org.neo4j.kernel.impl.index.schema.FulltextIndexSettingsKeys;
-=======
-import org.neo4j.graphdb.factory.GraphDatabaseBuilder;
-import org.neo4j.graphdb.factory.GraphDatabaseFactory;
-import org.neo4j.graphdb.factory.GraphDatabaseSettings;
-import org.neo4j.helpers.collection.Iterables;
-import org.neo4j.kernel.configuration.Settings;
->>>>>>> b5ec0a63
 import org.neo4j.kernel.internal.GraphDatabaseAPI;
 import org.neo4j.logging.Level;
 import org.neo4j.scheduler.Group;
@@ -2550,28 +2543,28 @@
         final String prop = "prop";
         try ( Transaction tx = db.beginTx() )
         {
-            db.execute( format( NODE_CREATE, "myindex", array( label.name() ), array( prop ) ) );
-            tx.success();
-        }
-        try ( Transaction tx = db.beginTx() )
-        {
-            db.execute( format( DB_AWAIT_INDEX, "myindex" ) );
-            tx.success();
+            tx.execute( format( NODE_CREATE, "myindex", array( label.name() ), array( prop ) ) );
+            tx.commit();
+        }
+        try ( Transaction tx = db.beginTx() )
+        {
+            tx.execute( format( DB_AWAIT_INDEX, "myindex" ) );
+            tx.commit();
         }
         try ( Transaction tx = db.beginTx() )
         {
             db.schema().indexFor( label ).on( prop ).create();
-            tx.success();
+            tx.commit();
         }
         try ( Transaction tx = db.beginTx() )
         {
             db.schema().awaitIndexesOnline( 1, TimeUnit.HOURS );
-            tx.success();
+            tx.commit();
         }
         try ( Transaction tx = db.beginTx() )
         {
             assertEquals( 2, Iterables.count( db.schema().getIndexes() ) );
-            tx.success();
+            tx.commit();
         }
     }
 
@@ -2585,27 +2578,27 @@
         try ( Transaction tx = db.beginTx() )
         {
             db.schema().indexFor( label ).on( prop ).create();
-            tx.success();
+            tx.commit();
         }
         try ( Transaction tx = db.beginTx() )
         {
             db.schema().awaitIndexesOnline( 1, TimeUnit.HOURS );
-            tx.success();
-        }
-        try ( Transaction tx = db.beginTx() )
-        {
-            db.execute( format( NODE_CREATE, "myindex", array( label.name() ), array( prop ) ) );
-            tx.success();
-        }
-        try ( Transaction tx = db.beginTx() )
-        {
-            db.execute( format( DB_AWAIT_INDEX, "myindex" ) );
-            tx.success();
+            tx.commit();
+        }
+        try ( Transaction tx = db.beginTx() )
+        {
+            tx.execute( format( NODE_CREATE, "myindex", array( label.name() ), array( prop ) ) );
+            tx.commit();
+        }
+        try ( Transaction tx = db.beginTx() )
+        {
+            tx.execute( format( DB_AWAIT_INDEX, "myindex" ) );
+            tx.commit();
         }
         try ( Transaction tx = db.beginTx() )
         {
             assertEquals( 2, Iterables.count( db.schema().getIndexes() ) );
-            tx.success();
+            tx.commit();
         }
     }
 
