/*
 * Copyright (c) 2002-2016 "Neo Technology,"
 * Network Engine for Objects in Lund AB [http://neotechnology.com]
 *
 * This file is part of Neo4j.
 *
 * Neo4j is free software: you can redistribute it and/or modify
 * it under the terms of the GNU General Public License as published by
 * the Free Software Foundation, either version 3 of the License, or
 * (at your option) any later version.
 *
 * This program is distributed in the hope that it will be useful,
 * but WITHOUT ANY WARRANTY; without even the implied warranty of
 * MERCHANTABILITY or FITNESS FOR A PARTICULAR PURPOSE.  See the
 * GNU General Public License for more details.
 *
 * You should have received a copy of the GNU General Public License
 * along with this program.  If not, see <http://www.gnu.org/licenses/>.
 */
package org.neo4j.csv.reader;

import org.junit.Test;

import org.neo4j.csv.reader.Extractors.IntExtractor;

import static org.junit.Assert.assertArrayEquals;
import static org.junit.Assert.assertEquals;
import static org.junit.Assert.assertNull;
import static org.junit.Assert.fail;

public class ExtractorsTest
{
    @Test
    public void shouldExtractStringArray() throws Exception
    {
        // GIVEN
        Extractors extractors = new Extractors( ',' );
        String data = "abcde,fghijkl,mnopq";

        // WHEN
        @SuppressWarnings( "unchecked" )
        Extractor<String[]> extractor = (Extractor<String[]>) extractors.valueOf( "STRING[]" );
        extractor.extract( data.toCharArray(), 0, data.length(), false );

        // THEN
        assertArrayEquals( new String[] {"abcde","fghijkl","mnopq"}, extractor.value() );
    }

    @Test
    public void shouldExtractLongArray() throws Exception
    {
        // GIVEN
        Extractors extractors = new Extractors( ',' );
        long[] longData = new long[] {123,4567,987654321};
        String data = toString( longData, ',' );

        // WHEN
        @SuppressWarnings( "unchecked" )
        Extractor<long[]> extractor = (Extractor<long[]>) extractors.valueOf( "long[]" );
        extractor.extract( data.toCharArray(), 0, data.length(), false );

        // THEN
        assertArrayEquals( longData, extractor.value() );
    }

    @Test
    public void shouldExtractBooleanArray() throws Exception
    {
        // GIVEN
        Extractors extractors = new Extractors( ',' );
        boolean[] booleanData = new boolean[] {true, false, true};
        String data = toString( booleanData, ',' );

        // WHEN
        Extractor<boolean[]> extractor = extractors.booleanArray();
        extractor.extract( data.toCharArray(), 0, data.length(), false );

        // THEN
        assertBooleanArrayEquals( booleanData, extractor.value() );
    }

    @Test
    public void shouldExtractDoubleArray() throws Exception
    {
        // GIVEN
        Extractors extractors = new Extractors( ',' );
        double[] doubleData = new double[] {123.123,4567.4567,987654321.0987};
        String data = toString( doubleData, ',' );

        // WHEN
        Extractor<double[]> extractor = extractors.doubleArray();
        extractor.extract( data.toCharArray(), 0, data.length(), false );

        // THEN
        assertArrayEquals( doubleData, extractor.value(), 0.001 );
    }

    @Test
    public void shouldFailExtractingLongArrayWhereAnyValueIsEmpty() throws Exception
    {
        // GIVEN
        Extractors extractors = new Extractors( ';' );
        long[] longData = new long[] {112233,4455,66778899};
        String data = toString( longData, ';' ) + ";";

        // WHEN extracting long[] from "<number>;<number>...;" i.e. ending with a delimiter
        try
        {
            extractors.longArray().extract( data.toCharArray(), 0, data.length(), false );
            fail( "Should have failed" );
        }
        catch ( NumberFormatException e )
        {   // Great
        }
    }

    @Test
    public void shouldFailExtractingLongArrayWhereAnyValueIsntReallyANumber() throws Exception
    {
        // GIVEN
        Extractors extractors = new Extractors( ';' );

        // WHEN extracting long[] from "<number>;<number>...;" i.e. ending with a delimiter
        String data = "123;456;abc;789";
        try
        {
            extractors.valueOf( "long[]" ).extract( data.toCharArray(), 0, data.length(), false );
            fail( "Should have failed" );
        }
        catch ( NumberFormatException e )
        {   // Great
        }
    }

    @Test
    public void shouldExtractNegativeInt() throws Exception
    {
        // GIVEN
        Extractors extractors = new Extractors( ',' );
        int value = -1234567;

        // WHEN
        char[] asChars = String.valueOf( value ).toCharArray();
        IntExtractor extractor = extractors.int_();
        extractor.extract( asChars, 0, asChars.length, false );

        // THEN
        assertEquals( value, extractor.intValue() );
    }

    @Test
    public void shouldExtractEmptyStringForEmptyArrayString() throws Exception
    {
        // GIVEN
        Extractors extractors = new Extractors( ',' );
        String value = "";

        // WHEN
        Extractor<String[]> extractor = extractors.stringArray();
        extractor.extract( value.toCharArray(), 0, value.length(), false );

        // THEN
        assertEquals( 0, extractor.value().length );
    }

    @Test
    public void shouldExtractEmptyLongArrayForEmptyArrayString() throws Exception
    {
        // GIVEN
        Extractors extractors = new Extractors( ',' );
        String value = "";

        // WHEN
        Extractor<long[]> extractor = extractors.longArray();
        extractor.extract( value.toCharArray(), 0, value.length(), false );

        // THEN
        assertEquals( 0, extractor.value().length );
    }

    @Test
    public void shouldExtractTwoEmptyStringsForSingleDelimiterInArrayString() throws Exception
    {
        // GIVEN
        Extractors extractors = new Extractors( ',' );
        String value = ",";

        // WHEN
        Extractor<String[]> extractor = extractors.stringArray();
        extractor.extract( value.toCharArray(), 0, value.length(), false );

        // THEN
        assertArrayEquals( new String[] { "", "" }, extractor.value() );
    }

    @Test
    public void shouldExtractEmptyStringForEmptyQuotedString() throws Exception
    {
        // GIVEN
        Extractors extractors = new Extractors( ',' );
        String value = "";

        // WHEN
        Extractor<String> extractor = extractors.string();
        extractor.extract( value.toCharArray(), 0, value.length(), true );

        // THEN
        assertEquals( "", extractor.value() );
    }

    @Test
    public void shouldExtractNullForEmptyQuotedStringIfConfiguredTo() throws Exception
    {
        // GIVEN
        Extractors extractors = new Extractors( ';', true );
        Extractor<String> extractor = extractors.string();

        // WHEN
        extractor.extract( new char[0], 0, 0, true );
        String extracted = extractor.value();

        // THEN
        assertNull( extracted );
    }

    @Test
<<<<<<< HEAD
    public void shouldTrimStringIfConfiguredTo() throws Exception
    {
        // GIVEN
        Extractors extractors = new Extractors( ',', true, true);
        String value = " abcde fgh  ";

        // WHEN
        char[] asChars = value.toCharArray();
        Extractor<String> extractor = extractors.string();
        extractor.extract( asChars, 0, asChars.length, true );

        // THEN
        assertEquals( value.trim(), extractor.value() );
    }

    @Test
    public void shouldNotTrimStringIfNotConfiguredTo() throws Exception
    {
        // GIVEN
        Extractors extractors = new Extractors( ',', true, false);
        String value = " abcde fgh  ";

        // WHEN
        char[] asChars = value.toCharArray();
        Extractor<String> extractor = extractors.string();
        extractor.extract( asChars, 0, asChars.length, true );

        // THEN
        assertEquals( value, extractor.value() );
=======
    public void shouldCloneExtractor() throws Exception
    {
        // GIVEN
        Extractors extractors = new Extractors( ';' );
        Extractor<String> e1 = extractors.string();
        Extractor<String> e2 = e1.clone();

        // WHEN
        String v1 = "abc";
        e1.extract( v1.toCharArray(), 0, v1.length(), false );
        assertEquals( v1, e1.value() );
        assertNull( e2.value() );

        // THEN
        String v2 = "def";
        e2.extract( v2.toCharArray(), 0, v2.length(), false );
        assertEquals( v2, e2.value() );
        assertEquals( v1, e1.value() );
>>>>>>> 47a3d11e
    }

    private String toString( long[] values, char delimiter )
    {
        StringBuilder builder = new StringBuilder();
        for ( long value : values )
        {
            builder.append( builder.length() > 0 ? delimiter : "" ).append( value );
        }
        return builder.toString();
    }

    private String toString( double[] values, char delimiter )
    {
        StringBuilder builder = new StringBuilder();
        for ( double value : values )
        {
            builder.append( builder.length() > 0 ? delimiter : "" ).append( value );
        }
        return builder.toString();
    }

    private String toString( boolean[] values, char delimiter )
    {
        StringBuilder builder = new StringBuilder();
        for ( boolean value : values )
        {
            builder.append( builder.length() > 0 ? delimiter : "" ).append( value );
        }
        return builder.toString();
    }

    private void assertBooleanArrayEquals( boolean[] expected, boolean[] values )
    {
        assertEquals( "Array lengths differ", expected.length, values.length );
        for ( int i = 0; i < expected.length; i++ )
        {
            assertEquals( "Item " + i + " differs", expected[i], values[i] );
        }
    }
}<|MERGE_RESOLUTION|>--- conflicted
+++ resolved
@@ -224,7 +224,6 @@
     }
 
     @Test
-<<<<<<< HEAD
     public void shouldTrimStringIfConfiguredTo() throws Exception
     {
         // GIVEN
@@ -254,7 +253,9 @@
 
         // THEN
         assertEquals( value, extractor.value() );
-=======
+    }
+
+    @Test
     public void shouldCloneExtractor() throws Exception
     {
         // GIVEN
@@ -273,7 +274,6 @@
         e2.extract( v2.toCharArray(), 0, v2.length(), false );
         assertEquals( v2, e2.value() );
         assertEquals( v1, e1.value() );
->>>>>>> 47a3d11e
     }
 
     private String toString( long[] values, char delimiter )
