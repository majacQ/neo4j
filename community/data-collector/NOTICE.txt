Neo4j
Copyright © 2002-2018 Neo4j Sweden AB (referred to in this notice as "Neo4j")
[http://neo4j.com]

This product includes software ("Software") developed by Neo4j.

The copyright in the bundled Neo4j graph database (including the
Software) is owned by Neo4j. The Software developed and owned
by Neo4j is licensed under the GNU GENERAL PUBLIC LICENSE Version 3
(http://www.fsf.org/licensing/licenses/gpl-3.0.html) ("GPL")
to all third parties and that license, as required by the GPL, is
included in the LICENSE.txt file.

However, if you have executed an End User Software License and Services
Agreement or an OEM Software License and Support Services Agreement, or
another commercial license agreement with Neo4j or one of its
affiliates (each, a "Commercial Agreement"), the terms of the license in
such Commercial Agreement will supersede the GPL and you may use the
software solely pursuant to the terms of the relevant Commercial
Agreement.

Full license texts are found in LICENSES.txt.


Third-party licenses
--------------------

Apache Software License, Version 2.0
  Apache Commons Lang
  Apache Commons Text
<<<<<<< HEAD
=======
  Caffeine cache
  ConcurrentLinkedHashMap
  Lucene codecs
  Lucene Common Analyzers
  Lucene Core
  Lucene QueryParsers
>>>>>>> fc6eb0d4
  Netty/All-in-One
  opencsv
  parboiled-core
  parboiled-scala

BSD - Scala License
  Scala Library

<<<<<<< HEAD
=======
BSD License
  asm
  asm-analysis
  asm-tree
  asm-util
  Scala Compiler

>>>>>>> fc6eb0d4
Bouncy Castle License
  Bouncy Castle PKIX, CMS, EAC, TSP, PKCS, OCSP, CMP, and CRMF APIs
  Bouncy Castle Provider

Eclipse Distribution License - v 1.0
  Eclipse Collections API
  Eclipse Collections Main Library

Eclipse Public License - v 1.0
  Eclipse Collections API
  Eclipse Collections Main Library

Dependencies with multiple licenses
-----------------------------------

Eclipse Collections API
  Eclipse Distribution License - v 1.0
  Eclipse Public License - v 1.0

Eclipse Collections Main Library
  Eclipse Distribution License - v 1.0
  Eclipse Public License - v 1.0
<|MERGE_RESOLUTION|>--- conflicted
+++ resolved
@@ -28,25 +28,14 @@
 Apache Software License, Version 2.0
   Apache Commons Lang
   Apache Commons Text
-<<<<<<< HEAD
-=======
   Caffeine cache
-  ConcurrentLinkedHashMap
-  Lucene codecs
-  Lucene Common Analyzers
-  Lucene Core
-  Lucene QueryParsers
->>>>>>> fc6eb0d4
   Netty/All-in-One
-  opencsv
   parboiled-core
   parboiled-scala
 
 BSD - Scala License
   Scala Library
 
-<<<<<<< HEAD
-=======
 BSD License
   asm
   asm-analysis
@@ -54,7 +43,6 @@
   asm-util
   Scala Compiler
 
->>>>>>> fc6eb0d4
 Bouncy Castle License
   Bouncy Castle PKIX, CMS, EAC, TSP, PKCS, OCSP, CMP, and CRMF APIs
   Bouncy Castle Provider
