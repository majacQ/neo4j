--- conflicted
+++ resolved
@@ -19,12 +19,8 @@
  */
 package org.neo4j.values.storable;
 
-<<<<<<< HEAD
+import org.hamcrest.Matchers;
 import org.junit.jupiter.api.Test;
-=======
-import org.hamcrest.Matchers;
-import org.junit.Test;
->>>>>>> 943519ef
 
 import java.time.LocalDate;
 import java.time.ZoneId;
@@ -44,16 +40,10 @@
 import static java.time.temporal.ChronoUnit.NANOS;
 import static java.time.temporal.ChronoUnit.SECONDS;
 import static java.util.Collections.singletonList;
-<<<<<<< HEAD
+import static org.junit.Assert.assertThat;
 import static org.junit.jupiter.api.Assertions.assertEquals;
 import static org.junit.jupiter.api.Assertions.assertNotEquals;
 import static org.junit.jupiter.api.Assertions.assertThrows;
-=======
-import static org.junit.Assert.assertEquals;
-import static org.junit.Assert.assertNotEquals;
-import static org.junit.Assert.assertThat;
-import static org.junit.Assert.fail;
->>>>>>> 943519ef
 import static org.neo4j.helpers.collection.Pair.pair;
 import static org.neo4j.values.storable.DateTimeValue.datetime;
 import static org.neo4j.values.storable.DateValue.date;
@@ -384,8 +374,8 @@
         DurationValue duration1 = duration( 0, 0, Long.MAX_VALUE, 500_000_000 );
         DurationValue duration2 = duration( 0, 0, 1, 0 );
         DurationValue duration3 = duration( 0, 0, 0, 500_000_000 );
-        assertThrows( ArithmeticException.class, () -> duration1.add( duration2 ) );
-        assertThrows( ArithmeticException.class, () -> duration1.add( duration3 ) );
+        assertThrows( InvalidValuesArgumentException.class, () -> duration1.add( duration2 ) );
+        assertThrows( InvalidValuesArgumentException.class, () -> duration1.add( duration3 ) );
     }
 
     @Test
@@ -393,22 +383,22 @@
     {
         DurationValue duration1 = duration( 0, 0, Long.MIN_VALUE, 0 );
         DurationValue duration2 = duration( 0, 0, 1, 0 );
-        assertThrows( ArithmeticException.class, () -> duration1.sub( duration2 ) );
+        assertThrows( InvalidValuesArgumentException.class, () -> duration1.sub( duration2 ) );
     }
 
     @Test
     void shouldThrowExceptionOnMultiplyOverflow()
     {
         DurationValue duration = duration( 0, 0, Long.MAX_VALUE, 0 );
-        assertThrows( ArithmeticException.class, () -> duration.mul( Values.intValue( 2 ) ) );
-        assertThrows( ArithmeticException.class, () -> duration.mul( Values.floatValue( 2 ) ) );
+        assertThrows( InvalidValuesArgumentException.class, () -> duration.mul( Values.intValue( 2 ) ) );
+        assertThrows( InvalidValuesArgumentException.class, () -> duration.mul( Values.floatValue( 2 ) ) );
     }
 
     @Test
     void shouldThrowExceptionOnDivideOverflow()
     {
         DurationValue duration = duration( 0, 0, Long.MAX_VALUE, 0 );
-        assertThrows( ArithmeticException.class, () -> duration.div( Values.floatValue( 0.5f ) ) );
+        assertThrows( InvalidValuesArgumentException.class, () -> duration.div( Values.floatValue( 0.5f ) ) );
     }
 
     @Test
@@ -587,7 +577,7 @@
     }
 
     @Test
-    public void shouldNotThrowWhenInsideOverflowLimit()
+    void shouldNotThrowWhenInsideOverflowLimit()
     {
         // when
         duration(0, 0, Long.MAX_VALUE, 999_999_999 );
@@ -596,7 +586,7 @@
     }
 
     @Test
-    public void shouldNotThrowWhenInsideNegativeOverflowLimit()
+    void shouldNotThrowWhenInsideNegativeOverflowLimit()
     {
         // when
         duration(0, 0, Long.MIN_VALUE, -999_999_999 );
@@ -605,7 +595,7 @@
     }
 
     @Test
-    public void shouldThrowOnOverflowOnNanos()
+    void shouldThrowOnOverflowOnNanos()
     {
         // when
         int nanos = 1_000_000_000;
@@ -614,7 +604,7 @@
     }
 
     @Test
-    public void shouldThrowOnNegativeOverflowOnNanos()
+    void shouldThrowOnNegativeOverflowOnNanos()
     {
         // when
         int nanos = -1_000_000_000;
@@ -623,7 +613,7 @@
     }
 
     @Test
-    public void shouldThrowOnOverflowOnDays()
+    void shouldThrowOnOverflowOnDays()
     {
         // when
         long days = Long.MAX_VALUE / TemporalUtil.SECONDS_PER_DAY;
@@ -632,7 +622,7 @@
     }
 
     @Test
-    public void shouldThrowOnNegativeOverflowOnDays()
+    void shouldThrowOnNegativeOverflowOnDays()
     {
         // when
         long days = Long.MIN_VALUE / TemporalUtil.SECONDS_PER_DAY;
@@ -641,7 +631,7 @@
     }
 
     @Test
-    public void shouldThrowOnOverflowOnMonths()
+    void shouldThrowOnOverflowOnMonths()
     {
         // when
         long months = Long.MAX_VALUE / TemporalUtil.AVG_SECONDS_PER_MONTH;
@@ -650,7 +640,7 @@
     }
 
     @Test
-    public void shouldThrowOnNegativeOverflowOnMonths()
+    void shouldThrowOnNegativeOverflowOnMonths()
     {
         // when
         long months = Long.MIN_VALUE / TemporalUtil.AVG_SECONDS_PER_MONTH;
@@ -660,20 +650,14 @@
 
     private void assertConstructorThrows( long months, long days, long seconds, int nanos )
     {
-        try
-        {
-            DurationValue duration = duration( months, days, seconds, nanos );
-            fail( "Should have failed" );
-        }
-        catch ( InvalidValuesArgumentException e )
-        {
-            assertThat( e.getMessage(), Matchers.allOf(
-                    Matchers.containsString( "Invalid value for duration" ),
-                    Matchers.containsString( "months=" + months ),
-                    Matchers.containsString( "days=" + days ),
-                    Matchers.containsString( "seconds=" + seconds ),
-                    Matchers.containsString( "nanos=" + nanos )
-            ) );
-        }
+        InvalidValuesArgumentException e = assertThrows( InvalidValuesArgumentException.class, () -> duration( months, days, seconds, nanos ) );
+
+        assertThat( e.getMessage(), Matchers.allOf(
+                Matchers.containsString( "Invalid value for duration" ),
+                Matchers.containsString( "months=" + months ),
+                Matchers.containsString( "days=" + days ),
+                Matchers.containsString( "seconds=" + seconds ),
+                Matchers.containsString( "nanos=" + nanos )
+        ) );
     }
 }