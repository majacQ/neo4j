/**
 * Copyright (c) 2002-2014 "Neo Technology,"
 * Network Engine for Objects in Lund AB [http://neotechnology.com]
 *
 * This file is part of Neo4j.
 *
 * Neo4j is free software: you can redistribute it and/or modify
 * it under the terms of the GNU General Public License as published by
 * the Free Software Foundation, either version 3 of the License, or
 * (at your option) any later version.
 *
 * This program is distributed in the hope that it will be useful,
 * but WITHOUT ANY WARRANTY; without even the implied warranty of
 * MERCHANTABILITY or FITNESS FOR A PARTICULAR PURPOSE.  See the
 * GNU General Public License for more details.
 *
 * You should have received a copy of the GNU General Public License
 * along with this program.  If not, see <http://www.gnu.org/licenses/>.
 */
/**
 * Copyright (c) 2002-2011 "Neo Technology,"
 * Network Engine for Objects in Lund AB [http://neotechnology.com]
 *
 * This file is part of Neo4j.
 *
 * Neo4j is free software: you can redistribute it and/or modify
 * it under the terms of the GNU General Public License as published by
 * the Free Software Foundation, either version 3 of the License, or
 * (at your option) any later version.
 *
 * This program is distributed in the hope that it will be useful,
 * but WITHOUT ANY WARRANTY; without even the implied warranty of
 * MERCHANTABILITY or FITNESS FOR A PARTICULAR PURPOSE.  See the
 * GNU General Public License for more details.
 *
 * You should have received a copy of the GNU General Public License
 * along with this program.  If not, see <http://www.gnu.org/licenses/>.
 */

package org.neo4j.server.webadmin.console;

import org.junit.Test;

import org.neo4j.helpers.Pair;
import org.neo4j.kernel.AbstractGraphDatabase;
import org.neo4j.kernel.impl.util.StringLogger;
import org.neo4j.kernel.logging.DevNullLoggingService;
import org.neo4j.server.database.CypherExecutor;
import org.neo4j.server.database.Database;
import org.neo4j.server.database.WrappedDatabase;
import org.neo4j.test.TestGraphDatabaseFactory;

import static org.hamcrest.CoreMatchers.containsString;
import static org.junit.Assert.*;

public class CypherSessionDocTest
{
    @Test
    public void shouldReturnASingleNode() throws Throwable
    {
        AbstractGraphDatabase graphdb = (AbstractGraphDatabase) new TestGraphDatabaseFactory().newImpermanentDatabase();
        Database database = new WrappedDatabase( graphdb );
        CypherExecutor executor = new CypherExecutor( database, StringLogger.DEV_NULL );
        executor.start();
        try
        {
<<<<<<< HEAD
            CypherSession session = new CypherSession( executor );
            Pair<String, String> result = session.evaluate( "create (a) return a" );
=======
            CypherSession session = new CypherSession( executor, DevNullLoggingService.DEV_NULL );
            Pair<String, String> result = session.evaluate( "start a=node(0) return a" );
>>>>>>> f26fcad2
            assertThat( result.first(), containsString( "Node[0]" ) );
        }
        finally
        {
            graphdb.shutdown();
        }
    }
}<|MERGE_RESOLUTION|>--- conflicted
+++ resolved
@@ -64,13 +64,8 @@
         executor.start();
         try
         {
-<<<<<<< HEAD
-            CypherSession session = new CypherSession( executor );
+            CypherSession session = new CypherSession( executor, DevNullLoggingService.DEV_NULL );
             Pair<String, String> result = session.evaluate( "create (a) return a" );
-=======
-            CypherSession session = new CypherSession( executor, DevNullLoggingService.DEV_NULL );
-            Pair<String, String> result = session.evaluate( "start a=node(0) return a" );
->>>>>>> f26fcad2
             assertThat( result.first(), containsString( "Node[0]" ) );
         }
         finally
