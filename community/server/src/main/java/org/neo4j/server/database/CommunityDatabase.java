/**
 * Copyright (c) 2002-2013 "Neo Technology,"
 * Network Engine for Objects in Lund AB [http://neotechnology.com]
 *
 * This file is part of Neo4j.
 *
 * Neo4j is free software: you can redistribute it and/or modify
 * it under the terms of the GNU General Public License as published by
 * the Free Software Foundation, either version 3 of the License, or
 * (at your option) any later version.
 *
 * This program is distributed in the hope that it will be useful,
 * but WITHOUT ANY WARRANTY; without even the implied warranty of
 * MERCHANTABILITY or FITNESS FOR A PARTICULAR PURPOSE.  See the
 * GNU General Public License for more details.
 *
 * You should have received a copy of the GNU General Public License
 * along with this program.  If not, see <http://www.gnu.org/licenses/>.
 */
package org.neo4j.server.database;

import java.util.HashMap;
import java.util.Map;

import org.apache.commons.configuration.Configuration;
import org.neo4j.ext.udc.UdcSettings;
import org.neo4j.graphdb.factory.GraphDatabaseSettings;
import org.neo4j.helpers.Settings;
import org.neo4j.kernel.AbstractGraphDatabase;
import org.neo4j.server.configuration.Configurator;
import org.neo4j.shell.ShellSettings;

import static org.neo4j.server.configuration.Configurator.DATABASE_LOCATION_PROPERTY_KEY;
import static org.neo4j.server.configuration.Configurator.DEFAULT_DATABASE_LOCATION_PROPERTY_KEY;

public class CommunityDatabase extends/* implements */ Database
{
    protected final Configurator configurator;
    protected final Configuration serverConfiguration;

    @SuppressWarnings("deprecation")
    public CommunityDatabase( Configurator configurator )
    {
        this.configurator = configurator;
        this.serverConfiguration = configurator.configuration();
    }

    protected AbstractGraphDatabase createDb()
    {
        return (AbstractGraphDatabase) new org.neo4j.graphdb.factory.GraphDatabaseFactory()
                .newEmbeddedDatabaseBuilder( serverConfig.getString( Configurator.DATABASE_LOCATION_PROPERTY_KEY,
                        Configurator.DEFAULT_DATABASE_LOCATION_PROPERTY_KEY ) )
                .setConfig( loadNeo4jProperties() )
                .newGraphDatabase();
    }


    @Override
    @SuppressWarnings("deprecation")
    public void start() throws Throwable
    {
        try
        {
<<<<<<< HEAD
            this.graph = createDb();
=======
            this.graph = (AbstractGraphDatabase) new org.neo4j.graphdb.factory.GraphDatabaseFactory()
                    .newEmbeddedDatabaseBuilder( serverConfiguration.getString( DATABASE_LOCATION_PROPERTY_KEY,
                            DEFAULT_DATABASE_LOCATION_PROPERTY_KEY ) )
                    .setConfig( getDbTuningPropertiesWithServerDefaults() )
                    .newGraphDatabase();
>>>>>>> 5aa91396
            log.info( "Successfully started database" );
        }
        catch ( Exception e )
        {
            log.error( "Failed to start database.", e );
            throw e;
        }
    }

    @Override
    @SuppressWarnings("deprecation")
    public void stop() throws Throwable
    {
        try
        {
            if ( this.graph != null )
            {
                this.graph.shutdown();
                this.graph = null;
                log.info( "Successfully stopped database" );
            }
        }
        catch ( Exception e )
        {
            log.error( "Database did not stop cleanly. Reason [%s]", e.getMessage() );
            throw e;
        }
    }

    protected Map<String, String> getDbTuningPropertiesWithServerDefaults()
    {
        Map<String, String> result = new HashMap<String, String>( configurator.getDatabaseTuningProperties() );
        putIfAbsent( result, ShellSettings.remote_shell_enabled.name(), Settings.TRUE );
        putIfAbsent( result, GraphDatabaseSettings.keep_logical_logs.name(), Settings.TRUE );

        try
        {
            result.put( UdcSettings.udc_source.name(), "server" );
        }
        catch ( NoClassDefFoundError e )
        {
            // UDC is not on classpath, ignore
        }

        return result;
    }

    private void putIfAbsent( Map<String, String> databaseProperties, String configKey, String configValue )
    {
        if ( databaseProperties.get( configKey ) == null )
        {
            databaseProperties.put( configKey, configValue );
        }
    }

}<|MERGE_RESOLUTION|>--- conflicted
+++ resolved
@@ -48,9 +48,9 @@
     protected AbstractGraphDatabase createDb()
     {
         return (AbstractGraphDatabase) new org.neo4j.graphdb.factory.GraphDatabaseFactory()
-                .newEmbeddedDatabaseBuilder( serverConfig.getString( Configurator.DATABASE_LOCATION_PROPERTY_KEY,
-                        Configurator.DEFAULT_DATABASE_LOCATION_PROPERTY_KEY ) )
-                .setConfig( loadNeo4jProperties() )
+                .newEmbeddedDatabaseBuilder( serverConfiguration.getString( DATABASE_LOCATION_PROPERTY_KEY,
+                        DEFAULT_DATABASE_LOCATION_PROPERTY_KEY ) )
+                .setConfig( getDbTuningPropertiesWithServerDefaults() )
                 .newGraphDatabase();
     }
 
@@ -61,15 +61,7 @@
     {
         try
         {
-<<<<<<< HEAD
             this.graph = createDb();
-=======
-            this.graph = (AbstractGraphDatabase) new org.neo4j.graphdb.factory.GraphDatabaseFactory()
-                    .newEmbeddedDatabaseBuilder( serverConfiguration.getString( DATABASE_LOCATION_PROPERTY_KEY,
-                            DEFAULT_DATABASE_LOCATION_PROPERTY_KEY ) )
-                    .setConfig( getDbTuningPropertiesWithServerDefaults() )
-                    .newGraphDatabase();
->>>>>>> 5aa91396
             log.info( "Successfully started database" );
         }
         catch ( Exception e )
