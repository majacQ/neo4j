--- conflicted
+++ resolved
@@ -283,28 +283,20 @@
 
     private long sumStoreFiles( DatabaseLayout databaseLayout )
     {
-<<<<<<< HEAD
         StorageEngineFactory storageEngineFactory = StorageEngineFactory.selectStorageEngine( Service.loadAll( StorageEngineFactory.class ) );
         FileSystemAbstraction fileSystem = outsideWorld.fileSystem();
         try
-=======
-        long total = 0;
-        // Include store files
-        for ( StoreType type : StoreType.values() )
->>>>>>> 7f688cf4
-        {
-            return storageEngineFactory.listStorageFiles( fileSystem, databaseLayout ).stream().mapToLong( fileSystem::getFileSize ).sum();
+        {
+            long total = storageEngineFactory.listStorageFiles( fileSystem, databaseLayout ).stream().mapToLong( fileSystem::getFileSize ).sum();
+
+            // Include label index
+            total += sizeOfFileIfExists( databaseLayout.labelScanStore() );
+            return total;
         }
         catch ( IOException e )
         {
             return 0;
         }
-<<<<<<< HEAD
-=======
-        // Include label index
-        total += sizeOfFileIfExists( databaseLayout.labelScanStore() );
-        return total;
->>>>>>> 7f688cf4
     }
 
     private long sizeOfFileIfExists( File file )
