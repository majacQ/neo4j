/**
 * Copyright (c) 2002-2012 "Neo Technology,"
 * Network Engine for Objects in Lund AB [http://neotechnology.com]
 *
 * This file is part of Neo4j.
 *
 * Neo4j is free software: you can redistribute it and/or modify
 * it under the terms of the GNU General Public License as published by
 * the Free Software Foundation, either version 3 of the License, or
 * (at your option) any later version.
 *
 * This program is distributed in the hope that it will be useful,
 * but WITHOUT ANY WARRANTY; without even the implied warranty of
 * MERCHANTABILITY or FITNESS FOR A PARTICULAR PURPOSE.  See the
 * GNU General Public License for more details.
 *
 * You should have received a copy of the GNU General Public License
 * along with this program.  If not, see <http://www.gnu.org/licenses/>.
 */
package org.neo4j.kernel.impl.nioneo.store;

import java.io.File;
import java.io.IOException;
import java.io.RandomAccessFile;
import java.nio.ByteBuffer;
import java.nio.channels.FileChannel;
import java.nio.channels.ReadableByteChannel;
import java.util.Arrays;
import java.util.Collections;
import java.util.HashMap;
import java.util.Map;
import java.util.logging.Level;
import java.util.logging.Logger;
import javax.transaction.xa.XAResource;
import javax.transaction.xa.Xid;
import org.junit.After;
import org.junit.Before;
import org.junit.BeforeClass;
import org.junit.Test;
import org.neo4j.graphdb.Node;
import org.neo4j.graphdb.Relationship;
import org.neo4j.graphdb.RelationshipType;
import org.neo4j.helpers.Pair;
import org.neo4j.helpers.collection.MapUtil;
import org.neo4j.kernel.CommonFactories;
import org.neo4j.kernel.Config;
import org.neo4j.kernel.impl.AbstractNeo4jTestCase;
import org.neo4j.kernel.impl.core.LockReleaser;
import org.neo4j.kernel.impl.core.PropertyIndex;
import org.neo4j.kernel.impl.nioneo.xa.NeoStoreXaConnection;
import org.neo4j.kernel.impl.nioneo.xa.NeoStoreXaDataSource;
import org.neo4j.kernel.impl.transaction.LockManager;
import org.neo4j.kernel.impl.transaction.PlaceboTm;
import org.neo4j.kernel.impl.transaction.XidImpl;
import org.neo4j.kernel.impl.transaction.xaframework.LogBufferFactory;
import org.neo4j.kernel.impl.transaction.xaframework.TransactionInterceptorProvider;
import org.neo4j.kernel.impl.transaction.xaframework.TxIdGenerator;
import org.neo4j.kernel.impl.transaction.xaframework.XaFactory;
import org.neo4j.kernel.impl.util.StringLogger;

<<<<<<< HEAD
import static org.junit.Assert.*;
=======
import static org.junit.Assert.assertEquals;
import static org.junit.Assert.assertTrue;
>>>>>>> a1502819

@AbstractNeo4jTestCase.RequiresPersistentGraphDatabase
public class TestXa extends AbstractNeo4jTestCase
{
    private NeoStoreXaDataSource ds;
    private NeoStoreXaConnection xaCon;
    private Logger log;
    private Level level;
    private Map<String, PropertyIndex> propertyIndexes;

    private static class MyPropertyIndex extends org.neo4j.kernel.impl.core.PropertyIndex
    {
        protected MyPropertyIndex( String key, int keyId )
        {
            super( key, keyId );
        }
    }

    @Override
    protected boolean restartGraphDbBetweenTests()
    {
        return true;
    }

    private LockManager lockManager;
    private LockReleaser lockReleaser;

    private String path()
    {
        String path = getStorePath( "xatest" );
        new File( path ).mkdirs();
        return path;
    }

    private String file( String name )
    {
        return path() + File.separator + name;
    }

    @BeforeClass
    public static void deleteFiles()
    {
        deleteFileOrDirectory( getStorePath( "xatest" ) );
    }

    @Before
    public void setUpNeoStore() throws Exception
    {
        log = Logger
            .getLogger( "org.neo4j.kernel.impl.transaction.xaframework.XaLogicalLog/"
                + "nioneo_logical.log" );
        level = log.getLevel();
        log.setLevel( Level.OFF );
        log = Logger
            .getLogger( "org.neo4j.kernel.impl.nioneo.xa.NeoStoreXaDataSource" );
        log.setLevel( Level.OFF );
        deleteFileOrDirectory( new File( path() ) );
        propertyIndexes = new HashMap<String, PropertyIndex>();

        StoreFactory sf = new StoreFactory(new Config( StringLogger.DEV_NULL, Collections.<String,String>emptyMap() ), CommonFactories.defaultIdGeneratorFactory(), CommonFactories.defaultFileSystemAbstraction(), null, StringLogger.DEV_NULL, null);
        sf.createNeoStore(file( "neo" )).close();

        lockManager = getEmbeddedGraphDb().getLockManager();
        lockReleaser = getEmbeddedGraphDb().getLockReleaser();
        ds = newNeoStore();
        xaCon = ds.getXaConnection();
    }

    @After
    public void tearDownNeoStore()
    {
        ds.close();
        log.setLevel( level );
        log = Logger
            .getLogger( "org.neo4j.kernel.impl.transaction.xaframework.XaLogicalLog/"
                + "nioneo_logical.log" );
        log.setLevel( level );
        log = Logger
            .getLogger( "org.neo4j.kernel.impl.nioneo.xa.NeoStoreXaDataSource" );
        log.setLevel( level );
        File file = new File( file( "neo" ) );
        if ( file.exists() )
        {
            assertTrue( file.delete() );
        }
        file = new File( file( "neo.id" ) );
        if ( file.exists() )
        {
            assertTrue( file.delete() );
        }
        file = new File( file( "neo.nodestore.db" ) );
        if ( file.exists() )
        {
            assertTrue( file.delete() );
        }
        file = new File( file( "neo.nodestore.db.id" ) );
        if ( file.exists() )
        {
            assertTrue( file.delete() );
        }
        file = new File( file( "neo.propertystore.db" ) );
        if ( file.exists() )
        {
            assertTrue( file.delete() );
        }
        file = new File( file( "neo.propertystore.db.id" ) );
        if ( file.exists() )
        {
            assertTrue( file.delete() );
        }
        file = new File( file( "neo.propertystore.db.index" ) );
        if ( file.exists() )
        {
            assertTrue( file.delete() );
        }
        file = new File( file( "neo.propertystore.db.index.id" ) );
        if ( file.exists() )
        {
            assertTrue( file.delete() );
        }
        file = new File( file( "neo.propertystore.db.index.keys" ) );
        if ( file.exists() )
        {
            assertTrue( file.delete() );
        }
        file = new File( file( "neo.propertystore.db.index.keys.id" ) );
        if ( file.exists() )
        {
            assertTrue( file.delete() );
        }
        file = new File( file( "neo.propertystore.db.strings" ) );
        if ( file.exists() )
        {
            assertTrue( file.delete() );
        }
        file = new File( file( "neo.propertystore.db.strings.id" ) );
        if ( file.exists() )
        {
            assertTrue( file.delete() );
        }
        file = new File( file( "neo.propertystore.db.arrays" ) );
        if ( file.exists() )
        {
            assertTrue( file.delete() );
        }
        file = new File( file( "neo.propertystore.db.arrays.id" ) );
        if ( file.exists() )
        {
            assertTrue( file.delete() );
        }
        file = new File( file( "neo.relationshipstore.db" ) );
        if ( file.exists() )
        {
            assertTrue( file.delete() );
        }
        file = new File( file( "neo.relationshipstore.db.id" ) );
        if ( file.exists() )
        {
            assertTrue( file.delete() );
        }
        file = new File( file( "neo.relationshiptypestore.db" ) );
        if ( file.exists() )
        {
            assertTrue( file.delete() );
        }
        file = new File( file( "neo.relationshiptypestore.db.id" ) );
        if ( file.exists() )
        {
            assertTrue( file.delete() );
        }
        file = new File( file( "neo.relationshiptypestore.db.names" ) );
        if ( file.exists() )
        {
            assertTrue( file.delete() );
        }
        file = new File( file( "neo.relationshiptypestore.db.names.id" ) );
        if ( file.exists() )
        {
            assertTrue( file.delete() );
        }
        file = new File( path() );
        for ( File nioFile : file.listFiles() )
        {
            if ( nioFile.getName().startsWith( "nioneo_logical.log" ) )
            {
                assertTrue( "Couldn't delete '" + nioFile.getPath() + "'", nioFile.delete() );
            }
        }
    }

    private void deleteLogicalLogIfExist()
    {
        File file = new File( file( "nioneo_logical.log.1" ) );
        if ( file.exists() )
        {
            assertTrue( file.delete() );
        }
        file = new File( file( "nioneo_logical.log.2" ) );
        if ( file.exists() )
        {
            assertTrue( file.delete() );
        }
        file = new File( file( "nioneo_logical.log.active" ) );
        assertTrue( file.delete() );
    }

    public static void renameCopiedLogicalLog( String storeDir )
    {
        for ( File file : new File( storeDir ).listFiles() )
        {
            if ( file.getName().contains( ".bak." ) )
            {
                String nameWithoutBak = file.getName().replaceAll( "\\.bak", "" );
                File targetFile = new File( file.getParent(), nameWithoutBak );
                if ( targetFile.exists() )
                {
                    targetFile.delete();
                }
                assertTrue( file.renameTo( targetFile ) );
            }
        }
    }

    private void truncateLogicalLog( int size ) throws IOException
    {
        char active = '1';
        FileChannel af = new RandomAccessFile( file( "nioneo_logical.log.active" ),
            "r" ).getChannel();
        ByteBuffer buffer = ByteBuffer.allocate( 1024 );
        af.read( buffer );
        af.close();
        buffer.flip();
        active = buffer.asCharBuffer().get();
        buffer.clear();
        FileChannel fileChannel = new RandomAccessFile( file( "nioneo_logical.log." +
            active ), "rw" ).getChannel();
//        System.out.println( fileChannel.size() );
        if ( fileChannel.size() > size )
        {
            fileChannel.truncate( size );
        }
        else
        {
            fileChannel.position( size );
            ByteBuffer buf = ByteBuffer.allocate( 1 );
            buf.put( (byte) 0 ).flip();
            fileChannel.write( buf );
        }
        fileChannel.force( false );
        fileChannel.close();
    }

    public static Pair<Pair<File, File>, Pair<File, File>> copyLogicalLog( String storeDir ) throws IOException
    {
        char active = '1';
        File activeLog = new File( storeDir, "nioneo_logical.log.active" );
        FileChannel af = new RandomAccessFile( activeLog,
            "r" ).getChannel();
        ByteBuffer buffer = ByteBuffer.allocate( 1024 );
        af.read( buffer );
        buffer.flip();
        File activeLogBackup = new File( storeDir, "nioneo_logical.log.bak.active" );
        FileChannel activeCopy = new RandomAccessFile(
                activeLogBackup, "rw" ).getChannel();
        activeCopy.write( buffer );
        activeCopy.close();
        af.close();
        buffer.flip();
        active = buffer.asCharBuffer().get();
        buffer.clear();
        File currentLog = new File( storeDir, "nioneo_logical.log." +
            active );
        FileChannel source = new RandomAccessFile( currentLog, "r" ).getChannel();
        File currentLogBackup = new File( storeDir, "nioneo_logical.log.bak." +
            active );
        FileChannel dest = new RandomAccessFile( currentLogBackup, "rw" ).getChannel();
        int read = -1;
        do
        {
            read = source.read( buffer );
            buffer.flip();
            dest.write( buffer );
            buffer.clear();
        }
        while ( read == 1024 );
        source.close();
        dest.close();
        return Pair.of( Pair.of( activeLog, activeLogBackup ), Pair.of( currentLog, currentLogBackup ) );
    }

    private PropertyIndex index( String key )
    {
        PropertyIndex result = propertyIndexes.get( key );
        if ( result != null ) return result;

        int id = (int) ds.nextId( PropertyIndex.class );
        PropertyIndex index = new MyPropertyIndex( key, id );
        propertyIndexes.put( key, index );
        xaCon.getWriteTransaction().createPropertyIndex( key, id );
        return index;
    }

    @Test
    public void testLogicalLog() throws Exception
    {
        Xid xid = new XidImpl( new byte[1], new byte[1] );
        XAResource xaRes = xaCon.getXaResource();
        xaRes.start( xid, XAResource.TMNOFLAGS );
        long node1 = ds.nextId( Node.class );
        xaCon.getWriteTransaction().nodeCreate( node1 );
        long node2 = ds.nextId( Node.class );
        xaCon.getWriteTransaction().nodeCreate( node2 );
        PropertyData n1prop1 = xaCon.getWriteTransaction().nodeAddProperty(
                node1, index( "prop1" ), "string1" );
        xaCon.getWriteTransaction().nodeLoadProperties( node1, false );
        int relType1 = (int) ds.nextId( RelationshipType.class );
        xaCon.getWriteTransaction().createRelationshipType( relType1,
            "relationshiptype1" );
        long rel1 = ds.nextId( Relationship.class );
        xaCon.getWriteTransaction().relationshipCreate( rel1, relType1, node1, node2 );
        PropertyData r1prop1 = xaCon.getWriteTransaction().relAddProperty(
                rel1, index( "prop1" ), "string1" );
        n1prop1 = xaCon.getWriteTransaction().nodeChangeProperty( node1,
                n1prop1, "string2" );
        r1prop1 = xaCon.getWriteTransaction().relChangeProperty( rel1, r1prop1,
                "string2" );
        xaCon.getWriteTransaction().nodeRemoveProperty( node1, n1prop1 );
        xaCon.getWriteTransaction().relRemoveProperty( rel1, r1prop1 );
        xaCon.getWriteTransaction().relDelete( rel1 );
        xaCon.getWriteTransaction().nodeDelete( node1 );
        xaCon.getWriteTransaction().nodeDelete( node2 );
        xaRes.end( xid, XAResource.TMSUCCESS );
        xaRes.commit( xid, true );
        copyLogicalLog( path() );
        xaCon.clearAllTransactions();
        ds.close();
        deleteLogicalLogIfExist();
        renameCopiedLogicalLog( path() );
        ds = newNeoStore();
        xaCon = ds.getXaConnection();
        xaRes = xaCon.getXaResource();
        assertEquals( 0, xaRes.recover( XAResource.TMNOFLAGS ).length );
        xaCon.clearAllTransactions();
    }

    private NeoStoreXaDataSource newNeoStore() throws InstantiationException,
            IOException
    {
        Config config = new Config( StringLogger.DEV_NULL, MapUtil.stringMap(
            "store_dir", path(),
            "neo_store", file( "neo" ),
            "logical_log", file( "nioneo_logical.log" ) ));

        StoreFactory sf = new StoreFactory(config, CommonFactories.defaultIdGeneratorFactory(), CommonFactories.defaultFileSystemAbstraction(), null, StringLogger.DEV_NULL, null);

        PlaceboTm txManager = new PlaceboTm();
        LogBufferFactory logBufferFactory = CommonFactories.defaultLogBufferFactory();
<<<<<<< HEAD
        return new NeoStoreXaDataSource( config, sf, lockManager, lockReleaser, StringLogger.DEV_NULL,
                new XaFactory(config, TxIdGenerator.DEFAULT, txManager,
                        logBufferFactory, CommonFactories.defaultFileSystemAbstraction(), StringLogger.DEV_NULL, CommonFactories.defaultRecoveryVerifier()),
        Collections.<Pair<TransactionInterceptorProvider,Object>>emptyList(), null);
=======
        return new NeoStoreXaDataSource( ConfigProxy.config(config, NeoStoreXaDataSource.Configuration.class),
                                         CommonFactories.defaultFileSystemAbstraction(),sf, lockManager, lockReleaser,
                                         StringLogger.DEV_NULL, new XaFactory(config, TxIdGenerator.DEFAULT, txManager,
                                                                              logBufferFactory,
                                                                              CommonFactories.defaultFileSystemAbstraction(),
                                                                              StringLogger.DEV_NULL, CommonFactories.defaultRecoveryVerifier() ),
                                         Collections.<Pair<TransactionInterceptorProvider,Object>>emptyList(), null);
>>>>>>> a1502819
    }

    @Test
    public void testLogicalLogPrepared() throws Exception
    {
        Xid xid = new XidImpl( new byte[2], new byte[2] );
        XAResource xaRes = xaCon.getXaResource();
        xaRes.start( xid, XAResource.TMNOFLAGS );
        long node1 = ds.nextId( Node.class );
        xaCon.getWriteTransaction().nodeCreate( node1 );
        long node2 = ds.nextId( Node.class );
        xaCon.getWriteTransaction().nodeCreate( node2 );
        PropertyData n1prop1 = xaCon.getWriteTransaction().nodeAddProperty(
                node1, index( "prop1" ), "string1" );
        int relType1 = (int) ds.nextId( RelationshipType.class );
        xaCon.getWriteTransaction().createRelationshipType( relType1,
            "relationshiptype1" );
        long rel1 = ds.nextId( Relationship.class );
        xaCon.getWriteTransaction().relationshipCreate( rel1, relType1, node1, node2 );
        PropertyData r1prop1 = xaCon.getWriteTransaction().relAddProperty(
                rel1, index( "prop1" ), "string1" );
        xaCon.getWriteTransaction().nodeChangeProperty( node1, n1prop1, "string2" );
        xaCon.getWriteTransaction().relChangeProperty( rel1, r1prop1,
            "string2" );
        xaRes.end( xid, XAResource.TMSUCCESS );
        xaRes.prepare( xid );
        ds.rotateLogicalLog();
        copyLogicalLog( path() );
        xaCon.clearAllTransactions();
        ds.close();
        deleteLogicalLogIfExist();
        renameCopiedLogicalLog( path() );
        ds = newNeoStore();
        xaCon = ds.getXaConnection();
        xaRes = xaCon.getXaResource();
        assertEquals( 1, xaRes.recover( XAResource.TMNOFLAGS ).length );
        xaRes.commit( xid, true );
        xaCon.clearAllTransactions();
    }

    @Test
    public void testLogicalLogPreparedPropertyBlocks() throws Exception
    {
        Xid xid = new XidImpl( new byte[2], new byte[2] );
        XAResource xaRes = xaCon.getXaResource();
        xaRes.start( xid, XAResource.TMNOFLAGS );
        long node1 = ds.nextId( Node.class );
        xaCon.getWriteTransaction().nodeCreate( node1 );
        PropertyData n1prop1 = xaCon.getWriteTransaction().nodeAddProperty(
                node1, index( "prop1" ),
                new long[] { 1 << 23, 1, 1, 1, 1, 1, 1, 1, 1, 1, 1, 1, 1, 1, 1,
                        1, 1, 1, 1, 1, 1, 1, 1, 1, 1, 1, 1 } );
        PropertyData n1prop2 = xaCon.getWriteTransaction().nodeAddProperty(
                node1,
                index( "prop2" ),
                new long[] { 1 << 23, 1, 1, 1, 1, 1, 1, 1, 1, 1, 1, 1, 1, 1, 1,
                        1, 1, 1, 1, 1, 1, 1, 1, 1, 1, 1, 1 } );
        xaRes.end( xid, XAResource.TMSUCCESS );
        xaRes.prepare( xid );
        ds.rotateLogicalLog();
        copyLogicalLog( path() );
        xaCon.clearAllTransactions();
        ds.close();
        deleteLogicalLogIfExist();
        renameCopiedLogicalLog( path() );

        ds = newNeoStore();
        xaCon = ds.getXaConnection();
        xaRes = xaCon.getXaResource();
        assertEquals( 1, xaRes.recover( XAResource.TMNOFLAGS ).length );
        xaRes.commit( xid, true );
        xaCon.clearAllTransactions();

        xid = new XidImpl( new byte[2], new byte[2] );
        xaRes = xaCon.getXaResource();
        xaRes.start( xid, XAResource.TMNOFLAGS );
        xaCon.getWriteTransaction().nodeRemoveProperty( node1, n1prop1 );
        xaCon.getWriteTransaction().nodeAddProperty(
                node1,
                index( "prop3" ),
                new long[] { 1 << 23, 1, 1, 1, 1, 1, 1, 1, 1, 1, 1, 1, 1, 1, 1,
                        1, 1, 1, 1, 1, 1, 1, 1, 1, 1, 1 } );
        xaRes.end( xid, XAResource.TMSUCCESS );
        xaRes.prepare( xid );
        ds.rotateLogicalLog();
        copyLogicalLog( path() );
        xaCon.clearAllTransactions();
        ds.close();
        deleteLogicalLogIfExist();
        renameCopiedLogicalLog( path() );
        ds = newNeoStore();
        xaCon = ds.getXaConnection();
        xaRes = xaCon.getXaResource();
        assertEquals( 1, xaRes.recover( XAResource.TMNOFLAGS ).length );
        xaRes.commit( xid, true );
        xaCon.clearAllTransactions();
    }

    @Test
    public void makeSureRecordsAreCreated() throws Exception
    {
        Xid xid = new XidImpl( new byte[2], new byte[2] );
        XAResource xaRes = xaCon.getXaResource();
        xaRes.start( xid, XAResource.TMNOFLAGS );
        long node1 = ds.nextId( Node.class );
        xaCon.getWriteTransaction().nodeCreate( node1 );
        xaCon.getWriteTransaction().nodeAddProperty( node1, index( "prop1" ),
                new long[] { 1 << 63, 1, 1 } );
        xaCon.getWriteTransaction().nodeAddProperty( node1, index( "prop2" ),
                new long[] { 1 << 63, 1, 1 } );
        PropertyData toRead = xaCon.getWriteTransaction().nodeAddProperty(
                node1, index( "prop3" ),
                new long[] { 1 << 63, 1, 1 } );
        PropertyData toDelete = xaCon.getWriteTransaction().nodeAddProperty(
                node1, index( "prop4" ),
                new long[] { 1 << 63, 1, 1 } );
        xaRes.end( xid, XAResource.TMSUCCESS );
        // xaRes.prepare( xid );
        xaRes.commit( xid, true );
        ds.rotateLogicalLog();
        copyLogicalLog( path() );
        xaCon.clearAllTransactions();
        ds.close();
        deleteLogicalLogIfExist();
        renameCopiedLogicalLog( path() );

        ds = newNeoStore();
        xaCon = ds.getXaConnection();
        xaRes = xaCon.getXaResource();

        xid = new XidImpl( new byte[2], new byte[2] );
        xaRes = xaCon.getXaResource();
        xaRes.start( xid, XAResource.TMNOFLAGS );

        xaCon.getWriteTransaction().nodeRemoveProperty( node1, toDelete );

        xaRes.end( xid, XAResource.TMSUCCESS );
        // xaRes.prepare( xid );
        xaRes.commit( xid, true );
        ds.rotateLogicalLog();
        copyLogicalLog( path() );
        xaCon.clearAllTransactions();
        ds.close();
        deleteLogicalLogIfExist();
        renameCopiedLogicalLog( path() );

        ds = newNeoStore();
        xaCon = ds.getXaConnection();
        xaRes = xaCon.getXaResource();
        xid = new XidImpl( new byte[2], new byte[2] );
        xaRes = xaCon.getXaResource();
        xaRes.start( xid, XAResource.TMNOFLAGS );

        assertTrue( Arrays.equals(
                (long[]) toRead.getValue(),
                (long[]) xaCon.getWriteTransaction().nodeLoadProperties( node1,
                        false ).get( toRead.getIndex() ).getValue() ) );

        xaRes.end( xid, XAResource.TMSUCCESS );
        xaRes.prepare( xid );
        xaCon.clearAllTransactions();
        ds.close();
        deleteLogicalLogIfExist();
        renameCopiedLogicalLog( path() );
    }

    @Test
    public void testDynamicRecordsInLog() throws Exception
    {
        Xid xid = new XidImpl( new byte[2], new byte[2] );
        XAResource xaRes = xaCon.getXaResource();
        xaRes.start( xid, XAResource.TMNOFLAGS );
        long node1 = ds.nextId( Node.class );
        xaCon.getWriteTransaction().nodeCreate( node1 );
        PropertyData toChange = xaCon.getWriteTransaction().nodeAddProperty(
                node1, index( "prop1" ), "hi" );
        PropertyData toRead = xaCon.getWriteTransaction().nodeAddProperty(
                node1,
                index( "prop2" ),
                new long[] { 1 << 23, 1, 1, 1, 1, 1, 1, 1, 1, 1, 1, 1, 1, 1, 1,
                        1, 1, 1, 1, 1, 1, 1, 1, 1, 1, 1, 1 } );
        xaRes.end( xid, XAResource.TMSUCCESS );
        xaRes.prepare( xid );
        ds.rotateLogicalLog();
        copyLogicalLog( path() );
        xaCon.clearAllTransactions();
        ds.close();
        deleteLogicalLogIfExist();
        renameCopiedLogicalLog( path() );

        ds = newNeoStore();
        xaCon = ds.getXaConnection();
        xaRes = xaCon.getXaResource();
        assertEquals( 1, xaRes.recover( XAResource.TMNOFLAGS ).length );
        xaRes.commit( xid, true );
        xaCon.clearAllTransactions();
        xid = new XidImpl( new byte[2], new byte[2] );
        xaRes = xaCon.getXaResource();
        xaRes.start( xid, XAResource.TMNOFLAGS );
        xaCon.getWriteTransaction().nodeChangeProperty( node1, toChange, "hI" );
        xaRes.end( xid, XAResource.TMSUCCESS );
        xaRes.prepare( xid );
        ds.rotateLogicalLog();
        copyLogicalLog( path() );
        xaCon.clearAllTransactions();
        ds.close();
        deleteLogicalLogIfExist();
        renameCopiedLogicalLog( path() );

        ds = newNeoStore();
        xaCon = ds.getXaConnection();
        xaRes = xaCon.getXaResource();
        assertEquals( 1, xaRes.recover( XAResource.TMNOFLAGS ).length );
        xaRes.commit( xid, true );
        xaCon.clearAllTransactions();

        assertTrue(
                Arrays.equals( new long[] { 1 << 23, 1, 1, 1, 1, 1, 1, 1, 1, 1,
                        1, 1, 1, 1, 1, 1, 1, 1, 1, 1, 1, 1, 1, 1, 1, 1, 1 },
                (long[]) xaCon.getWriteTransaction().loadPropertyValue( toRead ) ) );

    }

    @Test
    public void testLogicalLogPrePrepared() throws Exception
    {
        Xid xid = new XidImpl( new byte[3], new byte[3] );
        XAResource xaRes = xaCon.getXaResource();
        xaRes.start( xid, XAResource.TMNOFLAGS );
        long node1 = ds.nextId( Node.class );
        xaCon.getWriteTransaction().nodeCreate( node1 );
        long node2 = ds.nextId( Node.class );
        xaCon.getWriteTransaction().nodeCreate( node2 );
        PropertyData n1prop1 = xaCon.getWriteTransaction().nodeAddProperty(
                node1, index( "prop1" ), "string1" );
        int relType1 = (int) ds.nextId( RelationshipType.class );
        xaCon.getWriteTransaction().createRelationshipType( relType1,
            "relationshiptype1" );
        long rel1 = ds.nextId( Relationship.class );
        xaCon.getWriteTransaction().relationshipCreate( rel1, relType1, node1, node2 );
        PropertyData r1prop1 = xaCon.getWriteTransaction().relAddProperty(
                rel1, index( "prop1" ), "string1" );
        xaCon.getWriteTransaction().nodeChangeProperty( node1, n1prop1, "string2" );
        xaCon.getWriteTransaction().relChangeProperty( rel1, r1prop1,
            "string2" );
        xaRes.end( xid, XAResource.TMSUCCESS );
        xaCon.clearAllTransactions();
        copyLogicalLog( path() );
        ds.close();
        deleteLogicalLogIfExist();
        renameCopiedLogicalLog( path() );
        ds = newNeoStore();
        xaCon = ds.getXaConnection();
        xaRes = xaCon.getXaResource();
        assertEquals( 0, xaRes.recover( XAResource.TMNOFLAGS ).length );
    }

    @Test
    public void testBrokenNodeCommand() throws Exception
    {
        Xid xid = new XidImpl( new byte[4], new byte[4] );
        XAResource xaRes = xaCon.getXaResource();
        xaRes.start( xid, XAResource.TMNOFLAGS );
        long node1 = ds.nextId( Node.class );
        xaCon.getWriteTransaction().nodeCreate( node1 );
        xaRes.end( xid, XAResource.TMSUCCESS );
        xaRes.prepare( xid );
        xaCon.clearAllTransactions();
        copyLogicalLog( path() );
        xaCon.clearAllTransactions();
        ds.close();
        deleteLogicalLogIfExist();
        renameCopiedLogicalLog( path() );
        truncateLogicalLog( 94 );
        ds = newNeoStore();
        xaCon = ds.getXaConnection();
        xaRes = xaCon.getXaResource();
        assertEquals( 0, xaRes.recover( XAResource.TMNOFLAGS ).length );
        xaCon.clearAllTransactions();
    }

    @Test
    public void testBrokenCommand() throws Exception
    {
        Xid xid = new XidImpl( new byte[4], new byte[4] );
        XAResource xaRes = xaCon.getXaResource();
        xaRes.start( xid, XAResource.TMNOFLAGS );
        long node1 = ds.nextId( Node.class );
        xaCon.getWriteTransaction().nodeCreate( node1 );
        xaRes.end( xid, XAResource.TMSUCCESS );
        xaRes.prepare( xid );
        xaCon.clearAllTransactions();
        copyLogicalLog( path() );
        xaCon.clearAllTransactions();
        ds.close();
        deleteLogicalLogIfExist();
        renameCopiedLogicalLog( path() );
        truncateLogicalLog( 94 );
        ds = newNeoStore();
        xaCon = ds.getXaConnection();
        xaRes = xaCon.getXaResource();
        assertEquals( 0, xaRes.recover( XAResource.TMNOFLAGS ).length );
        xaCon.clearAllTransactions();
    }

    @Test
    public void testBrokenPrepare() throws Exception
    {
        Xid xid = new XidImpl( new byte[4], new byte[4] );
        XAResource xaRes = xaCon.getXaResource();
        xaRes.start( xid, XAResource.TMNOFLAGS );
        long node1 = ds.nextId( Node.class );
        xaCon.getWriteTransaction().nodeCreate( node1 );
        long node2 = ds.nextId( Node.class );
        xaCon.getWriteTransaction().nodeCreate( node2 );
        /*PropertyData n1prop1 = */xaCon.getWriteTransaction().nodeAddProperty(
                node1, index( "prop1" ), "string value 1" );
        xaRes.end( xid, XAResource.TMSUCCESS );
        xaRes.prepare( xid );
        copyLogicalLog( path() );
        xaCon.clearAllTransactions();
        ds.close();
        deleteLogicalLogIfExist();
        renameCopiedLogicalLog( path() );
        truncateLogicalLog( 243 );
        ds = newNeoStore();
        xaCon = ds.getXaConnection();
        xaRes = xaCon.getXaResource();
        assertEquals( 0, xaRes.recover( XAResource.TMNOFLAGS ).length );
        xaCon.clearAllTransactions();
    }

    @Test
    public void testBrokenDone() throws Exception
    {
        Xid xid = new XidImpl( new byte[4], new byte[4] );
        XAResource xaRes = xaCon.getXaResource();
        xaRes.start( xid, XAResource.TMNOFLAGS );
        long node1 = ds.nextId( Node.class );
        xaCon.getWriteTransaction().nodeCreate( node1 );
        long node2 = ds.nextId( Node.class );
        xaCon.getWriteTransaction().nodeCreate( node2 );
        /*PropertyData n1prop1 = */xaCon.getWriteTransaction().nodeAddProperty(
                node1, index( "prop1" ), "string value 1" );
        xaRes.end( xid, XAResource.TMSUCCESS );
        xaRes.prepare( xid );
        xaRes.commit( xid, false );
        copyLogicalLog( path() );
        ds.close();
        deleteLogicalLogIfExist();
        renameCopiedLogicalLog( path() );
        truncateLogicalLog( 264 );
        ds = newNeoStore();
        xaCon = ds.getXaConnection();
        xaRes = xaCon.getXaResource();
        assertEquals( 1, xaRes.recover( XAResource.TMNOFLAGS ).length );
        xaCon.clearAllTransactions();
    }

    @Test
    public void testLogVersion()
    {
        long creationTime = ds.getCreationTime();
        long randomIdentifier = ds.getRandomIdentifier();
        long currentVersion = ds.getCurrentLogVersion();
        assertEquals( currentVersion, ds.incrementAndGetLogVersion() );
        assertEquals( currentVersion + 1, ds.incrementAndGetLogVersion() );
        assertEquals( creationTime, ds.getCreationTime() );
        assertEquals( randomIdentifier, ds.getRandomIdentifier() );
    }

    @Test
    public void testLogicalLogRotation() throws Exception
    {
        ds.keepLogicalLogs( true );
        Xid xid = new XidImpl( new byte[1], new byte[1] );
        XAResource xaRes = xaCon.getXaResource();
        xaRes.start( xid, XAResource.TMNOFLAGS );
        long node1 = ds.nextId( Node.class );
        xaCon.getWriteTransaction().nodeCreate( node1 );
        long node2 = ds.nextId( Node.class );
        xaCon.getWriteTransaction().nodeCreate( node2 );
        PropertyData n1prop1 = xaCon.getWriteTransaction().nodeAddProperty(
                node1, index( "prop1" ), "string1" );
        xaCon.getWriteTransaction().nodeLoadProperties( node1, false );
        int relType1 = (int) ds.nextId( RelationshipType.class );
        xaCon.getWriteTransaction().createRelationshipType( relType1, "relationshiptype1" );
        long rel1 = ds.nextId( Relationship.class );
        xaCon.getWriteTransaction().relationshipCreate( rel1, relType1, node1, node2 );
        PropertyData r1prop1 = xaCon.getWriteTransaction().relAddProperty(
                rel1, index( "prop1" ), "string1" );
        n1prop1 = xaCon.getWriteTransaction().nodeChangeProperty( node1,
                n1prop1, "string2" );
        r1prop1 = xaCon.getWriteTransaction().relChangeProperty( rel1, r1prop1,
            "string2" );
        xaCon.getWriteTransaction().nodeRemoveProperty( node1, n1prop1 );
        xaCon.getWriteTransaction().relRemoveProperty( rel1, r1prop1 );
        xaCon.getWriteTransaction().relDelete( rel1 );
        xaCon.getWriteTransaction().nodeDelete( node1 );
        xaCon.getWriteTransaction().nodeDelete( node2 );
        xaRes.end( xid, XAResource.TMSUCCESS );
        xaRes.commit( xid, true );
        long currentVersion = ds.getCurrentLogVersion();
        ds.rotateLogicalLog();
        assertTrue( logicalLogExists( currentVersion ) );
        ds.rotateLogicalLog();
        assertTrue( logicalLogExists( currentVersion ) );
        assertTrue( logicalLogExists( currentVersion + 1 ) );
    }

	private boolean logicalLogExists( long version ) throws IOException
	{
		ReadableByteChannel log = ds.getLogicalLog( version );
		try
		{
			return log != null;
		}
		finally
		{
			log.close();
		}
	}
}<|MERGE_RESOLUTION|>--- conflicted
+++ resolved
@@ -58,12 +58,7 @@
 import org.neo4j.kernel.impl.transaction.xaframework.XaFactory;
 import org.neo4j.kernel.impl.util.StringLogger;
 
-<<<<<<< HEAD
 import static org.junit.Assert.*;
-=======
-import static org.junit.Assert.assertEquals;
-import static org.junit.Assert.assertTrue;
->>>>>>> a1502819
 
 @AbstractNeo4jTestCase.RequiresPersistentGraphDatabase
 public class TestXa extends AbstractNeo4jTestCase
@@ -123,7 +118,8 @@
         deleteFileOrDirectory( new File( path() ) );
         propertyIndexes = new HashMap<String, PropertyIndex>();
 
-        StoreFactory sf = new StoreFactory(new Config( StringLogger.DEV_NULL, Collections.<String,String>emptyMap() ), CommonFactories.defaultIdGeneratorFactory(), CommonFactories.defaultFileSystemAbstraction(), null, StringLogger.DEV_NULL, null);
+        FileSystemAbstraction fileSystem = CommonFactories.defaultFileSystemAbstraction();
+        StoreFactory sf = new StoreFactory(new Config( StringLogger.DEV_NULL, fileSystem, Collections.<String,String>emptyMap() ), CommonFactories.defaultIdGeneratorFactory(), fileSystem, null, StringLogger.DEV_NULL, null);
         sf.createNeoStore(file( "neo" )).close();
 
         lockManager = getEmbeddedGraphDb().getLockManager();
@@ -412,29 +408,20 @@
     private NeoStoreXaDataSource newNeoStore() throws InstantiationException,
             IOException
     {
-        Config config = new Config( StringLogger.DEV_NULL, MapUtil.stringMap(
+        FileSystemAbstraction fileSystem = CommonFactories.defaultFileSystemAbstraction();
+        Config config = new Config( StringLogger.DEV_NULL, fileSystem, MapUtil.stringMap(
             "store_dir", path(),
             "neo_store", file( "neo" ),
             "logical_log", file( "nioneo_logical.log" ) ));
 
-        StoreFactory sf = new StoreFactory(config, CommonFactories.defaultIdGeneratorFactory(), CommonFactories.defaultFileSystemAbstraction(), null, StringLogger.DEV_NULL, null);
+        StoreFactory sf = new StoreFactory(config, CommonFactories.defaultIdGeneratorFactory(), fileSystem, null, StringLogger.DEV_NULL, null);
 
         PlaceboTm txManager = new PlaceboTm();
         LogBufferFactory logBufferFactory = CommonFactories.defaultLogBufferFactory();
-<<<<<<< HEAD
-        return new NeoStoreXaDataSource( config, sf, lockManager, lockReleaser, StringLogger.DEV_NULL,
+        return new NeoStoreXaDataSource( config, sf, fileSystem, lockManager, lockReleaser, StringLogger.DEV_NULL,
                 new XaFactory(config, TxIdGenerator.DEFAULT, txManager,
-                        logBufferFactory, CommonFactories.defaultFileSystemAbstraction(), StringLogger.DEV_NULL, CommonFactories.defaultRecoveryVerifier()),
+                        logBufferFactory, fileSystem, StringLogger.DEV_NULL, CommonFactories.defaultRecoveryVerifier()),
         Collections.<Pair<TransactionInterceptorProvider,Object>>emptyList(), null);
-=======
-        return new NeoStoreXaDataSource( ConfigProxy.config(config, NeoStoreXaDataSource.Configuration.class),
-                                         CommonFactories.defaultFileSystemAbstraction(),sf, lockManager, lockReleaser,
-                                         StringLogger.DEV_NULL, new XaFactory(config, TxIdGenerator.DEFAULT, txManager,
-                                                                              logBufferFactory,
-                                                                              CommonFactories.defaultFileSystemAbstraction(),
-                                                                              StringLogger.DEV_NULL, CommonFactories.defaultRecoveryVerifier() ),
-                                         Collections.<Pair<TransactionInterceptorProvider,Object>>emptyList(), null);
->>>>>>> a1502819
     }
 
     @Test
