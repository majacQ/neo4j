--- conflicted
+++ resolved
@@ -19,6 +19,7 @@
  */
 package org.neo4j.kernel.impl.transaction.xaframework;
 
+import static org.hamcrest.Matchers.equalTo;
 import static org.hamcrest.number.OrderingComparison.lessThan;
 import static org.junit.Assert.assertEquals;
 import static org.junit.Assert.assertThat;
@@ -37,11 +38,8 @@
 import java.io.IOException;
 import java.nio.ByteBuffer;
 import java.nio.channels.ReadableByteChannel;
-<<<<<<< HEAD
 import java.util.List;
 
-=======
->>>>>>> 83c1ca0d
 import javax.transaction.xa.Xid;
 
 import org.junit.Rule;
@@ -50,21 +48,15 @@
 import org.mockito.listeners.InvocationListener;
 import org.mockito.listeners.MethodInvocationReport;
 import org.mockito.stubbing.Answer;
-<<<<<<< HEAD
 import org.neo4j.helpers.Functions;
 import org.neo4j.kernel.impl.core.TransactionState;
 import org.neo4j.kernel.impl.nioneo.store.FileSystemAbstraction;
+import org.neo4j.kernel.impl.nioneo.store.StoreChannel;
+import org.neo4j.kernel.impl.nioneo.store.StoreFileChannel;
 import org.neo4j.kernel.impl.nioneo.xa.XaCommandReader;
 import org.neo4j.kernel.impl.nioneo.xa.XaCommandReaderFactory;
 import org.neo4j.kernel.impl.nioneo.xa.XaCommandWriter;
 import org.neo4j.kernel.impl.nioneo.xa.XaCommandWriterFactory;
-=======
-
-import org.neo4j.kernel.impl.core.TransactionState;
-import org.neo4j.kernel.impl.nioneo.store.FileSystemAbstraction;
-import org.neo4j.kernel.impl.nioneo.store.StoreChannel;
-import org.neo4j.kernel.impl.nioneo.store.StoreFileChannel;
->>>>>>> 83c1ca0d
 import org.neo4j.kernel.impl.transaction.TransactionStateFactory;
 import org.neo4j.kernel.impl.transaction.XidImpl;
 import org.neo4j.kernel.impl.util.IoPrimitiveUtils;
@@ -76,25 +68,6 @@
 import org.neo4j.test.FailureOutput;
 import org.neo4j.test.TargetDirectory;
 import org.neo4j.test.impl.EphemeralFileSystemAbstraction;
-
-<<<<<<< HEAD
-=======
-import static org.hamcrest.Matchers.equalTo;
-import static org.hamcrest.number.OrderingComparison.lessThan;
-import static org.junit.Assert.assertEquals;
-import static org.junit.Assert.assertThat;
-import static org.mockito.Mockito.CALLS_REAL_METHODS;
-import static org.mockito.Mockito.mock;
-import static org.mockito.Mockito.spy;
-import static org.mockito.Mockito.when;
-import static org.mockito.Mockito.withSettings;
-
-import static org.neo4j.kernel.impl.transaction.XidImpl.DEFAULT_SEED;
-import static org.neo4j.kernel.impl.transaction.XidImpl.getNewGlobalId;
-import static org.neo4j.kernel.impl.transaction.xaframework.ForceMode.forced;
-import static org.neo4j.kernel.impl.transaction.xaframework.InjectedTransactionValidator.ALLOW_ALL;
-import static org.neo4j.kernel.impl.transaction.xaframework.LogPruneStrategies.NO_PRUNING;
->>>>>>> 83c1ca0d
 
 public class XaLogicalLogTest
 {
@@ -172,9 +145,10 @@
     {
         // GIVEN
         long maxSize = 1000;
-<<<<<<< HEAD
-        XaLogicalLog log = new XaLogicalLog( new File( "log" ),
-                mock( XaResourceManager.class ), XaCommandReaderFactory.DEFAULT,
+        ephemeralFs.get().mkdir( new File("asd") );
+        XaLogicalLog log = new XaLogicalLog( new File( "asd/log" ),
+                mock( XaResourceManager.class ),
+                XaCommandReaderFactory.DEFAULT,
                 new XaCommandWriterFactory()
                 {
                     @Override
@@ -183,12 +157,6 @@
                         return new FixedSizeXaCommandWriter();
                     }
                 },
-=======
-        ephemeralFs.get().mkdir( new File("asd") );
-        XaLogicalLog log = new XaLogicalLog( new File( "asd/log" ),
-                mock( XaResourceManager.class ),
-                new FixedSizeXaCommandFactory(),
->>>>>>> 83c1ca0d
                 new VersionRespectingXaTransactionFactory(),
                 ephemeralFs.get(),
                 new Monitors(),
@@ -226,7 +194,7 @@
 
         StoreChannel active = fs.create( new File(dir, "log.1" ) );
         ByteBuffer buff = ByteBuffer.allocate( 128 );
-        LogIoUtils.writeLogHeader( buff, lowAndIncorrectLogVersion, 0 );
+        VersionAwareLogEntryReader.writeLogHeader( buff, lowAndIncorrectLogVersion, 0 );
         active.write( buff );
         active.force( false );
         active.close();
@@ -234,14 +202,22 @@
         // When
         XaLogicalLog log = new XaLogicalLog( new File(dir, "log" ),
                 mock( XaResourceManager.class ),
-                new FixedSizeXaCommandFactory(),
+                XaCommandReaderFactory.DEFAULT,
+                new XaCommandWriterFactory()
+                {
+                    @Override
+                    public XaCommandWriter newInstance()
+                    {
+                        return new FixedSizeXaCommandWriter();
+                    }
+                },
                 new VersionRespectingXaTransactionFactory(),
                 ephemeralFs.get(),
                 new Monitors(),
                 new DevNullLoggingService(),
                 NO_PRUNING,
                 mock( TransactionStateFactory.class ), 10,
-                ALLOW_ALL );
+                ALLOW_ALL, Functions.<List<LogEntry>>identity() );
         log.open();
         log.rotate();
 
