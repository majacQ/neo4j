--- conflicted
+++ resolved
@@ -23,7 +23,6 @@
 import org.mockito.Matchers;
 
 import java.io.IOException;
-import java.util.Arrays;
 import java.util.Collection;
 import java.util.Collections;
 
@@ -59,6 +58,7 @@
 import static org.mockito.Mockito.times;
 import static org.mockito.Mockito.verify;
 import static org.mockito.Mockito.when;
+
 import static org.neo4j.kernel.impl.api.TransactionApplicationMode.INTERNAL;
 import static org.neo4j.kernel.impl.util.function.Optionals.some;
 
@@ -87,11 +87,7 @@
     public void transactionRepresentationShouldAcceptApplierVisitor() throws IOException
     {
         TransactionRepresentationStoreApplier applier =
-<<<<<<< HEAD
                 new TransactionRepresentationStoreApplier( indexService, labelScanStore, neoStores, cacheAccess,
-=======
-                new TransactionRepresentationStoreApplier( indexService, labelScanStore, neoStore, cacheAccess,
->>>>>>> d82d1c7e
                         lockService, legacyIndexProviderLookup, indexConfigStore, kernelHealth, queue );
 
         TransactionRepresentation transaction = mock( TransactionRepresentation.class );
@@ -109,15 +105,9 @@
     {
         // GIVEN
         NodeStore nodeStore = mock( NodeStore.class );
-<<<<<<< HEAD
         when( neoStores.getNodeStore() ).thenReturn( nodeStore );
         TransactionRepresentationStoreApplier applier =
                 new TransactionRepresentationStoreApplier( indexService, labelScanStore, neoStores, cacheAccess,
-=======
-        when( neoStore.getNodeStore() ).thenReturn( nodeStore );
-        TransactionRepresentationStoreApplier applier =
-                new TransactionRepresentationStoreApplier( indexService, labelScanStore, neoStore, cacheAccess,
->>>>>>> d82d1c7e
                         lockService, legacyIndexProviderLookup, indexConfigStore, kernelHealth, queue );
         long nodeId = 5L;
         TransactionRepresentation transaction = createNodeTransaction( nodeId );
@@ -137,11 +127,7 @@
         // GIVEN
         IdOrderingQueue queue = mock( IdOrderingQueue.class );
         TransactionRepresentationStoreApplier applier =
-<<<<<<< HEAD
                 new TransactionRepresentationStoreApplier( indexService, labelScanStore, neoStores, cacheAccess,
-=======
-                new TransactionRepresentationStoreApplier( indexService, labelScanStore, neoStore, cacheAccess,
->>>>>>> d82d1c7e
                         lockService, legacyIndexProviderLookup, indexConfigStore, kernelHealth, queue );
         TransactionRepresentation transaction = new PhysicalTransactionRepresentation( indexTransaction() );
 
@@ -161,11 +147,7 @@
         // GIVEN
         IdOrderingQueue queue = mock( IdOrderingQueue.class );
         TransactionRepresentationStoreApplier applier =
-<<<<<<< HEAD
                 new TransactionRepresentationStoreApplier( indexService, labelScanStore, neoStores, cacheAccess,
-=======
-                new TransactionRepresentationStoreApplier( indexService, labelScanStore, neoStore, cacheAccess,
->>>>>>> d82d1c7e
                         lockService, legacyIndexProviderLookup, indexConfigStore, kernelHealth, queue );
         TransactionRepresentation transaction = mock( TransactionRepresentation.class );
         IOException ioex = new IOException();
@@ -208,18 +190,4 @@
         command.init( new NodeRecord( nodeId ), after );
         return command;
     }
-
-    private TransactionRepresentation createNodeTransaction( long nodeId )
-    {
-        return new PhysicalTransactionRepresentation( Collections.singletonList( createNodeCommand( nodeId ) ) );
-    }
-
-    private Command createNodeCommand( long nodeId )
-    {
-        NodeCommand command = new NodeCommand();
-        NodeRecord after = new NodeRecord( nodeId );
-        after.setInUse( true );
-        command.init( new NodeRecord( nodeId ), after );
-        return command;
-    }
 }