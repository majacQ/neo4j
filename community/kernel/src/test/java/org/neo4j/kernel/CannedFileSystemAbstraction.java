--- conflicted
+++ resolved
@@ -25,17 +25,11 @@
 import java.io.OutputStream;
 import java.io.Reader;
 import java.io.Writer;
-<<<<<<< HEAD
 import java.nio.ByteBuffer;
-import java.nio.MappedByteBuffer;
-import java.nio.channels.FileChannel;
-import java.nio.channels.ReadableByteChannel;
-import java.nio.channels.WritableByteChannel;
 import java.util.concurrent.atomic.AtomicInteger;
-=======
->>>>>>> 1492b144
 
 import org.neo4j.helpers.Function;
+import org.neo4j.kernel.impl.nioneo.store.AbstractStoreChannel;
 import org.neo4j.kernel.impl.nioneo.store.FileLock;
 import org.neo4j.kernel.impl.nioneo.store.FileSystemAbstraction;
 import org.neo4j.kernel.impl.nioneo.store.StoreChannel;
@@ -92,7 +86,7 @@
         return emptyFileChannel;
     }
     
-    private final FileChannel emptyFileChannel = new FileChannel()
+    private final StoreChannel emptyFileChannel = new AbstractStoreChannel()
     {
         @Override
         public int read( ByteBuffer dst ) throws IOException
@@ -107,25 +101,13 @@
         }
 
         @Override
-        public int write( ByteBuffer src ) throws IOException
-        {
-            throw unsupported();
-        }
-
-        @Override
-        public long write( ByteBuffer[] srcs, int offset, int length ) throws IOException
-        {
-            throw unsupported();
-        }
-
-        @Override
         public long position() throws IOException
         {
             return 0;
         }
 
         @Override
-        public FileChannel position( long newPosition ) throws IOException
+        public StoreChannel position( long newPosition ) throws IOException
         {
             if ( newPosition != 0 )
                 throw unsupported();
@@ -139,7 +121,7 @@
         }
 
         @Override
-        public FileChannel truncate( long size ) throws IOException
+        public StoreChannel truncate( long size ) throws IOException
         {
             if ( size != 0 )
                 throw unsupported();
@@ -152,18 +134,6 @@
         }
 
         @Override
-        public long transferTo( long position, long count, WritableByteChannel target ) throws IOException
-        {
-            throw unsupported();
-        }
-
-        @Override
-        public long transferFrom( ReadableByteChannel src, long position, long count ) throws IOException
-        {
-            throw unsupported();
-        }
-
-        @Override
         public int read( ByteBuffer dst, long position ) throws IOException
         {
             return 0;
@@ -178,25 +148,7 @@
         }
 
         @Override
-        public MappedByteBuffer map( MapMode mode, long position, long size ) throws IOException
-        {
-            throw unsupported();
-        }
-
-        @Override
-        public java.nio.channels.FileLock lock( long position, long size, boolean shared ) throws IOException
-        {
-            throw unsupported();
-        }
-
-        @Override
-        public java.nio.channels.FileLock tryLock( long position, long size, boolean shared ) throws IOException
-        {
-            throw unsupported();
-        }
-
-        @Override
-        protected void implCloseChannel() throws IOException
+        public void close() throws IOException
         {
             onClose.run();
         }
