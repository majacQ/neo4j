/*
 * Copyright (c) 2002-2018 "Neo4j,"
 * Neo4j Sweden AB [http://neo4j.com]
 *
 * This file is part of Neo4j.
 *
 * Neo4j is free software: you can redistribute it and/or modify
 * it under the terms of the GNU General Public License as published by
 * the Free Software Foundation, either version 3 of the License, or
 * (at your option) any later version.
 *
 * This program is distributed in the hope that it will be useful,
 * but WITHOUT ANY WARRANTY; without even the implied warranty of
 * MERCHANTABILITY or FITNESS FOR A PARTICULAR PURPOSE.  See the
 * GNU General Public License for more details.
 *
 * You should have received a copy of the GNU General Public License
 * along with this program.  If not, see <http://www.gnu.org/licenses/>.
 */
package org.neo4j.kernel.impl.api.index;

import org.eclipse.collections.api.map.primitive.LongObjectMap;
import org.hamcrest.Description;
import org.hamcrest.Matcher;
import org.hamcrest.Matchers;
import org.hamcrest.TypeSafeMatcher;
import org.junit.Before;
import org.junit.Rule;
import org.junit.Test;
import org.junit.rules.ExpectedException;
import org.mockito.ArgumentCaptor;
import org.mockito.InOrder;
import org.mockito.invocation.InvocationOnMock;
import org.mockito.stubbing.Answer;

import java.io.File;
import java.io.IOException;
import java.io.UncheckedIOException;
import java.util.ArrayList;
import java.util.Arrays;
import java.util.Collection;
import java.util.Collections;
import java.util.Iterator;
import java.util.List;
import java.util.concurrent.CountDownLatch;
import java.util.concurrent.ExecutorService;
import java.util.concurrent.Executors;
import java.util.concurrent.atomic.AtomicLong;
import java.util.concurrent.atomic.AtomicReference;
import java.util.function.Consumer;
import java.util.function.IntPredicate;

import org.neo4j.common.TokenNameLookup;
import org.neo4j.graphdb.DependencyResolver;
import org.neo4j.graphdb.ResourceIterator;
import org.neo4j.graphdb.factory.GraphDatabaseSettings;
import org.neo4j.helpers.Exceptions;
import org.neo4j.helpers.collection.BoundedIterable;
import org.neo4j.helpers.collection.Visitor;
import org.neo4j.internal.kernel.api.InternalIndexState;
import org.neo4j.internal.kernel.api.PopulationProgress;
import org.neo4j.internal.kernel.api.exceptions.schema.IndexNotFoundKernelException;
import org.neo4j.io.fs.FileSystemAbstraction;
import org.neo4j.io.pagecache.IOLimiter;
import org.neo4j.io.pagecache.PageCache;
import org.neo4j.kernel.api.exceptions.index.IndexEntryConflictException;
import org.neo4j.kernel.api.exceptions.index.IndexPopulationFailedKernelException;
import org.neo4j.kernel.api.index.IndexAccessor;
import org.neo4j.kernel.api.index.IndexEntryUpdate;
import org.neo4j.kernel.api.index.IndexPopulator;
import org.neo4j.kernel.api.index.IndexProvider;
import org.neo4j.kernel.api.index.IndexProviderDescriptor;
import org.neo4j.kernel.api.index.IndexReader;
import org.neo4j.kernel.api.index.IndexUpdater;
import org.neo4j.kernel.api.index.NodePropertyAccessor;
import org.neo4j.kernel.configuration.Config;
import org.neo4j.kernel.impl.api.SchemaState;
import org.neo4j.kernel.impl.api.index.sampling.IndexSamplingConfig;
import org.neo4j.kernel.impl.api.index.sampling.IndexSamplingController;
import org.neo4j.kernel.impl.api.index.sampling.IndexSamplingMode;
import org.neo4j.kernel.impl.index.schema.NodeIdsIndexReaderQueryAnswer;
import org.neo4j.kernel.impl.scheduler.JobSchedulerFactory;
import org.neo4j.kernel.impl.storageengine.impl.recordstorage.CapableIndexDescriptor;
import org.neo4j.kernel.impl.storageengine.impl.recordstorage.IndexDescriptor;
import org.neo4j.kernel.impl.storageengine.impl.recordstorage.StoreIndexDescriptor;
import org.neo4j.kernel.impl.store.UnderlyingStorageException;
import org.neo4j.kernel.impl.storemigration.StoreMigrationParticipant;
import org.neo4j.kernel.impl.transaction.command.Command.NodeCommand;
import org.neo4j.kernel.impl.transaction.command.Command.PropertyCommand;
import org.neo4j.kernel.impl.transaction.command.Command.RelationshipCommand;
import org.neo4j.kernel.impl.transaction.state.DefaultIndexProviderMap;
import org.neo4j.kernel.impl.transaction.state.DirectIndexUpdates;
import org.neo4j.kernel.impl.transaction.state.IndexUpdates;
import org.neo4j.kernel.impl.util.Dependencies;
import org.neo4j.kernel.lifecycle.LifeRule;
import org.neo4j.kernel.lifecycle.LifecycleException;
import org.neo4j.logging.AssertableLogProvider;
import org.neo4j.logging.AssertableLogProvider.LogMatcherBuilder;
import org.neo4j.register.Register.DoubleLongRegister;
import org.neo4j.scheduler.JobScheduler;
import org.neo4j.kernel.api.index.IndexSample;
import org.neo4j.storageengine.api.schema.LabelSchemaDescriptor;
import org.neo4j.storageengine.api.schema.SchemaDescriptor;
import org.neo4j.test.Barrier;
import org.neo4j.test.DoubleLatch;
import org.neo4j.test.rule.SuppressOutput;
import org.neo4j.values.storable.Values;

import static java.lang.String.format;
import static java.lang.System.currentTimeMillis;
import static java.util.Arrays.asList;
import static java.util.concurrent.TimeUnit.SECONDS;
import static org.hamcrest.CoreMatchers.containsString;
import static org.hamcrest.CoreMatchers.startsWith;
import static org.hamcrest.Matchers.equalTo;
import static org.hamcrest.Matchers.instanceOf;
import static org.junit.Assert.assertEquals;
import static org.junit.Assert.assertNotNull;
import static org.junit.Assert.assertThat;
import static org.junit.Assert.fail;
import static org.mockito.ArgumentMatchers.any;
import static org.mockito.ArgumentMatchers.anyBoolean;
import static org.mockito.ArgumentMatchers.anyInt;
import static org.mockito.ArgumentMatchers.anyLong;
import static org.mockito.ArgumentMatchers.eq;
import static org.mockito.ArgumentMatchers.isNull;
import static org.mockito.Mockito.RETURNS_MOCKS;
import static org.mockito.Mockito.doAnswer;
import static org.mockito.Mockito.doThrow;
import static org.mockito.Mockito.inOrder;
import static org.mockito.Mockito.mock;
import static org.mockito.Mockito.never;
import static org.mockito.Mockito.reset;
import static org.mockito.Mockito.spy;
import static org.mockito.Mockito.timeout;
import static org.mockito.Mockito.times;
import static org.mockito.Mockito.verify;
import static org.mockito.Mockito.verifyNoMoreInteractions;
import static org.mockito.Mockito.verifyZeroInteractions;
import static org.mockito.Mockito.when;
import static org.neo4j.graphdb.factory.GraphDatabaseSettings.SchemaIndex.LUCENE10;
import static org.neo4j.graphdb.factory.GraphDatabaseSettings.SchemaIndex.NATIVE10;
import static org.neo4j.graphdb.factory.GraphDatabaseSettings.SchemaIndex.NATIVE20;
import static org.neo4j.graphdb.factory.GraphDatabaseSettings.SchemaIndex.NATIVE_BTREE10;
import static org.neo4j.graphdb.factory.GraphDatabaseSettings.default_schema_provider;
import static org.neo4j.helpers.collection.Iterators.asCollection;
import static org.neo4j.helpers.collection.Iterators.asResourceIterator;
import static org.neo4j.helpers.collection.Iterators.asSet;
import static org.neo4j.helpers.collection.Iterators.iterator;
import static org.neo4j.helpers.collection.Iterators.loop;
import static org.neo4j.internal.kernel.api.InternalIndexState.FAILED;
import static org.neo4j.internal.kernel.api.InternalIndexState.ONLINE;
import static org.neo4j.internal.kernel.api.InternalIndexState.POPULATING;
import static org.neo4j.kernel.api.schema.SchemaDescriptorFactory.forLabel;
import static org.neo4j.kernel.impl.api.index.IndexUpdateMode.RECOVERY;
import static org.neo4j.kernel.impl.api.index.TestIndexProviderDescriptor.PROVIDER_DESCRIPTOR;
import static org.neo4j.kernel.impl.api.index.sampling.IndexSamplingMode.TRIGGER_REBUILD_ALL;
import static org.neo4j.kernel.impl.storageengine.impl.recordstorage.IndexDescriptorFactory.forSchema;
import static org.neo4j.kernel.impl.storageengine.impl.recordstorage.IndexDescriptorFactory.uniqueForSchema;
import static org.neo4j.logging.AssertableLogProvider.inLog;
import static org.neo4j.register.Registers.newDoubleLongRegister;

public class IndexingServiceTest
{
    @Rule
    public final LifeRule life = new LifeRule();
    @Rule
    public ExpectedException expectedException = ExpectedException.none();
    @Rule
    public SuppressOutput suppressOutput = SuppressOutput.suppressAll();

    private static final LogMatcherBuilder logMatch = inLog( IndexingService.class );
    private static final IndexProviderDescriptor lucene10Descriptor = new IndexProviderDescriptor( LUCENE10.providerKey(), LUCENE10.providerVersion() );
    private static final IndexProviderDescriptor native10Descriptor = new IndexProviderDescriptor( NATIVE10.providerKey(), NATIVE10.providerVersion() );
    private static final IndexProviderDescriptor native20Descriptor = new IndexProviderDescriptor( NATIVE20.providerKey(), NATIVE20.providerVersion() );
    private static final IndexProviderDescriptor nativeBtree10Descriptor =
            new IndexProviderDescriptor( NATIVE_BTREE10.providerKey(), NATIVE_BTREE10.providerVersion() );
    private static final IndexProviderDescriptor fulltextDescriptor = new IndexProviderDescriptor( "fulltext", "1.0" );
    private final SchemaState schemaState = mock( SchemaState.class );
    private final int labelId = 7;
    private final int propertyKeyId = 15;
    private final int uniquePropertyKeyId = 15;
    private final IndexDescriptor index = forSchema( forLabel( labelId, propertyKeyId ), PROVIDER_DESCRIPTOR );
    private final IndexDescriptor uniqueIndex = uniqueForSchema( forLabel( labelId, uniquePropertyKeyId ), PROVIDER_DESCRIPTOR );
    private final IndexPopulator populator = mock( IndexPopulator.class );
    private final IndexUpdater updater = mock( IndexUpdater.class );
    private final IndexProvider indexProvider = mock( IndexProvider.class );
    private final IndexAccessor accessor = mock( IndexAccessor.class, RETURNS_MOCKS );
    private final IndexStoreView storeView  = mock( IndexStoreView.class );
    private final NodePropertyAccessor propertyAccessor = mock( NodePropertyAccessor.class );
    private final TokenNameLookup nameLookup = mock( TokenNameLookup.class );
    private final AssertableLogProvider internalLogProvider = new AssertableLogProvider();
    private final AssertableLogProvider userLogProvider = new AssertableLogProvider();

    @Before
    public void setUp()
    {
        when( populator.sampleResult() ).thenReturn( new IndexSample() );
        when( storeView.indexSample( anyLong(), any( DoubleLongRegister.class ) ) )
                .thenAnswer( invocation -> invocation.getArgument( 1 ) );
        when( storeView.newPropertyAccessor() ).thenReturn( propertyAccessor );
    }

    @Test
    public void noMessagesWhenThereIsNoIndexes()
    {
        IndexMapReference indexMapReference = new IndexMapReference();
        IndexingService indexingService = createIndexServiceWithCustomIndexMap( indexMapReference );
        indexingService.start();

        internalLogProvider.assertNoLoggingOccurred();
    }

    @Test
    public void shouldBringIndexOnlineAndFlipOverToIndexAccessor() throws Exception
    {
        // given
        when( accessor.newUpdater( any( IndexUpdateMode.class ) ) ).thenReturn(updater);

        IndexingService indexingService = newIndexingServiceWithMockedDependencies( populator, accessor, withData() );

        life.start();

        // when
        indexingService.createIndexes( index.withId( 0 ) );
        IndexProxy proxy = indexingService.getIndexProxy( 0 );

        waitForIndexesToComeOnline( indexingService, 0 );
        verify( populator, timeout( 10000 ) ).close( true );

        try ( IndexUpdater updater = proxy.newUpdater( IndexUpdateMode.ONLINE ) )
        {
            updater.process( add( 10, "foo" ) );
        }

        // then
        assertEquals( InternalIndexState.ONLINE, proxy.getState() );
        InOrder order = inOrder( populator, accessor, updater);
        order.verify( populator ).create();
        order.verify( populator ).close( true );
        order.verify( accessor ).newUpdater( IndexUpdateMode.ONLINE_IDEMPOTENT );
        order.verify( updater ).process( add( 10, "foo" ) );
        order.verify( updater ).close();
    }

    @Test
    public void indexCreationShouldBeIdempotent() throws Exception
    {
        // given
        when( accessor.newUpdater( any( IndexUpdateMode.class ) ) ).thenReturn( updater );

        IndexingService indexingService = newIndexingServiceWithMockedDependencies( populator, accessor, withData() );

        life.start();

        // when
        indexingService.createIndexes( index.withId( 0 ) );
        indexingService.createIndexes( index.withId( 0 ) );

        // We are asserting that the second call to createIndex does not throw an exception.
        waitForIndexesToComeOnline( indexingService, 0 );
    }

    @SuppressWarnings( "unchecked" )
    @Test
    public void shouldDeliverUpdatesThatOccurDuringPopulationToPopulator() throws Exception
    {
        // given
        when( populator.newPopulatingUpdater( propertyAccessor ) ).thenReturn( updater );

        CountDownLatch populationLatch = new CountDownLatch( 1 );

        Barrier.Control populationStartBarrier = new Barrier.Control();
        IndexingService.Monitor monitor = new IndexingService.MonitorAdapter()
        {
            @Override
            public void indexPopulationScanStarting()
            {
                populationStartBarrier.reached();
            }

            @Override
            public void indexPopulationScanComplete()
            {
                try
                {
                    populationLatch.await();
                }
                catch ( InterruptedException e )
                {
                    Thread.currentThread().interrupt();
                    throw new RuntimeException( "Index population monitor was interrupted", e );
                }
            }
        };
        IndexingService indexingService =
                newIndexingServiceWithMockedDependencies( populator, accessor, withData( addNodeUpdate( 1, "value1" ) ), monitor );

        life.start();

        // when

        indexingService.createIndexes( index.withId( 0 ) );
        IndexProxy proxy = indexingService.getIndexProxy( 0 );
        assertEquals( InternalIndexState.POPULATING, proxy.getState() );
        populationStartBarrier.await();
        populationStartBarrier.release();

        IndexEntryUpdate<?> value2 = add( 2, "value2" );
        try ( IndexUpdater updater = proxy.newUpdater( IndexUpdateMode.ONLINE ) )
        {
            updater.process( value2 );
        }

        populationLatch.countDown();

        waitForIndexesToComeOnline( indexingService, 0 );
        verify( populator ).close( true );

        // then
        assertEquals( InternalIndexState.ONLINE, proxy.getState() );
        InOrder order = inOrder( populator, accessor, updater);
        order.verify( populator ).create();
        order.verify( populator ).includeSample( add( 1, "value1" ) );
        order.verify( populator, times( 3 ) ).add( any( Collection.class ) );
        order.verify( populator ).newPopulatingUpdater( propertyAccessor );
        order.verify( updater ).close();
        order.verify( populator ).sampleResult();
        order.verify( populator ).close( true );
        verifyNoMoreInteractions( updater );
        verifyNoMoreInteractions( populator );

        verifyZeroInteractions( accessor );
    }

    @Test
    public void shouldStillReportInternalIndexStateAsPopulatingWhenConstraintIndexIsDonePopulating() throws Exception
    {
        // given
        when( accessor.newUpdater( any( IndexUpdateMode.class ) ) ).thenReturn( updater );
<<<<<<< HEAD
        IndexReader indexReader = mock( IndexReader.class );
        when( accessor.newReader() ).thenReturn( indexReader );
        doAnswer( new NodeIdsIndexReaderQueryAnswer( index ) ).when( indexReader ).query( any(), any(), any(), anyBoolean(), any() );
=======
>>>>>>> 27b915ff

        IndexingService indexingService = newIndexingServiceWithMockedDependencies( populator, accessor, withData() );

        life.start();

        // when
        indexingService.createIndexes( constraintIndexRule( 0, labelId, propertyKeyId, PROVIDER_DESCRIPTOR ) );
        IndexProxy proxy = indexingService.getIndexProxy( 0 );

        // don't wait for index to come ONLINE here since we're testing that it doesn't
        verify( populator, timeout( 20000 ) ).close( true );

        try ( IndexUpdater updater = proxy.newUpdater( IndexUpdateMode.ONLINE ) )
        {
            updater.process( add( 10, "foo" ) );
        }

        // then
        assertEquals( InternalIndexState.POPULATING, proxy.getState() );
        InOrder order = inOrder( populator, accessor, updater );
        order.verify( populator ).create();
        order.verify( populator ).close( true );
        order.verify( accessor ).newUpdater( IndexUpdateMode.ONLINE );
        order.verify( updater ).process( add( 10, "foo" ) );
        order.verify( updater ).close();
    }

    @Test
    public void shouldBringConstraintIndexOnlineWhenExplicitlyToldTo() throws Exception
    {
        // given
        IndexingService indexingService = newIndexingServiceWithMockedDependencies( populator, accessor, withData() );

        life.start();

        // when
        indexingService.createIndexes( constraintIndexRule( 0, labelId, propertyKeyId, PROVIDER_DESCRIPTOR ) );
        IndexProxy proxy = indexingService.getIndexProxy( 0 );

        indexingService.activateIndex( 0 );

        // then
        assertEquals( ONLINE, proxy.getState() );
        InOrder order = inOrder( populator, accessor );
        order.verify( populator ).create();
        order.verify( populator ).close( true );
    }

    @Test
    public void shouldLogIndexStateOnInit() throws Exception
    {
        // given
        IndexProvider provider = mockIndexProviderWithAccessor( PROVIDER_DESCRIPTOR );
        Config config = Config.defaults( default_schema_provider, PROVIDER_DESCRIPTOR.name() );
        IndexProviderMap providerMap = life.add( new DefaultIndexProviderMap( buildIndexDependencies( provider ), config ) );
        TokenNameLookup mockLookup = mock( TokenNameLookup.class );

        StoreIndexDescriptor onlineIndex     = storeIndex( 1, 1, 1, PROVIDER_DESCRIPTOR );
        StoreIndexDescriptor populatingIndex = storeIndex( 2, 1, 2, PROVIDER_DESCRIPTOR );
        StoreIndexDescriptor failedIndex     = storeIndex( 3, 2, 2, PROVIDER_DESCRIPTOR );

        life.add( IndexingServiceFactory.createIndexingService( config, mock( JobScheduler.class ), providerMap,
                mock( IndexStoreView.class ), mockLookup, asList( onlineIndex, populatingIndex, failedIndex ),
                internalLogProvider, userLogProvider, IndexingService.NO_MONITOR, schemaState ) );

        when( provider.getInitialState( onlineIndex ) )
                .thenReturn( ONLINE );
        when( provider.getInitialState( populatingIndex ) )
                .thenReturn( InternalIndexState.POPULATING );
        when( provider.getInitialState( failedIndex ) )
                .thenReturn( InternalIndexState.FAILED );

        when(mockLookup.labelGetName( 1 )).thenReturn( "LabelOne" );
        when( mockLookup.labelGetName( 2 ) ).thenReturn( "LabelTwo" );
        when( mockLookup.propertyKeyGetName( 1 ) ).thenReturn( "propertyOne" );
        when( mockLookup.propertyKeyGetName( 2 ) ).thenReturn( "propertyTwo" );

        // when
        life.init();

        // then
        internalLogProvider.assertAtLeastOnce(
                logMatch.debug( "IndexingService.init: index 1 on :LabelOne(propertyOne) is ONLINE" ),
                logMatch.debug( "IndexingService.init: index 2 on :LabelOne(propertyTwo) is POPULATING" ),
                logMatch.debug( "IndexingService.init: index 3 on :LabelTwo(propertyTwo) is FAILED" )
        );
    }

    @Test
    public void shouldLogIndexStateOnStart() throws Exception
    {
        // given
        IndexProvider provider = mockIndexProviderWithAccessor( PROVIDER_DESCRIPTOR );
        Config config = Config.defaults( default_schema_provider, PROVIDER_DESCRIPTOR.name() );
        DefaultIndexProviderMap providerMap = new DefaultIndexProviderMap( buildIndexDependencies( provider ), config );
        providerMap.init();
        TokenNameLookup mockLookup = mock( TokenNameLookup.class );

        StoreIndexDescriptor onlineIndex     = storeIndex( 1, 1, 1, PROVIDER_DESCRIPTOR );
        StoreIndexDescriptor populatingIndex = storeIndex( 2, 1, 2, PROVIDER_DESCRIPTOR );
        StoreIndexDescriptor failedIndex     = storeIndex( 3, 2, 2, PROVIDER_DESCRIPTOR );

        IndexingService indexingService = IndexingServiceFactory.createIndexingService( config,
                mock( JobScheduler.class ), providerMap, storeView, mockLookup,
                asList( onlineIndex, populatingIndex, failedIndex ), internalLogProvider, userLogProvider, IndexingService.NO_MONITOR,
                schemaState );

        when( provider.getInitialState( onlineIndex ) )
                .thenReturn( ONLINE );
        when( provider.getInitialState( populatingIndex ) )
                .thenReturn( InternalIndexState.POPULATING );
        when( provider.getInitialState( failedIndex ) )
                .thenReturn( InternalIndexState.FAILED );

        indexingService.init();

        when(mockLookup.labelGetName( 1 )).thenReturn( "LabelOne" );
        when(mockLookup.labelGetName( 2 )).thenReturn( "LabelTwo" );
        when(mockLookup.propertyKeyGetName( 1 )).thenReturn( "propertyOne" );
        when(mockLookup.propertyKeyGetName( 2 )).thenReturn( "propertyTwo" );
        when( storeView.indexSample( anyLong(), any( DoubleLongRegister.class ) ) ).thenReturn( newDoubleLongRegister( 32L, 32L ) );

        internalLogProvider.clear();

        // when
        indexingService.start();

        // then
        verify( provider ).getPopulationFailure( failedIndex );
        internalLogProvider.assertAtLeastOnce(
                logMatch.debug( "IndexingService.start: index 1 on :LabelOne(propertyOne) is ONLINE" ),
                logMatch.debug( "IndexingService.start: index 2 on :LabelOne(propertyTwo) is POPULATING" ),
                logMatch.debug( "IndexingService.start: index 3 on :LabelTwo(propertyTwo) is FAILED" )
        );
    }

    @Test
    public void shouldNotLogWhenNoDeprecatedIndexesOnInit() throws IOException
    {
        // given
        StoreIndexDescriptor nativeBtree10Index  = storeIndex( 5, 1, 5, nativeBtree10Descriptor );
        StoreIndexDescriptor fulltextIndex  = storeIndex( 6, 1, 6, fulltextDescriptor );

        IndexProvider lucene10Provider = mockIndexProviderWithAccessor( lucene10Descriptor );
        IndexProvider native10Provider = mockIndexProviderWithAccessor( native10Descriptor );
        IndexProvider native20Provider = mockIndexProviderWithAccessor( native20Descriptor );
        IndexProvider nativeBtree10Provider = mockIndexProviderWithAccessor( nativeBtree10Descriptor );
        IndexProvider fulltextProvider = mockIndexProviderWithAccessor( fulltextDescriptor );

        when( nativeBtree10Provider.getInitialState( nativeBtree10Index ) ).thenReturn( ONLINE );
        when( fulltextProvider.getInitialState( fulltextIndex ) ).thenReturn( ONLINE );

        Config config = Config.defaults( default_schema_provider, nativeBtree10Descriptor.name() );
        DependencyResolver dependencies = buildIndexDependencies( lucene10Provider, native10Provider, native20Provider, nativeBtree10Provider );
        DefaultIndexProviderMap providerMap = new DefaultIndexProviderMap( dependencies, config );
        providerMap.init();
        TokenNameLookup mockLookup = mock( TokenNameLookup.class );

        IndexingService indexingService = IndexingServiceFactory.createIndexingService( config,
                mock( JobScheduler.class ), providerMap, storeView, mockLookup,
                Collections.singletonList( nativeBtree10Index ),internalLogProvider, userLogProvider, IndexingService.NO_MONITOR,
                schemaState );

        // when
        indexingService.init();

        // then
        onBothLogProviders( logProvider -> logProvider.assertNoMessagesContaining( "IndexingService.init: Deprecated index providers in use:" ) );
        onBothLogProviders( logProvider -> internalLogProvider.assertNoMessagesContaining( nativeBtree10Descriptor.name() ) );
        onBothLogProviders( logProvider -> internalLogProvider.assertNoMessagesContaining( fulltextDescriptor.name() ) );
    }

    @Test
    public void shouldNotLogWhenNoDeprecatedIndexesOnStart() throws IOException
    {
        // given
        StoreIndexDescriptor nativeBtree10Index  = storeIndex( 5, 1, 5, nativeBtree10Descriptor );
        StoreIndexDescriptor fulltextIndex  = storeIndex( 6, 1, 6, fulltextDescriptor );

        IndexProvider lucene10Provider = mockIndexProviderWithAccessor( lucene10Descriptor );
        IndexProvider native10Provider = mockIndexProviderWithAccessor( native10Descriptor );
        IndexProvider native20Provider = mockIndexProviderWithAccessor( native20Descriptor );
        IndexProvider nativeBtree10Provider = mockIndexProviderWithAccessor( nativeBtree10Descriptor );
        IndexProvider fulltextProvider = mockIndexProviderWithAccessor( fulltextDescriptor );

        when( nativeBtree10Provider.getInitialState( nativeBtree10Index ) ).thenReturn( ONLINE );
        when( fulltextProvider.getInitialState( fulltextIndex ) ).thenReturn( ONLINE );

        Config config = Config.defaults( default_schema_provider, nativeBtree10Descriptor.name() );
        DependencyResolver dependencies =
                buildIndexDependencies( lucene10Provider, native10Provider, native20Provider, nativeBtree10Provider, fulltextProvider );
        DefaultIndexProviderMap providerMap = new DefaultIndexProviderMap( dependencies, config );
        providerMap.init();
        TokenNameLookup mockLookup = mock( TokenNameLookup.class );

        IndexingService indexingService = IndexingServiceFactory.createIndexingService( config,
                mock( JobScheduler.class ), providerMap, storeView, mockLookup,
                Collections.singletonList( nativeBtree10Index ), internalLogProvider, userLogProvider, IndexingService.NO_MONITOR,
                schemaState );

        // when
        indexingService.init();
        internalLogProvider.clear();
        indexingService.start();

        // then
        onBothLogProviders( logProvider -> internalLogProvider.assertNoMessagesContaining( "IndexingService.start: Deprecated index providers in use:" ) );
        onBothLogProviders( logProvider -> internalLogProvider.assertNoMessagesContaining( nativeBtree10Descriptor.name() ) );
        onBothLogProviders( logProvider -> internalLogProvider.assertNoMessagesContaining( fulltextDescriptor.name() ) );
    }

    @Test
    public void shouldLogDeprecatedIndexesOnStart() throws IOException
    {
        // given
        StoreIndexDescriptor lucene10Index       = storeIndex( 1, 1, 1, lucene10Descriptor );
        StoreIndexDescriptor native10Index       = storeIndex( 2, 1, 2, native10Descriptor );
        StoreIndexDescriptor native20Index1      = storeIndex( 3, 1, 3, native20Descriptor );
        StoreIndexDescriptor native20Index2      = storeIndex( 4, 1, 4, native20Descriptor );
        StoreIndexDescriptor nativeBtree10Index  = storeIndex( 5, 1, 5, nativeBtree10Descriptor );
        StoreIndexDescriptor fulltextIndex  = storeIndex( 6, 1, 6, fulltextDescriptor );

        IndexProvider lucene10Provider = mockIndexProviderWithAccessor( lucene10Descriptor );
        IndexProvider native10Provider = mockIndexProviderWithAccessor( native10Descriptor );
        IndexProvider native20Provider = mockIndexProviderWithAccessor( native20Descriptor );
        IndexProvider nativeBtree10Provider = mockIndexProviderWithAccessor( nativeBtree10Descriptor );
        IndexProvider fulltextProvider = mockIndexProviderWithAccessor( fulltextDescriptor );

        when( lucene10Provider.getInitialState( lucene10Index ) ).thenReturn( ONLINE );
        when( native10Provider.getInitialState( native10Index ) ).thenReturn( ONLINE );
        when( native20Provider.getInitialState( native20Index1 ) ).thenReturn( ONLINE );
        when( native20Provider.getInitialState( native20Index2 ) ).thenReturn( ONLINE );
        when( nativeBtree10Provider.getInitialState( nativeBtree10Index ) ).thenReturn( ONLINE );
        when( fulltextProvider.getInitialState( fulltextIndex ) ).thenReturn( ONLINE );

        Config config = Config.defaults( default_schema_provider, nativeBtree10Descriptor.name() );
        DependencyResolver dependencies = buildIndexDependencies( lucene10Provider, native10Provider, native20Provider, nativeBtree10Provider );
        DefaultIndexProviderMap providerMap = new DefaultIndexProviderMap( dependencies, config );
        providerMap.init();
        TokenNameLookup mockLookup = mock( TokenNameLookup.class );

        IndexingService indexingService = IndexingServiceFactory.createIndexingService( config,
                mock( JobScheduler.class ), providerMap, storeView, mockLookup,
                asList( lucene10Index, native10Index, native20Index1, native20Index2, nativeBtree10Index ), internalLogProvider, userLogProvider,
                IndexingService.NO_MONITOR, schemaState );

        // when
        indexingService.init();
        userLogProvider.clear();
        indexingService.start();

        // then
        userLogProvider.assertContainsExactlyOneMessageMatching(
                Matchers.allOf(
                        Matchers.containsString( "Deprecated index providers in use:" ),
                        Matchers.containsString( lucene10Descriptor.name() + " (1 index)" ),
                        Matchers.containsString( native10Descriptor.name() + " (1 index)" ),
                        Matchers.containsString( native20Descriptor.name() + " (2 indexes)" ),
                        Matchers.containsString( "Use procedure 'db.indexes()' to see what indexes use which index provider." )
                )
        );
        onBothLogProviders( logProvider -> internalLogProvider.assertNoMessagesContaining( nativeBtree10Descriptor.name() ) );
        onBothLogProviders( logProvider -> internalLogProvider.assertNoMessagesContaining( fulltextDescriptor.name() ) );
        userLogProvider.print( System.out );
    }

    @Test
    public void shouldFailToStartIfMissingIndexProvider() throws Exception
    {
        // GIVEN an indexing service that has a schema index provider X
        String otherProviderKey = "something-completely-different";
        IndexProviderDescriptor otherDescriptor = new IndexProviderDescriptor(
                otherProviderKey, "no-version" );
        StoreIndexDescriptor rule = storeIndex( 1, 2, 3, otherDescriptor );
        newIndexingServiceWithMockedDependencies(
                mock( IndexPopulator.class ), mock( IndexAccessor.class ),
                new DataUpdates(), rule );

        // WHEN trying to start up and initialize it with an index from provider Y
        try
        {
            life.init();
            fail( "initIndexes with mismatching index provider should fail" );
        }
        catch ( LifecycleException e )
        {   // THEN starting up should fail
            assertThat( e.getCause().getMessage(), containsString( PROVIDER_DESCRIPTOR.name() ) );
            assertThat( e.getCause().getMessage(), containsString( otherProviderKey ) );
        }
    }

    @Test
    public void shouldSnapshotOnlineIndexes() throws Exception
    {
        // GIVEN
        int indexId = 1;
        int indexId2 = 2;
        StoreIndexDescriptor rule1 = storeIndex( indexId, 2, 3, PROVIDER_DESCRIPTOR );
        StoreIndexDescriptor rule2 = storeIndex( indexId2, 4, 5, PROVIDER_DESCRIPTOR );

        IndexAccessor indexAccessor = mock( IndexAccessor.class );
        IndexingService indexing = newIndexingServiceWithMockedDependencies(
                mock( IndexPopulator.class ), indexAccessor,
                new DataUpdates( ), rule1, rule2 );
        File theFile = new File( "Blah" );

        when( indexAccessor.snapshotFiles()).thenAnswer( newResourceIterator( theFile ) );
        when( indexProvider.getInitialState( rule1 ) ).thenReturn( ONLINE );
        when( indexProvider.getInitialState( rule2 ) ).thenReturn( ONLINE );
        when( storeView.indexSample( anyLong(), any( DoubleLongRegister.class ) ) )
                .thenReturn( newDoubleLongRegister( 32L, 32L ) );

        life.start();

        // WHEN
        ResourceIterator<File> files = indexing.snapshotIndexFiles();

        // THEN
        // We get a snapshot per online index
        assertThat( asCollection( files ), equalTo( asCollection( iterator( theFile, theFile ) ) ) );
    }

    @Test
    public void shouldNotSnapshotPopulatingIndexes() throws Exception
    {
        // GIVEN
        CountDownLatch populatorLatch = new CountDownLatch( 1 );
        IndexAccessor indexAccessor = mock(IndexAccessor.class);
        int indexId = 1;
        int indexId2 = 2;
        StoreIndexDescriptor rule1 = storeIndex( indexId, 2, 3, PROVIDER_DESCRIPTOR );
        StoreIndexDescriptor rule2 = storeIndex( indexId2, 4, 5, PROVIDER_DESCRIPTOR );
        IndexingService indexing = newIndexingServiceWithMockedDependencies(
                populator, indexAccessor,
                new DataUpdates(), rule1, rule2 );
        File theFile = new File( "Blah" );

        doAnswer( waitForLatch( populatorLatch ) ).when( populator ).create();
        when( indexAccessor.snapshotFiles() ).thenAnswer( newResourceIterator( theFile ) );
        when( indexProvider.getInitialState( rule1 ) ).thenReturn( POPULATING );
        when( indexProvider.getInitialState( rule2 ) ).thenReturn( ONLINE );
        when( storeView.indexSample( anyLong(), any( DoubleLongRegister.class ) ) ).thenReturn( newDoubleLongRegister( 32L, 32L ) );
        life.start();

        // WHEN
        ResourceIterator<File> files = indexing.snapshotIndexFiles();
        populatorLatch.countDown(); // only now, after the snapshot, is the population job allowed to finish
        waitForIndexesToComeOnline( indexing, indexId, indexId2 );

        // THEN
        // We get a snapshot from the online index, but no snapshot from the populating one
        assertThat( asCollection( files ), equalTo( asCollection( iterator( theFile ) ) ) );
    }

    @Test
    public void shouldIgnoreActivateCallDuringRecovery() throws Exception
    {
        // given
        IndexingService indexingService = newIndexingServiceWithMockedDependencies( populator, accessor, withData() );

        // when
        indexingService.activateIndex( 0 );

        // then no exception should be thrown.
    }

    @Test
    public void shouldLogTriggerSamplingOnAllIndexes() throws Exception
    {
        // given
        IndexingService indexingService = newIndexingServiceWithMockedDependencies( populator, accessor, withData() );
        IndexSamplingMode mode = TRIGGER_REBUILD_ALL;

        // when
        indexingService.triggerIndexSampling( mode );

        // then
        internalLogProvider.assertAtLeastOnce(
                logMatch.info( "Manual trigger for sampling all indexes [" + mode + "]" )
        );
    }

    @Test
    public void shouldLogTriggerSamplingOnAnIndexes() throws Exception
    {
        // given
        long indexId = 0;
        IndexSamplingMode mode = TRIGGER_REBUILD_ALL;
        IndexDescriptor descriptor = forSchema( forLabel( 0, 1 ), PROVIDER_DESCRIPTOR );
        IndexingService indexingService = newIndexingServiceWithMockedDependencies( populator, accessor, withData(),
                                                                                    descriptor.withId( indexId ) );
        life.init();
        life.start();

        // when
        indexingService.triggerIndexSampling( descriptor.schema() , mode );

        // then
        String userDescription = descriptor.schema().userDescription( nameLookup );
        internalLogProvider.assertAtLeastOnce(
                logMatch.info( "Manual trigger for sampling index " + userDescription + " [" + mode + "]" )
        );
    }

    @Test
    public void applicationOfIndexUpdatesShouldThrowIfServiceIsShutdown()
            throws IOException, IndexEntryConflictException
    {
        // Given
        IndexingService indexingService = newIndexingServiceWithMockedDependencies( populator, accessor, withData() );
        life.start();
        life.shutdown();

        try
        {
            // When
            indexingService.apply( updates( asSet( add( 1, "foo" ) ) ) );
            fail( "Should have thrown " + IllegalStateException.class.getSimpleName() );
        }
        catch ( IllegalStateException e )
        {
            // Then
            assertThat( e.getMessage(), startsWith( "Can't apply index updates" ) );
        }
    }

    private IndexUpdates updates( Iterable<IndexEntryUpdate<SchemaDescriptor>> updates )
    {
        return new DirectIndexUpdates( updates );
    }

    @Test
    public void applicationOfUpdatesShouldFlush() throws Exception
    {
        // Given
        when( accessor.newUpdater( any( IndexUpdateMode.class ) ) ).thenReturn( updater );
        IndexingService indexing = newIndexingServiceWithMockedDependencies( populator, accessor, withData() );
        life.start();

        indexing.createIndexes( index.withId( 0 ) );
        waitForIndexesToComeOnline( indexing, 0 );
        verify( populator, timeout( 10000 ) ).close( true );

        // When
        indexing.apply( updates( asList( add( 1, "foo" ), add( 2, "bar" ) ) ) );

        // Then
        InOrder inOrder = inOrder( updater );
        inOrder.verify( updater ).process( add( 1, "foo" ) );
        inOrder.verify( updater ).process( add( 2, "bar" ) );
        inOrder.verify( updater ).close();
        inOrder.verifyNoMoreInteractions();
    }

    @Test
    public void closingOfValidatedUpdatesShouldCloseUpdaters() throws Exception
    {
        // Given
        long indexId1 = 1;
        long indexId2 = 2;

        int labelId1 = 24;
        int labelId2 = 42;

        StoreIndexDescriptor index1 = storeIndex( indexId1, labelId1, propertyKeyId, PROVIDER_DESCRIPTOR );
        StoreIndexDescriptor index2 = storeIndex( indexId2, labelId2, propertyKeyId, PROVIDER_DESCRIPTOR );

        IndexingService indexing = newIndexingServiceWithMockedDependencies( populator, accessor, withData() );

        IndexAccessor accessor1 = mock( IndexAccessor.class );
        IndexUpdater updater1 = mock( IndexUpdater.class );
        when( accessor1.newUpdater( any( IndexUpdateMode.class ) ) ).thenReturn( updater1 );

        IndexAccessor accessor2 = mock( IndexAccessor.class );
        IndexUpdater updater2 = mock( IndexUpdater.class );
        when( accessor2.newUpdater( any( IndexUpdateMode.class ) ) ).thenReturn( updater2 );

        when( indexProvider.getOnlineAccessor( eq( index1 ), any( IndexSamplingConfig.class ) ) ).thenReturn( accessor1 );
        when( indexProvider.getOnlineAccessor( eq( index2 ), any( IndexSamplingConfig.class ) ) ).thenReturn( accessor2 );

        life.start();

        indexing.createIndexes( index1 );
        indexing.createIndexes( index2 );

        waitForIndexesToComeOnline( indexing, indexId1, indexId2 );

        verify( populator, timeout( 10000 ).times( 2 ) ).close( true );

        // When
        indexing.apply( updates( asList(
                add( 1, "foo", labelId1 ),
                add( 2, "bar", labelId2 ) ) ) );

        // Then
        verify( updater1 ).close();
        verify( updater2 ).close();
    }

    private void waitForIndexesToComeOnline( IndexingService indexing, long... indexRuleIds )
            throws IndexNotFoundKernelException
    {
        waitForIndexesToGetIntoState( indexing, ONLINE, indexRuleIds );
    }

    private void waitForIndexesToGetIntoState( IndexingService indexing, InternalIndexState state,
            long... indexRuleIds )
            throws IndexNotFoundKernelException
    {
        long end = currentTimeMillis() + SECONDS.toMillis( 30 );
        while ( !allInState( indexing, state, indexRuleIds ) )
        {
            if ( currentTimeMillis() > end )
            {
                fail( "Indexes couldn't come online" );
            }
        }
    }

    private boolean allInState( IndexingService indexing, InternalIndexState state,
            long[] indexRuleIds ) throws IndexNotFoundKernelException
    {
        for ( long indexRuleId : indexRuleIds )
        {
            if ( indexing.getIndexProxy( indexRuleId ).getState() != state )
            {
                return false;
            }
        }
        return true;
    }

    private IndexUpdates nodeIdsAsIndexUpdates( long... nodeIds )
    {
        return new IndexUpdates()
        {
            @Override
            public Iterator<IndexEntryUpdate<SchemaDescriptor>> iterator()
            {
                List<IndexEntryUpdate<SchemaDescriptor>> updates = new ArrayList<>();
                for ( long nodeId : nodeIds )
                {
                    updates.add( IndexEntryUpdate.add( nodeId, index.schema(), Values.of( 1 ) ) );
                }
                return updates.iterator();
            }

            @Override
            public void feed( LongObjectMap<List<PropertyCommand>> propCommandsByNodeId, LongObjectMap<List<PropertyCommand>> propCommandsByRelationshipId,
                    LongObjectMap<NodeCommand> nodeCommands, LongObjectMap<RelationshipCommand> relationshipCommands )
            {
                throw new UnsupportedOperationException();
            }

            @Override
            public boolean hasUpdates()
            {
                return nodeIds.length > 0;
            }

            @Override
            public void close()
            {
                // Nothing to close
            }
        };
    }

    /*
     * See comments in IndexingService#createIndex
     */
    @Test
    public void shouldNotLoseIndexDescriptorDueToOtherSimilarIndexDuringRecovery() throws Exception
    {
        // GIVEN
        long nodeId = 0;
        long indexId = 1;
        long otherIndexId = 2;
        EntityUpdates update = addNodeUpdate( nodeId, "value" );
        DoubleLongRegister register = mock( DoubleLongRegister.class );
        when( register.readSecond() ).thenReturn( 42L );
        when( storeView.indexSample( anyLong(), any( DoubleLongRegister.class ) ) )
                .thenReturn( register );
        // For some reason the usual accessor returned null from newUpdater, even when told to return the updater
        // so spying on a real object instead.
        IndexAccessor accessor = spy( new TrackingIndexAccessor() );
        StoreIndexDescriptor storeIndex = index.withId( indexId );
        IndexingService indexing = newIndexingServiceWithMockedDependencies(
                populator, accessor, withData( update ), storeIndex
        );
        when( indexProvider.getInitialState( storeIndex ) ).thenReturn( ONLINE );
        life.init();

        // WHEN dropping another index, which happens to have the same label/property... while recovering
        StoreIndexDescriptor otherIndex = storeIndex.withId( otherIndexId );
        indexing.createIndexes( otherIndex );
        indexing.dropIndex( otherIndex );
        // and WHEN finally creating our index again (at a later point in recovery)
        indexing.createIndexes( storeIndex );
        reset( accessor );
        indexing.apply( nodeIdsAsIndexUpdates( nodeId ) );
        // and WHEN starting, i.e. completing recovery
        life.start();

        verify( accessor ).newUpdater( RECOVERY );
    }

    @Test
    public void shouldWaitForRecoveredUniquenessConstraintIndexesToBeFullyPopulated() throws Exception
    {
        // I.e. when a uniqueness constraint is created, but database crashes before that schema record
        // ends up in the store, so that next start have no choice but to rebuild it.

        // GIVEN
        final DoubleLatch latch = new DoubleLatch();
        ControlledIndexPopulator populator = new ControlledIndexPopulator( latch );
        final AtomicLong indexId = new AtomicLong( -1 );
        IndexingService.Monitor monitor = new IndexingService.MonitorAdapter()
        {
            @Override
            public void awaitingPopulationOfRecoveredIndex( StoreIndexDescriptor descriptor )
            {
                // When we see that we start to await the index to populate, notify the slow-as-heck
                // populator that it can actually go and complete its job.
                indexId.set( descriptor.getId() );
                latch.startAndWaitForAllToStart();
            }
        };
        // leaving out the IndexRule here will have the index being populated from scratch
        IndexingService indexing = newIndexingServiceWithMockedDependencies( populator, accessor,
                withData( addNodeUpdate( 0, "value", 1 ) ), monitor );

        // WHEN initializing, i.e. preparing for recovery
        life.init();
        // simulating an index being created as part of applying recovered transactions
        long fakeOwningConstraintRuleId = 1;
        indexing.createIndexes( constraintIndexRule( 2, labelId, propertyKeyId, PROVIDER_DESCRIPTOR,
                fakeOwningConstraintRuleId ) );
        // and then starting, i.e. considering recovery completed
        life.start();

        // THEN afterwards the index should be ONLINE
        assertEquals( 2, indexId.get() );
        assertEquals( ONLINE, indexing.getIndexProxy( indexId.get() ).getState() );
    }

    @Test
    public void shouldCreateMultipleIndexesInOneCall() throws Exception
    {
        // GIVEN
        IndexingService.Monitor monitor = IndexingService.NO_MONITOR;
        IndexingService indexing = newIndexingServiceWithMockedDependencies( populator, accessor,
                withData( addNodeUpdate( 0, "value", 1 ) ), monitor );
        life.start();

        // WHEN
        StoreIndexDescriptor indexRule1 = storeIndex( 0, 0, 0, PROVIDER_DESCRIPTOR );
        StoreIndexDescriptor indexRule2 = storeIndex( 1, 0, 1, PROVIDER_DESCRIPTOR );
        StoreIndexDescriptor indexRule3 = storeIndex( 2, 1, 0, PROVIDER_DESCRIPTOR );
        indexing.createIndexes( indexRule1, indexRule2, indexRule3 );

        // THEN
        verify( indexProvider ).getPopulator( eq( forSchema( forLabel( 0, 0 ), PROVIDER_DESCRIPTOR ).withId( 0 ) ),
                any( IndexSamplingConfig.class ) );
        verify( indexProvider ).getPopulator( eq( forSchema( forLabel( 0, 1 ), PROVIDER_DESCRIPTOR ).withId( 1 ) ),
                any( IndexSamplingConfig.class ) );
        verify( indexProvider ).getPopulator( eq( forSchema( forLabel( 1, 0 ), PROVIDER_DESCRIPTOR ).withId( 2 ) ),
                any( IndexSamplingConfig.class ) );

        waitForIndexesToComeOnline( indexing, 0, 1, 2 );
    }

    @Test
    public void shouldStoreIndexFailureWhenFailingToCreateOnlineAccessorAfterPopulating() throws Exception
    {
        // given
        long indexId = 1;
        IndexingService indexing = newIndexingServiceWithMockedDependencies( populator, accessor, withData() );

        IOException exception = new IOException( "Expected failure" );
        when( nameLookup.labelGetName( labelId ) ).thenReturn( "TheLabel" );
        when( nameLookup.propertyKeyGetName( propertyKeyId ) ).thenReturn( "propertyKey" );

        when( indexProvider.getOnlineAccessor( any( StoreIndexDescriptor.class ), any( IndexSamplingConfig.class ) ) )
                .thenThrow( exception );

        life.start();
        ArgumentCaptor<Boolean> closeArgs = ArgumentCaptor.forClass( Boolean.class );

        // when
        indexing.createIndexes( index.withId( indexId ) );
        waitForIndexesToGetIntoState( indexing, InternalIndexState.FAILED, indexId );
        verify( populator, timeout( 10000 ).times( 2 ) ).close( closeArgs.capture() );

        // then
        assertEquals( FAILED, indexing.getIndexProxy( 1 ).getState() );
        assertEquals( asList( true, false ), closeArgs.getAllValues() );
        assertThat( storedFailure(), containsString( format( "java.io.IOException: Expected failure%n\tat " ) ) );
        internalLogProvider.assertAtLeastOnce( inLog( IndexPopulationJob.class ).error( equalTo(
                "Failed to populate index: [:TheLabel(propertyKey) [provider: {key=quantum-dex, version=25.0}]]" ),
                causedBy( exception ) ) );
        internalLogProvider.assertNone( inLog( IndexPopulationJob.class ).info(
                "Index population completed. Index is now online: [%s]",
                ":TheLabel(propertyKey) [provider: {key=quantum-dex, version=25.0}]" ) );
    }

    @Test
    public void shouldStoreIndexFailureWhenFailingToCreateOnlineAccessorAfterRecoveringPopulatingIndex() throws Exception
    {
        // given
        long indexId = 1;
        StoreIndexDescriptor indexRule = index.withId( indexId );
        IndexingService indexing = newIndexingServiceWithMockedDependencies( populator, accessor, withData(), indexRule );

        IOException exception = new IOException( "Expected failure" );
        when( nameLookup.labelGetName( labelId ) ).thenReturn( "TheLabel" );
        when( nameLookup.propertyKeyGetName( propertyKeyId ) ).thenReturn( "propertyKey" );

        when( indexProvider.getInitialState( indexRule ) ).thenReturn( POPULATING );
        when( indexProvider.getOnlineAccessor( any( StoreIndexDescriptor.class ), any( IndexSamplingConfig.class ) ) )
                .thenThrow( exception );

        life.start();
        ArgumentCaptor<Boolean> closeArgs = ArgumentCaptor.forClass( Boolean.class );

        // when
        waitForIndexesToGetIntoState( indexing, InternalIndexState.FAILED, indexId );
        verify( populator, timeout( 10000 ).times( 2 ) ).close( closeArgs.capture() );

        // then
        assertEquals( FAILED, indexing.getIndexProxy( 1 ).getState() );
        assertEquals( asList( true, false ), closeArgs.getAllValues() );
        assertThat( storedFailure(), containsString( format( "java.io.IOException: Expected failure%n\tat " ) ) );
        internalLogProvider.assertAtLeastOnce( inLog( IndexPopulationJob.class ).error( equalTo(
                "Failed to populate index: [:TheLabel(propertyKey) [provider: {key=quantum-dex, version=25.0}]]" ),
                causedBy( exception ) ) );
        internalLogProvider.assertNone( inLog( IndexPopulationJob.class ).info(
                "Index population completed. Index is now online: [%s]",
                ":TheLabel(propertyKey) [provider: {key=quantum-dex, version=25.0}]" ) );
    }

    @Test( timeout = 60_000L )
    public void shouldReportCauseOfPopulationFailureIfPopulationFailsDuringRecovery() throws IOException, IndexNotFoundKernelException, InterruptedException
    {
        // given
        long indexId = 1;
        StoreIndexDescriptor indexRule = uniqueIndex.withId( indexId );
        Barrier.Control barrier = new Barrier.Control();
        CountDownLatch exceptionBarrier = new CountDownLatch( 1 );
        IndexingService indexing = newIndexingServiceWithMockedDependencies( populator, accessor, withData(), new IndexingService.MonitorAdapter()
        {
            @Override
            public void awaitingPopulationOfRecoveredIndex( StoreIndexDescriptor descriptor )
            {
                barrier.reached();
            }
        }, indexRule );
        when( indexProvider.getInitialState( indexRule ) ).thenReturn( POPULATING );

        life.init();
        ExecutorService executor = Executors.newSingleThreadExecutor();
        try
        {
            AtomicReference<Throwable> startException = new AtomicReference<>();
            executor.submit( () -> {
                try
                {
                    life.start();
                }
                catch ( Throwable t )
                {
                    startException.set( t );
                    exceptionBarrier.countDown();
                }
            } );

            // Thread is just about to start checking index status. We flip to failed proxy to indicate population failure during recovery.
            barrier.await();

            IndexProxy indexProxy = indexing.getIndexProxy( indexRule.schema() );
            assertThat( indexProxy, instanceOf( ContractCheckingIndexProxy.class ) );
            ContractCheckingIndexProxy contractCheckingIndexProxy = (ContractCheckingIndexProxy) indexProxy;
            IndexProxy delegate = contractCheckingIndexProxy.getDelegate();
            assertThat( delegate, instanceOf( FlippableIndexProxy.class ) );
            FlippableIndexProxy flippableIndexProxy = (FlippableIndexProxy) delegate;
            Exception expectedCause = new Exception( "index was failed on purpose" );
            IndexPopulationFailure indexFailure = IndexPopulationFailure.failure( expectedCause );
            flippableIndexProxy.flipTo( new FailedIndexProxy( mock( CapableIndexDescriptor.class ), "string", mock( IndexPopulator.class ),
                    indexFailure, mock( IndexCountsRemover.class ), internalLogProvider ) );
            barrier.release();
            exceptionBarrier.await();
            Throwable actual = startException.get();

            assertThat( actual.getCause(), instanceOf( IllegalStateException.class ) );
            assertThat( Exceptions.stringify( actual.getCause() ), Matchers.containsString( Exceptions.stringify( expectedCause ) ) );
        }
        finally
        {
            executor.shutdown();
        }
    }

    @Test
    public void shouldLogIndexStateOutliersOnInit() throws Exception
    {
        // given
        IndexProvider provider = mockIndexProviderWithAccessor( PROVIDER_DESCRIPTOR );
        Config config = Config.defaults( default_schema_provider, PROVIDER_DESCRIPTOR.name() );
        IndexProviderMap providerMap = life.add( new DefaultIndexProviderMap( buildIndexDependencies( provider ), config ) );
        TokenNameLookup mockLookup = mock( TokenNameLookup.class );

        List<StoreIndexDescriptor> indexes = new ArrayList<>();
        int nextIndexId = 1;
        StoreIndexDescriptor populatingIndex = storeIndex( nextIndexId, nextIndexId++, 1, PROVIDER_DESCRIPTOR );
        when( provider.getInitialState( populatingIndex ) ).thenReturn( POPULATING );
        indexes.add( populatingIndex );
        StoreIndexDescriptor failedIndex = storeIndex( nextIndexId, nextIndexId++, 1, PROVIDER_DESCRIPTOR );
        when( provider.getInitialState( failedIndex ) ).thenReturn( FAILED );
        indexes.add( failedIndex );
        for ( int i = 0; i < 10; i++ )
        {
            StoreIndexDescriptor indexRule = storeIndex( nextIndexId, nextIndexId++, 1, PROVIDER_DESCRIPTOR );
            when( provider.getInitialState( indexRule ) ).thenReturn( ONLINE );
            indexes.add( indexRule );
        }
        for ( int i = 0; i < nextIndexId; i++ )
        {
            when( mockLookup.labelGetName( i ) ).thenReturn( "Label" + i );
        }

        life.add( IndexingServiceFactory.createIndexingService( config, mock( JobScheduler.class ), providerMap,
                mock( IndexStoreView.class ), mockLookup, indexes, internalLogProvider, userLogProvider, IndexingService.NO_MONITOR,
                schemaState ) );

        when( mockLookup.propertyKeyGetName( 1 ) ).thenReturn( "prop" );

        // when
        life.init();

        // then
        internalLogProvider.assertAtLeastOnce(
                logMatch.info( "IndexingService.init: index 1 on :Label1(prop) is POPULATING" ),
                logMatch.info( "IndexingService.init: index 2 on :Label2(prop) is FAILED" ),
                logMatch.info( "IndexingService.init: indexes not specifically mentioned above are ONLINE" )
        );
        internalLogProvider.assertNone( logMatch.info( "IndexingService.init: index 3 on :Label3(prop) is ONLINE" ) );
    }

    @Test
    public void shouldLogIndexStateOutliersOnStart() throws Exception
    {
        // given
        IndexProvider provider = mockIndexProviderWithAccessor( PROVIDER_DESCRIPTOR );
        Config config = Config.defaults( default_schema_provider, PROVIDER_DESCRIPTOR.name() );
        DefaultIndexProviderMap providerMap = new DefaultIndexProviderMap( buildIndexDependencies( provider ), config );
        providerMap.init();
        TokenNameLookup mockLookup = mock( TokenNameLookup.class );

        List<StoreIndexDescriptor> indexes = new ArrayList<>();
        int nextIndexId = 1;
        StoreIndexDescriptor populatingIndex = storeIndex( nextIndexId, nextIndexId++, 1, PROVIDER_DESCRIPTOR );
        when( provider.getInitialState( populatingIndex ) ).thenReturn( POPULATING );
        indexes.add( populatingIndex );
        StoreIndexDescriptor failedIndex = storeIndex( nextIndexId, nextIndexId++, 1, PROVIDER_DESCRIPTOR );
        when( provider.getInitialState( failedIndex ) ).thenReturn( FAILED );
        indexes.add( failedIndex );
        for ( int i = 0; i < 10; i++ )
        {
            StoreIndexDescriptor indexRule = storeIndex( nextIndexId, nextIndexId++, 1, PROVIDER_DESCRIPTOR );
            when( provider.getInitialState( indexRule ) ).thenReturn( ONLINE );
            indexes.add( indexRule );
        }
        for ( int i = 0; i < nextIndexId; i++ )
        {
            when( mockLookup.labelGetName( i ) ).thenReturn( "Label" + i );
        }

        IndexingService indexingService = IndexingServiceFactory.createIndexingService( config,
                mock( JobScheduler.class ), providerMap, storeView, mockLookup, indexes,
                internalLogProvider, userLogProvider, IndexingService.NO_MONITOR, schemaState );
        when( storeView.indexSample( anyLong(), any( DoubleLongRegister.class ) ) )
                .thenReturn( newDoubleLongRegister( 32L, 32L ) );
        when( mockLookup.propertyKeyGetName( 1 ) ).thenReturn( "prop" );

        // when
        indexingService.init();
        internalLogProvider.clear();
        indexingService.start();

        // then
        internalLogProvider.assertAtLeastOnce(
                logMatch.info( "IndexingService.start: index 1 on :Label1(prop) is POPULATING" ),
                logMatch.info( "IndexingService.start: index 2 on :Label2(prop) is FAILED" ),
                logMatch.info( "IndexingService.start: indexes not specifically mentioned above are ONLINE" )
        );
        internalLogProvider.assertNone( logMatch.info( "IndexingService.start: index 3 on :Label3(prop) is ONLINE" ) );
    }

    @Test
    public void flushAllIndexesWhileSomeOfThemDropped() throws IOException
    {
        IndexMapReference indexMapReference = new IndexMapReference();
        IndexProxy validIndex1 = createIndexProxyMock(1);
        IndexProxy validIndex2 = createIndexProxyMock(2);
        IndexProxy deletedIndexProxy = createIndexProxyMock(3);
        IndexProxy validIndex3 = createIndexProxyMock(4);
        IndexProxy validIndex4 = createIndexProxyMock(5);
        indexMapReference.modify( indexMap ->
        {
            indexMap.putIndexProxy( validIndex1 );
            indexMap.putIndexProxy( validIndex2 );
            indexMap.putIndexProxy( deletedIndexProxy );
            indexMap.putIndexProxy( validIndex3 );
            indexMap.putIndexProxy( validIndex4 );
            return indexMap;
        } );

        doAnswer( invocation ->
        {
            indexMapReference.modify( indexMap ->
            {
                indexMap.removeIndexProxy( 3 );
                return indexMap;
            } );
            throw new RuntimeException( "Index deleted." );
        } ).when( deletedIndexProxy ).force( any( IOLimiter.class ) );

        IndexingService indexingService = createIndexServiceWithCustomIndexMap( indexMapReference );

        indexingService.forceAll( IOLimiter.UNLIMITED );
        verify( validIndex1, times( 1 ) ).force( IOLimiter.UNLIMITED );
        verify( validIndex2, times( 1 ) ).force( IOLimiter.UNLIMITED );
        verify( validIndex3, times( 1 ) ).force( IOLimiter.UNLIMITED );
        verify( validIndex4, times( 1 ) ).force( IOLimiter.UNLIMITED );
    }

    @Test
    public void failForceAllWhenOneOfTheIndexesFailToForce() throws IOException
    {
        IndexMapReference indexMapReference = new IndexMapReference();
        IndexProxy strangeIndexProxy = createIndexProxyMock( 1 );
        doThrow( new UncheckedIOException( new IOException( "Can't force" ) ) ).when( strangeIndexProxy ).force( any( IOLimiter.class ) );
        indexMapReference.modify( indexMap ->
        {
            IndexProxy validIndex = createIndexProxyMock( 0 );
            indexMap.putIndexProxy( validIndex );
            indexMap.putIndexProxy( validIndex );
            indexMap.putIndexProxy( strangeIndexProxy );
            indexMap.putIndexProxy( validIndex );
            indexMap.putIndexProxy( validIndex );
            return indexMap;
        } );

        IndexingService indexingService = createIndexServiceWithCustomIndexMap( indexMapReference );

        expectedException.expectMessage( "Unable to force" );
        expectedException.expect( UnderlyingStorageException.class );
        indexingService.forceAll( IOLimiter.UNLIMITED );
    }

    @Test
    public void shouldRefreshIndexesOnStart() throws Exception
    {
        // given
        StoreIndexDescriptor rule = index.withId( 0 );
        newIndexingServiceWithMockedDependencies( populator, accessor, withData(), rule );

        IndexAccessor accessor = mock( IndexAccessor.class );
        IndexUpdater updater = mock( IndexUpdater.class );
        when( accessor.newUpdater( any( IndexUpdateMode.class ) ) ).thenReturn( updater );
        when( indexProvider.getOnlineAccessor( any( StoreIndexDescriptor.class ),
                any( IndexSamplingConfig.class ) ) ).thenReturn( accessor );

        life.init();

        verify( accessor, never() ).refresh();

        life.start();

        // Then
        verify( accessor, times( 1 ) ).refresh();
    }

    @Test
    public void shouldForgetDeferredIndexDropDuringRecoveryIfCreatedIndexWithSameRuleId() throws Exception
    {
        // given
        StoreIndexDescriptor rule = index.withId( 0 );
        IndexingService indexing = newIndexingServiceWithMockedDependencies( populator, accessor, withData(), rule );
        life.init();

        // when
        indexing.dropIndex( rule );
        indexing.createIndexes( rule );
        life.start();

        // then
        IndexProxy proxy = indexing.getIndexProxy( rule.getId() );
        assertNotNull( proxy );
        verify( accessor, never() ).drop();
    }

    private static IndexProxy createIndexProxyMock( long indexId )
    {
        IndexProxy proxy = mock( IndexProxy.class );
        CapableIndexDescriptor descriptor = storeIndex( indexId, 1, 2, PROVIDER_DESCRIPTOR ).withoutCapabilities();
        when( proxy.getDescriptor() ).thenReturn( descriptor );
        return proxy;
    }

    private static Matcher<? extends Throwable> causedBy( final Throwable exception )
    {
        return new TypeSafeMatcher<Throwable>()
        {
            @Override
            protected boolean matchesSafely( Throwable item )
            {
                while ( item != null )
                {
                    if ( item == exception )
                    {
                        return true;
                    }
                    item = item.getCause();
                }
                return false;
            }

            @Override
            public void describeTo( Description description )
            {
                description.appendText( "exception caused by " ).appendValue( exception );
            }
        };
    }

    private String storedFailure()
    {
        ArgumentCaptor<String> reason = ArgumentCaptor.forClass( String.class );
        verify( populator ).markAsFailed( reason.capture() );
        return reason.getValue();
    }

    private static class ControlledIndexPopulator extends IndexPopulator.Adapter
    {
        private final DoubleLatch latch;

        ControlledIndexPopulator( DoubleLatch latch )
        {
            this.latch = latch;
        }

        @Override
        public void add( Collection<? extends IndexEntryUpdate<?>> updates )
        {
            latch.waitForAllToStart();
        }

        @Override
        public void close( boolean populationCompletedSuccessfully )
        {
            latch.finish();
        }
    }

    private static Answer<Void> waitForLatch( final CountDownLatch latch )
    {
        return invocationOnMock ->
        {
            latch.await();
            return null;
        };
    }

    private static Answer<ResourceIterator<File>> newResourceIterator( final File theFile )
    {
        return invocationOnMock -> asResourceIterator(iterator( theFile ));
    }

    private EntityUpdates addNodeUpdate( long nodeId, Object propertyValue )
    {
        return addNodeUpdate( nodeId, propertyValue, labelId );
    }

    private EntityUpdates addNodeUpdate( long nodeId, Object propertyValue, int labelId )
    {
        return EntityUpdates.forEntity( nodeId ).withTokens( labelId )
                .added( index.schema().getPropertyId(), Values.of( propertyValue ) ).build();
    }

    private IndexEntryUpdate<SchemaDescriptor> add( long nodeId, Object propertyValue )
    {
        return IndexEntryUpdate.add( nodeId, index.schema(), Values.of( propertyValue ) );
    }

    private IndexEntryUpdate<SchemaDescriptor> add( long nodeId, Object propertyValue, int labelId )
    {
        LabelSchemaDescriptor schema = forLabel( labelId, index.schema().getPropertyId() );
        return IndexEntryUpdate.add( nodeId, schema, Values.of( propertyValue ) );
    }

    private IndexingService newIndexingServiceWithMockedDependencies( IndexPopulator populator,
                                                                      IndexAccessor accessor,
                                                                      DataUpdates data,
                                                                      StoreIndexDescriptor... rules ) throws IOException
    {
        return newIndexingServiceWithMockedDependencies( populator, accessor, data, IndexingService.NO_MONITOR, rules );
    }

    private IndexingService newIndexingServiceWithMockedDependencies( IndexPopulator populator,
                                                                      IndexAccessor accessor,
                                                                      DataUpdates data,
                                                                      IndexingService.Monitor monitor,
                                                                      StoreIndexDescriptor... rules ) throws IOException
    {
        when( indexProvider.getInitialState( any( StoreIndexDescriptor.class ) ) ).thenReturn( ONLINE );
        when( indexProvider.getProviderDescriptor() ).thenReturn( PROVIDER_DESCRIPTOR );
        when( indexProvider.getPopulator( any( StoreIndexDescriptor.class ), any( IndexSamplingConfig.class ) ) )
                .thenReturn( populator );
        data.getsProcessedByStoreScanFrom( storeView );
        when( indexProvider.getOnlineAccessor( any( StoreIndexDescriptor.class ), any( IndexSamplingConfig.class ) ) )
                .thenReturn( accessor );
        when( indexProvider.storeMigrationParticipant( any( FileSystemAbstraction.class ), any( PageCache.class ) ) )
                .thenReturn( StoreMigrationParticipant.NOT_PARTICIPATING );

        when( nameLookup.labelGetName( anyInt() ) ).thenAnswer( new NameLookupAnswer( "label" ) );
        when( nameLookup.propertyKeyGetName( anyInt() ) ).thenAnswer( new NameLookupAnswer( "property" ) );

        Config config = Config.defaults( GraphDatabaseSettings.multi_threaded_schema_index_population_enabled, "false" );
        config.augment( GraphDatabaseSettings.default_schema_provider, PROVIDER_DESCRIPTOR.name() );

        DefaultIndexProviderMap providerMap = life.add( new DefaultIndexProviderMap( buildIndexDependencies( indexProvider ), config ) );
        return life.add( IndexingServiceFactory.createIndexingService( config,
                        life.add( JobSchedulerFactory.createScheduler() ), providerMap,
                        storeView,
                        nameLookup,
                        loop( iterator( rules ) ),
                        internalLogProvider,
                        userLogProvider,
                        monitor,
                        schemaState )
        );
    }

    private static DataUpdates withData( EntityUpdates... updates )
    {
        return new DataUpdates( updates );
    }

    private static class DataUpdates implements Answer<StoreScan<IndexPopulationFailedKernelException>>
    {
        private final EntityUpdates[] updates;

        DataUpdates()
        {
            this.updates = new EntityUpdates[0];
        }

        DataUpdates( EntityUpdates[] updates )
        {
            this.updates = updates;
        }

        @SuppressWarnings( "unchecked" )
        void getsProcessedByStoreScanFrom( IndexStoreView mock )
        {
            when( mock.visitNodes( any(int[].class), any( IntPredicate.class ),
                    any( Visitor.class ), isNull(), anyBoolean() ) ).thenAnswer( this );
        }

        @Override
        public StoreScan<IndexPopulationFailedKernelException> answer( InvocationOnMock invocation )
        {
            final Visitor<EntityUpdates,IndexPopulationFailedKernelException> visitor =
                    visitor( invocation.getArgument( 2 ) );
            return new StoreScan<IndexPopulationFailedKernelException>()
            {
                private volatile boolean stop;

                @Override
                public void run() throws IndexPopulationFailedKernelException
                {
                    for ( EntityUpdates update : updates )
                    {
                        if ( stop )
                        {
                            return;
                        }
                        visitor.visit( update );
                    }
                }

                @Override
                public void stop()
                {
                    stop = true;
                }

                @Override
                public void acceptUpdate( MultipleIndexPopulator.MultipleIndexUpdater updater,
                        IndexEntryUpdate<?> update,
                        long currentlyIndexedNodeId )
                {
                    // no-op
                }

                @Override
                public PopulationProgress getProgress()
                {
                    return new PopulationProgress( 42, 100 );
                }
            };
        }

        @SuppressWarnings( {"unchecked", "rawtypes"} )
        private static Visitor<EntityUpdates, IndexPopulationFailedKernelException> visitor( Object v )
        {
            return (Visitor) v;
        }

        @Override
        public String toString()
        {
            return Arrays.toString( updates );
        }
    }

    private static class NameLookupAnswer implements Answer<String>
    {
        private final String kind;

        NameLookupAnswer( String kind )
        {

            this.kind = kind;
        }

        @Override
        public String answer( InvocationOnMock invocation )
        {
            int id = invocation.getArgument( 0 );
            return kind + "[" + id + "]";
        }
    }

    private static class TrackingIndexAccessor extends IndexAccessor.Adapter
    {
        private final IndexUpdater updater = mock( IndexUpdater.class );

        @Override
        public void drop()
        {
            throw new UnsupportedOperationException( "Not required" );
        }

        @Override
        public IndexUpdater newUpdater( IndexUpdateMode mode )
        {
            return updater;
        }

        @Override
        public IndexReader newReader()
        {
            throw new UnsupportedOperationException( "Not required" );
        }

        @Override
        public BoundedIterable<Long> newAllEntriesReader()
        {
            throw new UnsupportedOperationException( "Not required" );
        }

        @Override
        public ResourceIterator<File> snapshotFiles()
        {
            throw new UnsupportedOperationException( "Not required" );
        }
    }

    private static StoreIndexDescriptor storeIndex( long ruleId, int labelId, int propertyKeyId, IndexProviderDescriptor providerDescriptor )
    {
        return forSchema( forLabel( labelId, propertyKeyId ), providerDescriptor ).withId( ruleId );
    }

    private static StoreIndexDescriptor constraintIndexRule( long ruleId, int labelId, int propertyKeyId, IndexProviderDescriptor providerDescriptor )
    {
        return uniqueForSchema( forLabel( labelId, propertyKeyId ), providerDescriptor ).withId( ruleId );
    }

    private static StoreIndexDescriptor constraintIndexRule( long ruleId, int labelId, int propertyKeyId, IndexProviderDescriptor providerDescriptor,
            long constraintId )
    {
        return uniqueForSchema( forLabel( labelId, propertyKeyId ), providerDescriptor ).withIds( ruleId, constraintId );
    }

    private IndexingService createIndexServiceWithCustomIndexMap( IndexMapReference indexMapReference )
    {
        return new IndexingService( mock( IndexProxyCreator.class ), mock( IndexProviderMap.class ),
                indexMapReference, mock( IndexStoreView.class ), Collections.emptyList(),
                mock( IndexSamplingController.class ), mock( TokenNameLookup.class ),
                mock( JobScheduler.class ), mock( SchemaState.class ), mock( MultiPopulatorFactory.class ),
                internalLogProvider, userLogProvider, IndexingService.NO_MONITOR );
    }

    private static DependencyResolver buildIndexDependencies( IndexProvider provider )
    {
        return buildIndexDependencies( new IndexProvider[]{provider} );
    }

    private static DependencyResolver buildIndexDependencies( IndexProvider... providers )
    {
        Dependencies dependencies = new Dependencies();
        dependencies.satisfyDependencies( (Object[]) providers );
        return dependencies;
    }

    private IndexProvider mockIndexProviderWithAccessor( IndexProviderDescriptor descriptor ) throws IOException
    {
        IndexProvider provider = mock( IndexProvider.class );
        when( provider.getProviderDescriptor() ).thenReturn( descriptor );
        IndexAccessor indexAccessor = mock( IndexAccessor.class );
        when( provider.getOnlineAccessor( any( StoreIndexDescriptor.class ), any( IndexSamplingConfig.class ) ) )
                .thenReturn( indexAccessor );
        return provider;
    }

    private void onBothLogProviders( Consumer<AssertableLogProvider> logProviderAction )
    {
        logProviderAction.accept( internalLogProvider );
        logProviderAction.accept( userLogProvider );
    }
}<|MERGE_RESOLUTION|>--- conflicted
+++ resolved
@@ -338,12 +338,9 @@
     {
         // given
         when( accessor.newUpdater( any( IndexUpdateMode.class ) ) ).thenReturn( updater );
-<<<<<<< HEAD
         IndexReader indexReader = mock( IndexReader.class );
         when( accessor.newReader() ).thenReturn( indexReader );
         doAnswer( new NodeIdsIndexReaderQueryAnswer( index ) ).when( indexReader ).query( any(), any(), any(), anyBoolean(), any() );
-=======
->>>>>>> 27b915ff
 
         IndexingService indexingService = newIndexingServiceWithMockedDependencies( populator, accessor, withData() );
 
