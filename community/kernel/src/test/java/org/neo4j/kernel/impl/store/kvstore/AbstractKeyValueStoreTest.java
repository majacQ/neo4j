/*
 * Copyright (c) 2002-2019 "Neo4j,"
 * Neo4j Sweden AB [http://neo4j.com]
 *
 * This file is part of Neo4j.
 *
 * Neo4j is free software: you can redistribute it and/or modify
 * it under the terms of the GNU General Public License as published by
 * the Free Software Foundation, either version 3 of the License, or
 * (at your option) any later version.
 *
 * This program is distributed in the hope that it will be useful,
 * but WITHOUT ANY WARRANTY; without even the implied warranty of
 * MERCHANTABILITY or FITNESS FOR A PARTICULAR PURPOSE.  See the
 * GNU General Public License for more details.
 *
 * You should have received a copy of the GNU General Public License
 * along with this program.  If not, see <http://www.gnu.org/licenses/>.
 */
package org.neo4j.kernel.impl.store.kvstore;

import org.junit.Rule;
import org.junit.Test;
import org.junit.rules.ExpectedException;
import org.junit.rules.RuleChain;
import org.junit.rules.Timeout;

import java.io.File;
import java.io.IOException;
import java.nio.ByteBuffer;
import java.util.concurrent.ExecutionException;
import java.util.concurrent.Future;
import java.util.concurrent.TimeUnit;

import org.neo4j.function.IOFunction;
import org.neo4j.function.ThrowingConsumer;
import org.neo4j.function.ThrowingSupplier;
import org.neo4j.helpers.collection.Pair;
import org.neo4j.io.fs.OpenMode;
import org.neo4j.io.fs.StoreChannel;
import org.neo4j.io.pagecache.impl.FileIsNotMappedException;
import org.neo4j.io.pagecache.tracing.cursor.context.EmptyVersionContextSupplier;
import org.neo4j.kernel.impl.transaction.log.TransactionIdStore;
import org.neo4j.kernel.lifecycle.Lifespan;
import org.neo4j.test.rule.Resources;
import org.neo4j.test.rule.concurrent.ThreadingRule;
import org.neo4j.time.Clocks;

import static java.util.concurrent.TimeUnit.SECONDS;
import static org.junit.Assert.assertEquals;
import static org.junit.Assert.assertFalse;
import static org.junit.Assert.assertNotNull;
import static org.junit.Assert.fail;
import static org.mockito.ArgumentMatchers.any;
import static org.mockito.Mockito.mock;
import static org.mockito.Mockito.times;
import static org.mockito.Mockito.verify;
import static org.mockito.Mockito.when;
import static org.neo4j.kernel.impl.store.kvstore.DataProvider.EMPTY_DATA_PROVIDER;
import static org.neo4j.test.rule.Resources.InitialLifecycle.STARTED;

public class AbstractKeyValueStoreTest
{
    private final ExpectedException expectedException = ExpectedException.none();
    private final Resources resourceManager = new Resources();
    private final ThreadingRule threading = new ThreadingRule();
    private final Timeout timeout = Timeout.builder()
                                           .withTimeout( 20, TimeUnit.SECONDS )
                                           .withLookingForStuckThread( true )
                                           .build();

    @Rule
    public final RuleChain ruleChain = RuleChain.outerRule( expectedException )
            .around( resourceManager ).around( threading ).around( timeout );

    private static final HeaderField<Long> TX_ID = new HeaderField<Long>()
    {
        @Override
        public Long read( ReadableBuffer header )
        {
            return header.getLong( header.size() - 8 );
        }

        @Override
        public void write( Long value, WritableBuffer header )
        {
            header.putLong( header.size() - 8, value );
        }

        @Override
        public String toString()
        {
            return "txId";
        }
    };

    @Test
    @Resources.Life( STARTED )
    @SuppressWarnings( "unchecked" )
    public void retryLookupOnConcurrentStoreStateChange() throws IOException
    {
        Store store = resourceManager.managed( new Store() );

        ProgressiveState<String> workingState = stateWithLookup( () -> true );
        ProgressiveState<String> staleState = stateWithLookup( () -> {
            setState( store, workingState );
            throw new FileIsNotMappedException( new File( "/files/was/rotated/concurrently/during/lookup" ) ); } );

        setState( store, staleState );

        assertEquals( "New state contains stored value", "value", store.lookup( "test", stringReader( "value" ) ) );

        // Should have 2 invocations: first throws exception, second re-read value.
        verify( staleState, times( 1 ) ).lookup( any(), any() );
        verify( workingState, times( 1 ) ).lookup( any(), any() );
    }

    @Test
    @Resources.Life( STARTED )
    public void accessClosedStateShouldThrow() throws Exception
    {
        Store store = resourceManager.managed( new Store() );
        store.put( "test", "value" );
        store.prepareRotation( 0 ).rotate();
        ProgressiveState<String> lookupState = store.state;
        store.prepareRotation( 0 ).rotate();

        expectedException.expect( FileIsNotMappedException.class );
        expectedException.expectMessage( "File has been unmapped" );

        lookupState.lookup( "test", new ValueSink()
        {
            @Override
            protected void value( ReadableBuffer value )
            {
                // empty
            }
        } );
    }

    @Test
    public void shouldStartAndStopStore()
    {
        // given
        resourceManager.managed( new Store() );

        // when
        resourceManager.lifeStarts();
        resourceManager.lifeShutsDown();
    }

    @Test
    @Resources.Life( STARTED )
    public void shouldRotateStore() throws Exception
    {
        // given
        Store store = resourceManager.managed( new Store() );

        // when
        store.prepareRotation( 0 ).rotate();
    }

    @Test
    @Resources.Life( STARTED )
    public void shouldStoreEntries() throws Exception
    {
        // given
        Store store = resourceManager.managed( new Store() );

        // when
        store.put( "message", "hello world" );
        store.put( "age", "too old" );

        // then
        assertEquals( "hello world", store.get( "message" ) );
        assertEquals( "too old", store.get( "age" ) );

        // when
        store.prepareRotation( 0 ).rotate();

        // then
        assertEquals( "hello world", store.get( "message" ) );
        assertEquals( "too old", store.get( "age" ) );
    }

    @Test
    public void shouldPickFileWithGreatestTransactionId() throws Exception
    {
        try ( Lifespan life = new Lifespan() )
        {
            Store store = life.add( createTestStore() );

            // when
            for ( long txId = 2; txId <= 10; txId++ )
            {
                store.updater( txId ).get().close();
                store.prepareRotation( txId ).rotate();
            }
        }

        // then
        try ( Lifespan life = new Lifespan() )
        {
            Store store = life.add( createTestStore() );
            assertEquals( 10L, store.headers().get( TX_ID ).longValue() );
        }
    }

    @Test
    public void shouldNotPickCorruptStoreFile() throws Exception
    {
        // given
        Store store = createTestStore();
        RotationStrategy rotation = store.rotationStrategy;

        // when
        File[] files = new File[10];
        {
            Pair<File,KeyValueStoreFile> file = rotation.create( EMPTY_DATA_PROVIDER, 1 );
            files[0] = file.first();
            for ( int txId = 2, i = 1; i < files.length; txId <<= 1, i++ )
            {
                KeyValueStoreFile old = file.other();
                final int data = txId;
                file = rotation.next( file.first(), Headers.headersBuilder().put( TX_ID, (long) txId ).headers(), data(
                        (Entry) ( key, value ) ->
                        {
                            key.putByte( 0, (byte) 'f' );
                            key.putByte( 1, (byte) 'o' );
                            key.putByte( 2, (byte) 'o' );
                            value.putInt( 0, data );
                        }
                ) );
                old.close();
                files[i] = file.first();
            }
            file.other().close();
        }
        // Corrupt the last files
        try ( StoreChannel channel = resourceManager.fileSystem().open( files[9], OpenMode.READ_WRITE ) )
        {   // ruin the header
            channel.position( 16 );
            ByteBuffer value = ByteBuffer.allocate( 16 );
            value.put( (byte) 0 );
            value.flip();
            channel.writeAll( value );
        }
        try ( StoreChannel channel = resourceManager.fileSystem().open( files[8], OpenMode.READ_WRITE ) )
        {   // ruin the header
            channel.position( 32 );
            ByteBuffer value = ByteBuffer.allocate( 16 );
            value.put( (byte) 17 );
            value.flip();
            channel.writeAll( value );
        }
        try ( StoreChannel channel = resourceManager.fileSystem().open( files[7], OpenMode.READ_WRITE ) )
        {   // ruin the header
            channel.position( 32 + 32 + 32 + 16 );
            ByteBuffer value = ByteBuffer.allocate( 16 );
            value.putLong( 0 );
            value.putLong( 0 );
            value.flip();
            channel.writeAll( value );
        }

        // then
        try ( Lifespan life = new Lifespan() )
        {
            life.add( store );

            assertEquals( 64L, store.headers().get( TX_ID ).longValue() );
        }
    }

    @Test
    public void shouldPickTheUncorruptedStoreWhenTruncatingAfterTheHeader() throws IOException
    {
        /*
         * The problem was that if we were successful in writing the header but failing immediately after, we would
         *  read 0 as counter for entry data and pick the corrupted store thinking that it was simply empty.
         */

        Store store = createTestStore();

        Pair<File,KeyValueStoreFile> file = store.rotationStrategy.create( EMPTY_DATA_PROVIDER, 1 );
        Pair<File,KeyValueStoreFile> next = store.rotationStrategy
                .next( file.first(), Headers.headersBuilder().put( TX_ID, (long) 42 ).headers(), data(
                        (Entry) ( key, value ) ->
                        {
                            key.putByte( 0, (byte) 'f' );
                            key.putByte( 1, (byte) 'o' );
                            key.putByte( 2, (byte) 'o' );
                            value.putInt( 0, 42 );
                        } ) );
        file.other().close();
        File correct = next.first();

        Pair<File,KeyValueStoreFile> nextNext = store.rotationStrategy
                .next( correct, Headers.headersBuilder().put( TX_ID, (long) 43 ).headers(), data( ( key, value ) ->
                {
                    key.putByte( 0, (byte) 'f' );
                    key.putByte( 1, (byte) 'o' );
                    key.putByte( 2, (byte) 'o' );
                    value.putInt( 0, 42 );
                }, ( key, value ) ->
                {
                    key.putByte( 0, (byte) 'b' );
                    key.putByte( 1, (byte) 'a' );
                    key.putByte( 2, (byte) 'r' );
                    value.putInt( 0, 4242 );
                } ) );
        next.other().close();
        File corrupted = nextNext.first();
        nextNext.other().close();

        try ( StoreChannel channel = resourceManager.fileSystem().open( corrupted, OpenMode.READ_WRITE ) )
        {
            channel.truncate( 16 * 4 );
        }

        // then
        try ( Lifespan life = new Lifespan() )
        {
            life.add( store );

            assertNotNull( store.get( "foo" ) );
            assertEquals( 42L, store.headers().get( TX_ID ).longValue() );
        }
    }

    @Test
    @Resources.Life( STARTED )
    public void shouldRotateWithCorrectVersion() throws Exception
    {
        // given
        final Store store = resourceManager.managed( createTestStore() );
        updateStore( store, 1 );

        PreparedRotation rotation = store.prepareRotation( 2 );
        updateStore( store, 2 );
        rotation.rotate();

        // then
        assertEquals( 2, store.headers().get( TX_ID ).longValue() );
        store.prepareRotation( 2 ).rotate();
    }

    @Test
    @Resources.Life( STARTED )
    public void postStateUpdatesCountedOnlyForTransactionsGreaterThanRotationVersion()
            throws IOException, InterruptedException, ExecutionException
    {
        final Store store = resourceManager.managed( createTestStore() );

        PreparedRotation rotation = store.prepareRotation( 2 );
        updateStore( store, 4 );
        updateStore( store, 3 );
        updateStore( store, 1 );
        updateStore( store, 2 );

        assertEquals( 2, rotation.rotate() );

        Future<Long> rotationFuture = threading.executeAndAwait( store.rotation, 5L,
                thread -> Thread.State.TIMED_WAITING == thread.getState(), 100, SECONDS );

        Thread.sleep( TimeUnit.SECONDS.toMillis( 1 ) );

        assertFalse( rotationFuture.isDone() );
        updateStore( store, 5 );

        assertEquals( 5, rotationFuture.get().longValue() );
    }

    @Test
    @Resources.Life( STARTED )
    public void shouldBlockRotationUntilRequestedTransactionsAreApplied() throws Exception
    {
        // given
        final Store store = resourceManager.managed( createTestStore() );

        // when
        updateStore( store, 1 );
        Future<Long> rotation = threading.executeAndAwait( store.rotation, 3L, thread ->
        {
            switch ( thread.getState() )
            {
            case BLOCKED:
            case WAITING:
            case TIMED_WAITING:
            case TERMINATED:
                return true;
            default:
                return false;
            }
        }, 100, SECONDS );
        // rotation should wait...
        assertFalse( rotation.isDone() );
        SECONDS.sleep( 1 );
        assertFalse( rotation.isDone() );
        // apply update
        updateStore( store, 3 );
        // rotation should still wait...
        assertFalse( rotation.isDone() );
        SECONDS.sleep( 1 );
        assertFalse( rotation.isDone() );
        // apply update
        updateStore( store, 4 );
        // rotation should still wait...
        assertFalse( rotation.isDone() );
        SECONDS.sleep( 1 );
        assertFalse( rotation.isDone() );
        // apply update
        updateStore( store, 2 );

        // then
        assertEquals( 3, rotation.get().longValue() );
        assertEquals( 3, store.headers().get( TX_ID ).longValue() );
        store.rotation.apply( 4L );
    }

    @Test
    @Resources.Life( STARTED )
    public void shouldFailRotationAfterTimeout() throws IOException
    {
        // GIVEN
        final Store store = resourceManager.managed( createTestStore( 0 ) );

        // THEN
        expectedException.expect( RotationTimeoutException.class );

        // WHEN
        store.prepareRotation( 10L ).rotate();
    }

    @Test
    @Resources.Life( STARTED )
    public void shouldLeaveStoreInGoodStateAfterRotationFailure() throws Exception
    {
        // GIVEN
        final Store store = resourceManager.managed( createTestStore( 0 ) );
        long initialVersion = store.version( store.headers() );
        // a key/value which is rotated into a persistent version
        String permanentKey = "permakey";
        String permanentValue = "here";
        try ( EntryUpdater<String> updater = store.updater( initialVersion + 1 ).get() )
        {
            updater.apply( permanentKey, value( permanentValue ) );
        }
        store.prepareRotation( initialVersion + 1 ).rotate();

        // another key/value which is applied to the new version
        String key = "mykey";
        String value = "first";
        try ( EntryUpdater<String> updater = store.updater( initialVersion + 2 ).get() )
        {
            updater.apply( key, value( "first" ) );
        }

        // WHEN rotating a version which doesn't exist
        try
        {
            store.prepareRotation( initialVersion + 3 ).rotate();
            fail( "Should've failed rotation, since that version doesn't exist yet" );
        }
        catch ( RotationTimeoutException e )
        {
            // THEN afterwards it should still be possible to read from the counts store
            assertEquals( permanentValue, store.get( permanentKey ) );
            assertEquals( value, store.get( key ) );

            // and also continue to make updates
            try ( EntryUpdater<String> updater = store.updater( initialVersion + 2 ).get() )
            {
                updater.apply( key, value( "second" ) );
            }

            // and eventually rotation again successfully
            store.prepareRotation( initialVersion + 3 ).rotate();
        }
    }

    private Store createTestStore()
    {
        return createTestStore( TimeUnit.SECONDS.toMillis( 100 ) );
    }

    private Store createTestStore( long rotationTimeout )
    {
        return new Store( rotationTimeout, TX_ID )
        {
            @SuppressWarnings( "unchecked" )
            @Override
            <Value> Value initialHeader( HeaderField<Value> field )
            {
                if ( field == TX_ID )
                {
                    return (Value) (Object) 1L;
                }
                else
                {
                    return super.initialHeader( field );
                }
            }

            @Override
            protected void updateHeaders( Headers.Builder headers, long version )
            {
                headers.put( TX_ID, version );
            }

            @Override
            protected int compareHeaders( Headers lhs, Headers rhs )
            {
                return Long.compare( lhs.get( TX_ID ), rhs.get( TX_ID ) );
            }
        };
    }

    private void updateStore( final Store store, long transaction ) throws IOException
    {
        ThrowingConsumer<Long,IOException> update = u ->
        {
            try ( EntryUpdater<String> updater = store.updater( u ).get() )
            {
                updater.apply( "key " + u, value( "value " + u ) );
            }
        };
        update.accept( transaction );
    }

    private static DataProvider data( final Entry... data )
    {
        return new DataProvider()
        {
            int i;

            @Override
            public boolean visit( WritableBuffer key, WritableBuffer value )
            {
                if ( i < data.length )
                {
                    data[i++].write( key, value );
                    return true;
                }
                return false;
            }

            @Override
            public void close()
            {
            }
        };
    }

    interface Entry
    {
        void write( WritableBuffer key, WritableBuffer value );
    }

    private AbstractKeyValueStore.Reader<String> stringReader( String value )
    {
        return new AbstractKeyValueStore.Reader<String>()
        {
            @Override
            protected String parseValue( ReadableBuffer buffer )
            {
                return value;
            }
        };
    }

    private ProgressiveState<String> stateWithLookup( ThrowingSupplier<Boolean, IOException> valueSupplier )
            throws IOException
    {
        ProgressiveState<String> state = mock( ProgressiveState.class );
        when( state.lookup( any(), any() ) ).thenAnswer( invocation -> {
            boolean wasFound = valueSupplier.get();
            invocation.<ValueLookup<String>>getArgument( 1 ).value( null );
            return wasFound;
        } );
        return state;
    }

    private void setState( Store store, ProgressiveState<String> workingState )
            throws IOException
    {
        store.state.close();
        store.state = workingState;
    }

    @Rotation( Rotation.Strategy.INCREMENTING )
    class Store extends AbstractKeyValueStore<String>
    {
        private final HeaderField<?>[] headerFields;
        final IOFunction<Long,Long> rotation = version -> prepareRotation( version ).rotate();

        private Store( HeaderField<?>... headerFields )
        {
            this( TimeUnit.MINUTES.toMillis( 10 ), headerFields );
        }

        private Store( long rotationTimeout, HeaderField<?>... headerFields )
        {
<<<<<<< HEAD
            super( resourceManager.fileSystem(), resourceManager.pageCache(), resourceManager.testDirectory().databaseLayout(), null,
=======
            super( resourceManager.fileSystem(), resourceManager.pageCache(), resourceManager.testPath(), null, null,
>>>>>>> ed885b84
                    new RotationTimerFactory( Clocks.nanoClock(), rotationTimeout ),
                    EmptyVersionContextSupplier.EMPTY, 16, 16, headerFields );
            this.headerFields = headerFields;
            setEntryUpdaterInitializer( new DataInitializer<EntryUpdater<String>>()
            {
                @Override
                public void initialize( EntryUpdater<String> stringEntryUpdater )
                {
                }

                @Override
                public long initialVersion()
                {
                    return 0;
                }
            } );
        }

        @Override
        protected Headers initialHeaders( long version )
        {
            Headers.Builder builder = Headers.headersBuilder();
            for ( HeaderField<?> field : headerFields )
            {
                putHeader( builder, field );
            }
            return builder.headers();
        }

        private <Value> void putHeader( Headers.Builder builder, HeaderField<Value> field )
        {
            builder.put( field, initialHeader( field ) );
        }

        <Value> Value initialHeader( HeaderField<Value> field )
        {
            return null;
        }

        @Override
        protected int compareHeaders( Headers lhs, Headers rhs )
        {
            return 0;
        }

        @Override
        protected void writeKey( String key, WritableBuffer buffer )
        {
            awriteKey( key, buffer );
        }

        @Override
        protected String readKey( ReadableBuffer key )
        {
            StringBuilder result = new StringBuilder( 16 );
            for ( int i = 0; i < key.size(); i++ )
            {
                char c = (char) (0xFF & key.getByte( i ));
                if ( c == 0 )
                {
                    break;
                }
                result.append( c );
            }
            return result.toString();
        }

        @Override
        protected void updateHeaders( Headers.Builder headers, long version )
        {
            headers.put( TX_ID, version );
        }

        @Override
        protected long version( Headers headers )
        {
            Long transactionId = headers.get( TX_ID );
            return Math.max( TransactionIdStore.BASE_TX_ID,
                    transactionId != null ? transactionId.longValue() : TransactionIdStore.BASE_TX_ID );
        }

        @Override
        protected void writeFormatSpecifier( WritableBuffer formatSpecifier )
        {
            formatSpecifier.putByte( 0, (byte) 0xFF );
            formatSpecifier.putByte( formatSpecifier.size() - 1, (byte) 0xFF );
        }

        public void put( String key, final String value ) throws IOException
        {
            try ( EntryUpdater<String> updater = updater() )
            {
                updater.apply( key, value( value ) );
            }
        }

        public String get( String key ) throws IOException
        {
            return lookup( key, new Reader<String>()
            {
                @Override
                protected String parseValue( ReadableBuffer value )
                {
                    return readKey( value );
                }
            } );
        }
    }

    private static ValueUpdate value( final String value )
    {
        return target -> awriteKey( value, target );
    }

    private static void awriteKey( String key, WritableBuffer buffer )
    {
        for ( int i = 0; i < key.length(); i++ )
        {
            char c = key.charAt( i );
            if ( c == 0 || c >= 128 )
            {
                throw new IllegalArgumentException( "Only ASCII keys allowed." );
            }
            buffer.putByte( i, (byte) c );
        }
    }
}<|MERGE_RESOLUTION|>--- conflicted
+++ resolved
@@ -601,11 +601,7 @@
 
         private Store( long rotationTimeout, HeaderField<?>... headerFields )
         {
-<<<<<<< HEAD
-            super( resourceManager.fileSystem(), resourceManager.pageCache(), resourceManager.testDirectory().databaseLayout(), null,
-=======
-            super( resourceManager.fileSystem(), resourceManager.pageCache(), resourceManager.testPath(), null, null,
->>>>>>> ed885b84
+            super( resourceManager.fileSystem(), resourceManager.pageCache(), resourceManager.testDirectory().databaseLayout(), null, null,
                     new RotationTimerFactory( Clocks.nanoClock(), rotationTimeout ),
                     EmptyVersionContextSupplier.EMPTY, 16, 16, headerFields );
             this.headerFields = headerFields;
