--- conflicted
+++ resolved
@@ -19,14 +19,6 @@
  */
 package org.neo4j.kernel.impl.transaction.xaframework;
 
-<<<<<<< HEAD
-=======
-import static org.junit.Assert.fail;
-import static org.neo4j.kernel.CommonFactories.defaultFileSystemAbstraction;
-import static org.neo4j.kernel.impl.util.FileUtils.copyRecursively;
-import static org.neo4j.kernel.impl.util.FileUtils.deleteRecursively;
-
->>>>>>> 4581acb4
 import java.io.File;
 
 import org.junit.BeforeClass;
@@ -39,7 +31,6 @@
 import static org.junit.Assert.fail;
 
 import static org.neo4j.kernel.CommonFactories.defaultFileSystemAbstraction;
-import static org.neo4j.kernel.CommonFactories.defaultLogBufferFactory;
 import static org.neo4j.kernel.impl.storemigration.MigrationTestUtils.findDatabaseDirectory;
 import static org.neo4j.kernel.impl.transaction.xaframework.InjectedTransactionValidator.ALLOW_ALL;
 import static org.neo4j.kernel.impl.util.FileUtils.copyRecursively;
@@ -65,15 +56,9 @@
 //        config.put( FileSystemAbstraction.class, CommonFactories.defaultFileSystemAbstraction() );
 //        config.put( LogBufferFactory.class, CommonFactories.defaultLogBufferFactory() );
         
-<<<<<<< HEAD
-        XaLogicalLog log = new XaLogicalLog( resourceFile(), null, null, null, defaultLogBufferFactory(),
-                defaultFileSystemAbstraction(), new DevNullLoggingService(), LogPruneStrategies.NO_PRUNING,
-                TransactionStateFactory.noStateFactory( new DevNullLoggingService() ), 25 * 1024 * 1024, ALLOW_ALL );
-=======
         XaLogicalLog log = new XaLogicalLog( resourceFile(), null, null, null,
                 defaultFileSystemAbstraction(), new Monitors(), new DevNullLoggingService(), LogPruneStrategies.NO_PRUNING,
-                TransactionStateFactory.noStateFactory( new DevNullLoggingService() ), 25 * 1024 * 1024 );
->>>>>>> 4581acb4
+                TransactionStateFactory.noStateFactory( new DevNullLoggingService() ), 25 * 1024 * 1024, ALLOW_ALL );
         log.open();
         fail( "Shouldn't be able to start" );
     }
