/**
 * Copyright (c) 2002-2012 "Neo Technology,"
 * Network Engine for Objects in Lund AB [http://neotechnology.com]
 *
 * This file is part of Neo4j.
 *
 * Neo4j is free software: you can redistribute it and/or modify
 * it under the terms of the GNU General Public License as published by
 * the Free Software Foundation, either version 3 of the License, or
 * (at your option) any later version.
 *
 * This program is distributed in the hope that it will be useful,
 * but WITHOUT ANY WARRANTY; without even the implied warranty of
 * MERCHANTABILITY or FITNESS FOR A PARTICULAR PURPOSE.  See the
 * GNU General Public License for more details.
 *
 * You should have received a copy of the GNU General Public License
 * along with this program.  If not, see <http://www.gnu.org/licenses/>.
 */

package org.neo4j.kernel.impl.nioneo.store;

<<<<<<< HEAD
import java.io.File;
import java.io.IOException;
import java.nio.ByteBuffer;
import java.nio.channels.FileChannel;
import java.util.logging.Logger;
import org.neo4j.graphdb.factory.GraphDatabaseSetting;
import org.neo4j.graphdb.factory.GraphDatabaseSettings;
=======
import java.io.IOException;
import java.nio.ByteBuffer;
import java.nio.channels.FileChannel;
import java.util.Map;
import java.util.logging.Level;
import java.util.logging.Logger;

>>>>>>> a1502819
import org.neo4j.helpers.UTF8;
import org.neo4j.kernel.Config;
import org.neo4j.kernel.IdGeneratorFactory;
import org.neo4j.kernel.IdType;
import org.neo4j.kernel.impl.core.LastCommittedTxIdSetter;
import org.neo4j.kernel.impl.storemigration.ConfigMapUpgradeConfiguration;
import org.neo4j.kernel.impl.storemigration.DatabaseFiles;
import org.neo4j.kernel.impl.storemigration.StoreMigrator;
import org.neo4j.kernel.impl.storemigration.StoreUpgrader;
import org.neo4j.kernel.impl.storemigration.UpgradableDatabase;
import org.neo4j.kernel.impl.storemigration.monitoring.VisibleMigrationProgressMonitor;
import org.neo4j.kernel.impl.transaction.TxHook;
import org.neo4j.kernel.impl.util.StringLogger;

<<<<<<< HEAD
=======
import static org.neo4j.kernel.Config.ARRAY_BLOCK_SIZE;
import static org.neo4j.kernel.Config.STRING_BLOCK_SIZE;

>>>>>>> a1502819
/**
* Factory for Store implementations. Can also be used to create empty stores.
*/
public class StoreFactory
{
    public static abstract class Configuration
    {
        public static final GraphDatabaseSetting.IntegerSetting string_block_size = GraphDatabaseSettings.string_block_size;
        public static final GraphDatabaseSetting.IntegerSetting array_block_size = GraphDatabaseSettings.array_block_size;
    }
    
    protected static final Logger logger = Logger.getLogger(StoreFactory.class.getName());

<<<<<<< HEAD
    private Config config;
    private IdGeneratorFactory idGeneratorFactory;
    private FileSystemAbstraction fileSystemAbstraction;
    private LastCommittedTxIdSetter lastCommittedTxIdSetter;
    private StringLogger stringLogger;
    private TxHook txHook;
=======
    private final Map<String, String> config;
    private final IdGeneratorFactory idGeneratorFactory;
    private final FileSystemAbstraction fileSystemAbstraction;
    private final LastCommittedTxIdSetter lastCommittedTxIdSetter;
    private final StringLogger stringLogger;
    private final TxHook txHook;
>>>>>>> a1502819

    public StoreFactory(Config config, IdGeneratorFactory idGeneratorFactory, FileSystemAbstraction fileSystemAbstraction, LastCommittedTxIdSetter lastCommittedTxIdSetter, StringLogger stringLogger, TxHook txHook)
    {
        this.config = config;
        this.idGeneratorFactory = idGeneratorFactory;
        this.fileSystemAbstraction = fileSystemAbstraction;
        this.lastCommittedTxIdSetter = lastCommittedTxIdSetter;
        this.stringLogger = stringLogger;
        this.txHook = txHook;
    }

    public NeoStore newNeoStore(String fileName)
    {
        try
        {
            return attemptNewNeoStore( fileName );
        }
        catch ( NotCurrentStoreVersionException e )
        {
            tryToUpgradeStores( fileName );
            return attemptNewNeoStore( fileName );
        }
    }

    private NeoStore attemptNewNeoStore( String fileName )
    {
        return new NeoStore( fileName, config,
                lastCommittedTxIdSetter, idGeneratorFactory, fileSystemAbstraction, stringLogger, txHook,
                newRelationshipTypeStore(fileName + ".relationshiptypestore.db"),
                newPropertyStore(fileName + ".propertystore.db"),
                newRelationshipStore(fileName + ".relationshipstore.db"),
                newNodeStore(fileName + ".nodestore.db"));
    }

    private void tryToUpgradeStores( String fileName )
    {
        new StoreUpgrader(config, stringLogger, new ConfigMapUpgradeConfiguration(config),
                new UpgradableDatabase(), new StoreMigrator( new VisibleMigrationProgressMonitor( System.out ) ),
                new DatabaseFiles(), idGeneratorFactory, fileSystemAbstraction ).attemptUpgrade( fileName );
    }

    private DynamicStringStore newDynamicStringStore(String s, IdType nameIdType)
    {
        return new DynamicStringStore( s, config, nameIdType, idGeneratorFactory, fileSystemAbstraction, stringLogger);
    }

    private RelationshipTypeStore newRelationshipTypeStore(String s)
    {
        DynamicStringStore nameStore = newDynamicStringStore(s + ".names", IdType.RELATIONSHIP_TYPE_BLOCK);
        return new RelationshipTypeStore( s, config, idGeneratorFactory, fileSystemAbstraction, stringLogger, nameStore );
    }

    private PropertyStore newPropertyStore(String s)
    {
        DynamicStringStore stringPropertyStore = newDynamicStringStore(s + ".strings", IdType.STRING_BLOCK);
        PropertyIndexStore propertyIndexStore = newPropertyIndexStore(s + ".index");
        DynamicArrayStore arrayPropertyStore = newDynamicArrayStore(s + ".arrays");
        return new PropertyStore( s, config, idGeneratorFactory, fileSystemAbstraction, stringLogger,
                stringPropertyStore, propertyIndexStore, arrayPropertyStore);
    }

    private PropertyIndexStore newPropertyIndexStore(String s)
    {
        DynamicStringStore nameStore = newDynamicStringStore(s + ".keys", IdType.PROPERTY_INDEX_BLOCK);
        return new PropertyIndexStore( s, config, idGeneratorFactory, fileSystemAbstraction, stringLogger, nameStore );
    }

    private RelationshipStore newRelationshipStore(String s)
    {
        return new RelationshipStore( s, config, idGeneratorFactory, fileSystemAbstraction, stringLogger);
    }

    private DynamicArrayStore newDynamicArrayStore(String s)
    {
        return new DynamicArrayStore( s, config, IdType.ARRAY_BLOCK, idGeneratorFactory, fileSystemAbstraction, stringLogger);
    }

    private NodeStore newNodeStore(String s)
    {
        return new NodeStore( s, config, idGeneratorFactory, fileSystemAbstraction, stringLogger );
    }

    public NeoStore createNeoStore(String fileName)
    {
        return createNeoStore( fileName, new StoreId() );
    }

    public NeoStore createNeoStore(String fileName, StoreId storeId)
    {
        createEmptyStore( fileName, buildTypeDescriptorAndVersion( NeoStore.TYPE_DESCRIPTOR ) );
        createNodeStore(fileName + ".nodestore.db");
        createRelationshipStore(fileName + ".relationshipstore.db");
        createPropertyStore(fileName + ".propertystore.db");
        createRelationshipTypeStore(fileName + ".relationshiptypestore.db");
/*
        if ( !config.containsKey( "neo_store" ) )
        {
            // TODO Ugly
            Map<String, Object> newConfig = new HashMap<String, Object>( config );
            newConfig.put( "neo_store", fileName );
            config = newConfig;
        }
*/
        NeoStore neoStore = newNeoStore( fileName );
        /*
        *  created time | random long | backup version | tx id | store version | next prop
        */
        for ( int i = 0; i < 6; i++ ) neoStore.nextId();
        neoStore.setCreationTime( storeId.getCreationTime() );
        neoStore.setRandomNumber( storeId.getRandomId() );
        neoStore.setVersion( 0 );
        neoStore.setLastCommittedTx( 1 );
        neoStore.setStoreVersion( storeId.getStoreVersion() );
        neoStore.setGraphNextProp( -1 );
        return neoStore;
    }

    /**
     * Creates a new node store contained in <CODE>fileName</CODE> If filename
     * is <CODE>null</CODE> or the file already exists an
     * <CODE>IOException</CODE> is thrown.
     *
     * @param fileName
     *            File name of the new node store
     */
    private void createNodeStore( String fileName )
    {
        createEmptyStore( fileName, buildTypeDescriptorAndVersion( NodeStore.TYPE_DESCRIPTOR ) );
        NodeStore store = newNodeStore( fileName );
        NodeRecord nodeRecord = new NodeRecord( store.nextId(), Record.NO_NEXT_RELATIONSHIP.intValue(), Record.NO_NEXT_PROPERTY.intValue() );
        nodeRecord.setInUse( true );
        store.updateRecord( nodeRecord );
        store.close();
    }

    /**
     * Creates a new relationship store contained in <CODE>fileName</CODE> If
     * filename is <CODE>null</CODE> or the file already exists an <CODE>IOException</CODE>
     * is thrown.
     *
     * @param fileName
     *            File name of the new relationship store
     * @throws IOException
     *             If unable to create relationship store or name null
     */
    private void createRelationshipStore( String fileName)
    {
        createEmptyStore( fileName, buildTypeDescriptorAndVersion( RelationshipStore.TYPE_DESCRIPTOR )  );
    }

    /**
     * Creates a new property store contained in <CODE>fileName</CODE> If
     * filename is <CODE>null</CODE> or the file already exists an
     * <CODE>IOException</CODE> is thrown.
     *
     * @param fileName
     *            File name of the new property store
     * @throws IOException
     *             If unable to create property store or name null
     */
    private void createPropertyStore( String fileName )
    {
        createEmptyStore( fileName, buildTypeDescriptorAndVersion( PropertyStore.TYPE_DESCRIPTOR ));
<<<<<<< HEAD
        int stringStoreBlockSize = config.getInteger( Configuration.string_block_size );
        int arrayStoreBlockSize = config.getInteger( Configuration.array_block_size );
=======
        int stringStoreBlockSize = PropertyStore.DEFAULT_DATA_BLOCK_SIZE;
        int arrayStoreBlockSize = PropertyStore.DEFAULT_DATA_BLOCK_SIZE;
        try
        {
            String stringBlockSize = config.get( STRING_BLOCK_SIZE );
            String arrayBlockSize = config.get( ARRAY_BLOCK_SIZE );
            if ( stringBlockSize != null )
            {
                int value = Integer.parseInt( stringBlockSize );
                if ( value > 0 )
                {
                    stringStoreBlockSize = value;
                }
            }
            if ( arrayBlockSize != null )
            {
                int value = Integer.parseInt( arrayBlockSize );
                if ( value > 0 )
                {
                    arrayStoreBlockSize = value;
                }
            }
        }
        catch ( Exception e )
        {
            // TODO Why is this not rethrown!?
            logger.log( Level.WARNING, "Exception creating store", e );
        }
>>>>>>> a1502819

        createDynamicStringStore(fileName + ".strings", stringStoreBlockSize, IdType.STRING_BLOCK);
        createPropertyIndexStore(fileName + ".index");
        createDynamicArrayStore(fileName + ".arrays", arrayStoreBlockSize);
    }

    /**
     * Creates a new relationship type store contained in <CODE>fileName</CODE>
     * If filename is <CODE>null</CODE> or the file already exists an
     * <CODE>IOException</CODE> is thrown.
     *
     * @param fileName
     *            File name of the new relationship type store
     * @throws IOException
     *             If unable to create store or name null
     */
    private void createRelationshipTypeStore( String fileName )
    {
        createEmptyStore( fileName, buildTypeDescriptorAndVersion( RelationshipTypeStore.TYPE_DESCRIPTOR ));
        createDynamicStringStore( fileName + ".names", AbstractNameStore.NAME_STORE_BLOCK_SIZE, IdType.RELATIONSHIP_TYPE_BLOCK);
        RelationshipTypeStore store = newRelationshipTypeStore( fileName );
        store.close();
    }

    private void createDynamicStringStore( String fileName, int blockSize, IdType idType )
    {
        createEmptyDynamicStore(fileName, blockSize, DynamicStringStore.VERSION, idType);
    }

    private void createPropertyIndexStore( String fileName)
    {
        createEmptyStore( fileName, buildTypeDescriptorAndVersion( PropertyIndexStore.TYPE_DESCRIPTOR ));
        createDynamicStringStore(fileName + ".keys", PropertyIndexStore.NAME_STORE_BLOCK_SIZE, IdType.PROPERTY_INDEX_BLOCK);
    }

    public void createDynamicArrayStore( String fileName, int blockSize)
    {
        createEmptyDynamicStore(fileName, blockSize, DynamicArrayStore.VERSION, IdType.ARRAY_BLOCK);
    }

    /**
     * Creates a new empty store. A factory method returning an implementation
     * should make use of this method to initialize an empty store. Block size
     * must be greater than zero. Not that the first block will be marked as
     * reserved (contains info about the block size). There will be an overhead
     * for each block of <CODE>AbstractDynamicStore.BLOCK_HEADER_SIZE</CODE>
     * bytes.
     * <p>
     * This method will create a empty store with descriptor returned by the
     * {@link CommonAbstractStore#getTypeDescriptor()}. The internal id generator used by
     * this store will also be created.
     *
     * @param fileName
     *            The file name of the store that will be created
     * @param  baseBlockSize
     *            The number of bytes for each block
     * @param typeAndVersionDescriptor
     *            The type and version descriptor that identifies this store
     *
     * @throws IOException
     *             If fileName is null or if file exists or illegal block size
     */
    public void createEmptyDynamicStore( String fileName, int baseBlockSize,
                                            String typeAndVersionDescriptor, IdType idType)
    {
        int blockSize = baseBlockSize;
        // sanity checks
        if ( fileName == null )
        {
            throw new IllegalArgumentException( "Null filename" );
        }
        if ( fileSystemAbstraction.fileExists( fileName ) )
        {
            throw new IllegalStateException( "Can't create store[" + fileName
                    + "], file already exists" );
        }
        if ( blockSize < 1 )
        {
            throw new IllegalArgumentException( "Illegal block size["
                    + blockSize + "]" );
        }
        if ( blockSize > 0xFFFF )
        {
            throw new IllegalArgumentException( "Illegal block size[" + blockSize + "], limit is 65535" );
        }
        blockSize += AbstractDynamicStore.BLOCK_HEADER_SIZE;

        // write the header
        try
        {
            FileChannel channel = fileSystemAbstraction.create(fileName);
            int endHeaderSize = blockSize
                    + UTF8.encode( typeAndVersionDescriptor ).length;
            ByteBuffer buffer = ByteBuffer.allocate( endHeaderSize );
            buffer.putInt( blockSize );
            buffer.position( endHeaderSize - typeAndVersionDescriptor.length() );
            buffer.put( UTF8.encode( typeAndVersionDescriptor ) ).flip();
            channel.write( buffer );
            channel.force( false );
            channel.close();
        }
        catch ( IOException e )
        {
            throw new UnderlyingStorageException( "Unable to create store "
                    + fileName, e );
        }
        idGeneratorFactory.create( fileSystemAbstraction, fileName + ".id" );
        // TODO highestIdInUse = 0 works now, but not when slave can create store files.
        IdGenerator idGenerator = idGeneratorFactory.open(fileSystemAbstraction, fileName + ".id", 1, idType, 0, false);
        idGenerator.nextId(); // reserv first for blockSize
        idGenerator.close( false );
    }


    public void createEmptyStore( String fileName, String typeAndVersionDescriptor)
    {
        // sanity checks
        if ( fileName == null )
        {
            throw new IllegalArgumentException( "Null filename" );
        }
        if ( fileSystemAbstraction.fileExists( fileName ) )
        {
            throw new IllegalStateException( "Can't create store[" + fileName
                    + "], file already exists" );
        }

        // write the header
        try
        {
            FileChannel channel = fileSystemAbstraction.create(fileName);
            int endHeaderSize = UTF8.encode(typeAndVersionDescriptor).length;
            ByteBuffer buffer = ByteBuffer.allocate( endHeaderSize );
            buffer.put( UTF8.encode( typeAndVersionDescriptor ) ).flip();
            channel.write( buffer );
            channel.force( false );
            channel.close();
        }
        catch ( IOException e )
        {
            throw new UnderlyingStorageException( "Unable to create store "
                    + fileName, e );
        }
        idGeneratorFactory.create( fileSystemAbstraction, fileName + ".id" );
    }

    public String buildTypeDescriptorAndVersion( String typeDescriptor )
    {
        return typeDescriptor + " " + CommonAbstractStore.ALL_STORES_VERSION;
    }
}<|MERGE_RESOLUTION|>--- conflicted
+++ resolved
@@ -20,23 +20,12 @@
 
 package org.neo4j.kernel.impl.nioneo.store;
 
-<<<<<<< HEAD
-import java.io.File;
 import java.io.IOException;
 import java.nio.ByteBuffer;
 import java.nio.channels.FileChannel;
 import java.util.logging.Logger;
 import org.neo4j.graphdb.factory.GraphDatabaseSetting;
 import org.neo4j.graphdb.factory.GraphDatabaseSettings;
-=======
-import java.io.IOException;
-import java.nio.ByteBuffer;
-import java.nio.channels.FileChannel;
-import java.util.Map;
-import java.util.logging.Level;
-import java.util.logging.Logger;
-
->>>>>>> a1502819
 import org.neo4j.helpers.UTF8;
 import org.neo4j.kernel.Config;
 import org.neo4j.kernel.IdGeneratorFactory;
@@ -51,12 +40,6 @@
 import org.neo4j.kernel.impl.transaction.TxHook;
 import org.neo4j.kernel.impl.util.StringLogger;
 
-<<<<<<< HEAD
-=======
-import static org.neo4j.kernel.Config.ARRAY_BLOCK_SIZE;
-import static org.neo4j.kernel.Config.STRING_BLOCK_SIZE;
-
->>>>>>> a1502819
 /**
 * Factory for Store implementations. Can also be used to create empty stores.
 */
@@ -70,21 +53,12 @@
     
     protected static final Logger logger = Logger.getLogger(StoreFactory.class.getName());
 
-<<<<<<< HEAD
-    private Config config;
-    private IdGeneratorFactory idGeneratorFactory;
-    private FileSystemAbstraction fileSystemAbstraction;
-    private LastCommittedTxIdSetter lastCommittedTxIdSetter;
-    private StringLogger stringLogger;
-    private TxHook txHook;
-=======
-    private final Map<String, String> config;
+    private final Config config;
     private final IdGeneratorFactory idGeneratorFactory;
     private final FileSystemAbstraction fileSystemAbstraction;
     private final LastCommittedTxIdSetter lastCommittedTxIdSetter;
     private final StringLogger stringLogger;
     private final TxHook txHook;
->>>>>>> a1502819
 
     public StoreFactory(Config config, IdGeneratorFactory idGeneratorFactory, FileSystemAbstraction fileSystemAbstraction, LastCommittedTxIdSetter lastCommittedTxIdSetter, StringLogger stringLogger, TxHook txHook)
     {
@@ -133,7 +107,7 @@
 
     private RelationshipTypeStore newRelationshipTypeStore(String s)
     {
-        DynamicStringStore nameStore = newDynamicStringStore(s + ".names", IdType.RELATIONSHIP_TYPE_BLOCK);
+        DynamicStringStore nameStore = newDynamicStringStore( s + ".names", IdType.RELATIONSHIP_TYPE_BLOCK );
         return new RelationshipTypeStore( s, config, idGeneratorFactory, fileSystemAbstraction, stringLogger, nameStore );
     }
 
@@ -141,7 +115,7 @@
     {
         DynamicStringStore stringPropertyStore = newDynamicStringStore(s + ".strings", IdType.STRING_BLOCK);
         PropertyIndexStore propertyIndexStore = newPropertyIndexStore(s + ".index");
-        DynamicArrayStore arrayPropertyStore = newDynamicArrayStore(s + ".arrays");
+        DynamicArrayStore arrayPropertyStore = newDynamicArrayStore( s + ".arrays" );
         return new PropertyStore( s, config, idGeneratorFactory, fileSystemAbstraction, stringLogger,
                 stringPropertyStore, propertyIndexStore, arrayPropertyStore);
     }
@@ -248,39 +222,8 @@
     private void createPropertyStore( String fileName )
     {
         createEmptyStore( fileName, buildTypeDescriptorAndVersion( PropertyStore.TYPE_DESCRIPTOR ));
-<<<<<<< HEAD
         int stringStoreBlockSize = config.getInteger( Configuration.string_block_size );
         int arrayStoreBlockSize = config.getInteger( Configuration.array_block_size );
-=======
-        int stringStoreBlockSize = PropertyStore.DEFAULT_DATA_BLOCK_SIZE;
-        int arrayStoreBlockSize = PropertyStore.DEFAULT_DATA_BLOCK_SIZE;
-        try
-        {
-            String stringBlockSize = config.get( STRING_BLOCK_SIZE );
-            String arrayBlockSize = config.get( ARRAY_BLOCK_SIZE );
-            if ( stringBlockSize != null )
-            {
-                int value = Integer.parseInt( stringBlockSize );
-                if ( value > 0 )
-                {
-                    stringStoreBlockSize = value;
-                }
-            }
-            if ( arrayBlockSize != null )
-            {
-                int value = Integer.parseInt( arrayBlockSize );
-                if ( value > 0 )
-                {
-                    arrayStoreBlockSize = value;
-                }
-            }
-        }
-        catch ( Exception e )
-        {
-            // TODO Why is this not rethrown!?
-            logger.log( Level.WARNING, "Exception creating store", e );
-        }
->>>>>>> a1502819
 
         createDynamicStringStore(fileName + ".strings", stringStoreBlockSize, IdType.STRING_BLOCK);
         createPropertyIndexStore(fileName + ".index");
