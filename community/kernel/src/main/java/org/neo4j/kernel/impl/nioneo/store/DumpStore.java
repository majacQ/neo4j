--- conflicted
+++ resolved
@@ -70,56 +70,30 @@
                     throw new IllegalArgumentException( "No such file: " + arg );
                 }
             }
-<<<<<<< HEAD
             switch ( file.getName() )
             {
             case "neostore.nodestore.db":
-                dumpNodeStore( file, storeFactory );
+                dumpNodeStore( file, storeFactory, ids );
                 break;
             case "neostore.relationshipstore.db":
-                dumpRelationshipStore( file, storeFactory );
+                dumpRelationshipStore( file, storeFactory, ids );
                 break;
             case "neostore.propertystore.db":
-                dumpPropertyStore( file, storeFactory );
+                dumpPropertyStore( file, storeFactory, ids );
                 break;
             case "neostore.schemastore.db":
-                dumpSchemaStore( file, storeFactory );
+                dumpSchemaStore( file, storeFactory, ids );
                 break;
             case "neostore.propertystore.db.index":
-                dumpPropertyKeys( file, storeFactory );
+                dumpPropertyKeys( file, storeFactory, ids );
                 break;
             case "neostore.labeltokenstore.db":
-                dumpLabels( file, storeFactory );
+                dumpLabels( file, storeFactory, ids );
                 break;
             case "neostore.relationshiptypestore.db":
-                dumpRelationshipTypes( file, storeFactory );
+                dumpRelationshipTypes( file, storeFactory, ids );
                 break;
             default:
-=======
-
-            if ( "neostore.nodestore.db".equals( file.getName() ) )
-            {
-                dumpNodeStore( file, storeFactory, ids );
-            }
-            else if ( "neostore.relationshipstore.db".equals( file.getName() ) )
-            {
-                dumpRelationshipStore( file, storeFactory, ids );
-            }
-            else if ( "neostore.propertystore.db".equals( file.getName() ) )
-            {
-                dumpPropertyStore( file, storeFactory, ids );
-            }
-            else if ( "neostore.propertystore.db.index".equals( file.getName() ) )
-            {
-                dumpPropertyKeys( file, storeFactory, ids );
-            }
-            else if ( "neostore.relationshiptypestore.db".equals( file.getName() ) )
-            {
-                dumpRelationshipTypes( file, storeFactory, ids );
-            }
-            else
-            {
->>>>>>> ed1561ee
                 throw new IllegalArgumentException( "Unknown store file: " + arg );
             }
         }
@@ -132,31 +106,20 @@
 
     private static void dumpPropertyKeys( File file, StoreFactory storeFactory, long[] ids ) throws Exception
     {
-<<<<<<< HEAD
-        dumpTokens( storeFactory.newPropertyKeyTokenStore( file ) );
-    }
-
-    private static void dumpLabels( File file, StoreFactory storeFactory ) throws Exception
-    {
-        dumpTokens( storeFactory.newLabelTokenStore( file ) );
-=======
-        dumpTokens( storeFactory.newPropertyIndexStore( file ), ids );
->>>>>>> ed1561ee
+        dumpTokens( storeFactory.newPropertyKeyTokenStore( file ), ids );
+    }
+
+    private static void dumpLabels( File file, StoreFactory storeFactory, long[] ids ) throws Exception
+    {
+        dumpTokens( storeFactory.newLabelTokenStore( file ), ids );
     }
 
     private static void dumpRelationshipTypes( File file, StoreFactory storeFactory, long[] ids ) throws Exception
     {
-<<<<<<< HEAD
-        dumpTokens( storeFactory.newRelationshipTypeTokenStore( file ) );
-    }
-
-    private static <T extends TokenRecord> void dumpTokens( final TokenStore<T> store ) throws Exception
-=======
-        dumpTokens( storeFactory.newRelationshipTypeStore( file ), ids );
-    }
-
-    private static <T extends AbstractNameRecord> void dumpTokens( final AbstractNameStore<T> store, long[] ids ) throws Exception
->>>>>>> ed1561ee
+        dumpTokens( storeFactory.newRelationshipTypeTokenStore( file ), ids );
+    }
+
+    private static <T extends TokenRecord> void dumpTokens( final TokenStore<T> store, long[] ids ) throws Exception
     {
         try
         {
@@ -206,8 +169,7 @@
         }
     }
 
-<<<<<<< HEAD
-    private static void dumpSchemaStore( File file, StoreFactory storeFactory ) throws Exception
+    private static void dumpSchemaStore( File file, StoreFactory storeFactory, long ids[] ) throws Exception
     {
         SchemaStore store = storeFactory.newSchemaStore( file );
         try
@@ -222,18 +184,15 @@
                            ? storage.loadSingleSchemaRule( record.getId() )
                            : null;
                 }
-            }.dump( store );
-        }
-        finally
-        {
-            store.close();
-        }
-    }
-
-    private static void dumpNodeStore( File file, StoreFactory storeFactory ) throws Exception
-=======
+            }.dump( store, ids );
+        }
+        finally
+        {
+            store.close();
+        }
+    }
+
     private static void dumpNodeStore( File file, StoreFactory storeFactory, long[] ids ) throws Exception
->>>>>>> ed1561ee
     {
         NodeStore store = storeFactory.newNodeStore( file );
         try
