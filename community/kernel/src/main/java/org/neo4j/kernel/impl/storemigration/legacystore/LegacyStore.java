--- conflicted
+++ resolved
@@ -70,32 +70,18 @@
 
     protected void initStorage() throws IOException
     {
-<<<<<<< HEAD
-        neoStoreReader = new LegacyNeoStoreReader( getStorageFileName(), log );
-        propertyStoreReader = new LegacyPropertyStoreReader( new File( getStorageFileName().getPath() + StoreFactory.PROPERTY_STORE_NAME ), log );
-        dynamicRecordFetcher = new LegacyDynamicRecordFetcher( new File( getStorageFileName().getPath() + StoreFactory.PROPERTY_STRINGS_STORE_NAME ),
+        neoStoreReader = new LegacyNeoStoreReader( fs, getStorageFileName(), log );
+        propertyStoreReader = new LegacyPropertyStoreReader( fs, new File( getStorageFileName().getPath() + StoreFactory.PROPERTY_STORE_NAME ), log );
+        dynamicRecordFetcher = new LegacyDynamicRecordFetcher( fs, new File( getStorageFileName().getPath() + StoreFactory.PROPERTY_STRINGS_STORE_NAME ),
                 new File( getStorageFileName().getPath() + StoreFactory.PROPERTY_ARRAYS_STORE_NAME ), log );
-        nodeStoreReader = new LegacyNodeStoreReader( new File( getStorageFileName().getPath() + StoreFactory.NODE_STORE_NAME ));
-        relationshipStoreReader = new LegacyRelationshipStoreReader( new File( getStorageFileName().getPath() + StoreFactory.RELATIONSHIP_STORE_NAME ));
-        relationshipTypeStoreReader = new LegacyRelationshipTypeStoreReader( new File( getStorageFileName().getPath() + StoreFactory.RELATIONSHIP_TYPE_STORE_NAME ));
-        relationshipTypeNameStoreReader = new LegacyDynamicStoreReader( new File( getStorageFileName().getPath() + StoreFactory.RELATIONSHIP_TYPE_NAMES_STORE_NAME ), LegacyDynamicStoreReader.FROM_VERSION_STRING, log );
-        propertyIndexStoreReader = new LegacyPropertyIndexStoreReader( new File( getStorageFileName().getPath() + StoreFactory.PROPERTY_INDEX_STORE_NAME ));
-        propertyIndexKeyStoreReader = new LegacyDynamicStoreReader( new File( getStorageFileName().getPath() + StoreFactory.PROPERTY_INDEX_KEYS_STORE_NAME ), LegacyDynamicStoreReader.FROM_VERSION_STRING, log );
-    }
-    
-=======
-        neoStoreReader = new LegacyNeoStoreReader( fs, getStorageFileName(), log );
-        propertyStoreReader = new LegacyPropertyStoreReader( fs, new File( getStorageFileName().getPath() + ".propertystore.db"), log );
-        dynamicRecordFetcher = new LegacyDynamicRecordFetcher( fs, new File( getStorageFileName().getPath() + ".propertystore.db.strings"), new File( getStorageFileName().getPath() + ".propertystore.db.arrays"), log );
-        nodeStoreReader = new LegacyNodeStoreReader( fs, new File( getStorageFileName().getPath() + ".nodestore.db" ));
-        relationshipStoreReader = new LegacyRelationshipStoreReader( fs, new File( getStorageFileName().getPath() + ".relationshipstore.db" ));
-        relationshipTypeStoreReader = new LegacyRelationshipTypeStoreReader( fs, new File( getStorageFileName().getPath() + ".relationshiptypestore.db" ));
-        relationshipTypeNameStoreReader = new LegacyDynamicStoreReader( fs, new File( getStorageFileName().getPath() + ".relationshiptypestore.db.names"), LegacyDynamicStoreReader.FROM_VERSION_STRING, log );
-        propertyIndexStoreReader = new LegacyPropertyIndexStoreReader( fs, new File( getStorageFileName().getPath() + ".propertystore.db.index" ));
-        propertyIndexKeyStoreReader = new LegacyDynamicStoreReader( fs, new File( getStorageFileName().getPath() + ".propertystore.db.index.keys"), LegacyDynamicStoreReader.FROM_VERSION_STRING, log );
+        nodeStoreReader = new LegacyNodeStoreReader( fs, new File( getStorageFileName().getPath() + StoreFactory.NODE_STORE_NAME ));
+        relationshipStoreReader = new LegacyRelationshipStoreReader( fs, new File( getStorageFileName().getPath() + StoreFactory.RELATIONSHIP_STORE_NAME ));
+        relationshipTypeStoreReader = new LegacyRelationshipTypeStoreReader( fs, new File( getStorageFileName().getPath() + StoreFactory.RELATIONSHIP_TYPE_STORE_NAME ));
+        relationshipTypeNameStoreReader = new LegacyDynamicStoreReader( fs, new File( getStorageFileName().getPath() + StoreFactory.RELATIONSHIP_TYPE_NAMES_STORE_NAME ), LegacyDynamicStoreReader.FROM_VERSION_STRING, log );
+        propertyIndexStoreReader = new LegacyPropertyIndexStoreReader( fs, new File( getStorageFileName().getPath() + StoreFactory.PROPERTY_INDEX_STORE_NAME ));
+        propertyIndexKeyStoreReader = new LegacyDynamicStoreReader( fs, new File( getStorageFileName().getPath() + StoreFactory.PROPERTY_INDEX_KEYS_STORE_NAME ), LegacyDynamicStoreReader.FROM_VERSION_STRING, log );
     }
 
->>>>>>> a00502b5
     public File getStorageFileName()
     {
         return storageFileName;
