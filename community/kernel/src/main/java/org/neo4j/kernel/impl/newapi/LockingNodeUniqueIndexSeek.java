/*
 * Copyright (c) 2002-2018 "Neo4j,"
 * Neo4j Sweden AB [http://neo4j.com]
 *
 * This file is part of Neo4j.
 *
 * Neo4j is free software: you can redistribute it and/or modify
 * it under the terms of the GNU General Public License as published by
 * the Free Software Foundation, either version 3 of the License, or
 * (at your option) any later version.
 *
 * This program is distributed in the hope that it will be useful,
 * but WITHOUT ANY WARRANTY; without even the implied warranty of
 * MERCHANTABILITY or FITNESS FOR A PARTICULAR PURPOSE.  See the
 * GNU General Public License for more details.
 *
 * You should have received a copy of the GNU General Public License
 * along with this program.  If not, see <http://www.gnu.org/licenses/>.
 */
package org.neo4j.kernel.impl.newapi;

<<<<<<< HEAD
=======
import java.util.function.Supplier;

>>>>>>> eb2b40fc
import org.neo4j.internal.kernel.api.IndexQuery;
import org.neo4j.internal.kernel.api.IndexReference;
import org.neo4j.internal.kernel.api.NodeValueIndexCursor;
import org.neo4j.internal.kernel.api.exceptions.schema.IndexNotApplicableKernelException;
import org.neo4j.internal.kernel.api.exceptions.schema.IndexNotFoundKernelException;
import org.neo4j.kernel.impl.locking.Locks;
import org.neo4j.storageengine.api.lock.LockTracer;
import org.neo4j.storageengine.api.schema.IndexReader;

import static org.neo4j.kernel.impl.locking.ResourceTypes.INDEX_ENTRY;
import static org.neo4j.kernel.impl.locking.ResourceTypes.indexEntryResourceId;

public class LockingNodeUniqueIndexSeek
{
    public static <CURSOR extends NodeValueIndexCursor> long apply( Locks.Client locks,
                                                                    LockTracer lockTracer,
                                                                    CURSOR cursor,
                                                                    UniqueNodeIndexSeeker<CURSOR> nodeIndexSeeker,
                                                                    Read read,
                                                                    IndexReference index,
                                                                    IndexQuery.ExactPredicate... predicates )
            throws IndexNotApplicableKernelException, IndexNotFoundKernelException
    {
        int[] entityTokenIds = index.schema().getEntityTokenIds();
        if ( entityTokenIds.length != 1 )
        {
            throw new IndexNotApplicableKernelException( "Multi-token index " + index + " does not support uniqueness." );
        }
        long indexEntryId = indexEntryResourceId( entityTokenIds[0], predicates );

        //First try to find node under a shared lock
        //if not found upgrade to exclusive and try again
        locks.acquireShared( lockTracer, INDEX_ENTRY, indexEntryId );
<<<<<<< HEAD

        nodeIndexSeeker.nodeIndexSeekWithFreshIndexReader( index, cursor, predicates );
        if ( !cursor.next() )
        {
            locks.releaseShared( INDEX_ENTRY, indexEntryId );
            locks.acquireExclusive( lockTracer, INDEX_ENTRY, indexEntryId );
            nodeIndexSeeker.nodeIndexSeekWithFreshIndexReader( index, cursor, predicates );
            if ( cursor.next() ) // we found it under the exclusive lock
            {
                // downgrade to a shared lock
                locks.acquireShared( lockTracer, INDEX_ENTRY, indexEntryId );
                locks.releaseExclusive( INDEX_ENTRY, indexEntryId );
=======
        try ( CURSOR cursor = cursors.get();
              IndexReaders readers = new IndexReaders( index, read ) )
        {
            nodeIndexSeeker.nodeIndexSeekWithFreshIndexReader( cursor, readers.createReader(), predicates );
            if ( !cursor.next() )
            {
                locks.releaseShared( INDEX_ENTRY, indexEntryId );
                locks.acquireExclusive( lockTracer, INDEX_ENTRY, indexEntryId );
                nodeIndexSeeker.nodeIndexSeekWithFreshIndexReader( cursor, readers.createReader(), predicates );
                if ( cursor.next() ) // we found it under the exclusive lock
                {
                    // downgrade to a shared lock
                    locks.acquireShared( lockTracer, INDEX_ENTRY, indexEntryId );
                    locks.releaseExclusive( INDEX_ENTRY, indexEntryId );
                }
>>>>>>> eb2b40fc
            }
        }

        return cursor.nodeReference();
    }

    @FunctionalInterface
    interface UniqueNodeIndexSeeker<CURSOR extends NodeValueIndexCursor>
    {
        void nodeIndexSeekWithFreshIndexReader( CURSOR cursor,
                                                IndexReader indexReader,
                                                IndexQuery.ExactPredicate... predicates ) throws IndexNotApplicableKernelException;
    }
}<|MERGE_RESOLUTION|>--- conflicted
+++ resolved
@@ -19,19 +19,14 @@
  */
 package org.neo4j.kernel.impl.newapi;
 
-<<<<<<< HEAD
-=======
-import java.util.function.Supplier;
-
->>>>>>> eb2b40fc
 import org.neo4j.internal.kernel.api.IndexQuery;
 import org.neo4j.internal.kernel.api.IndexReference;
 import org.neo4j.internal.kernel.api.NodeValueIndexCursor;
 import org.neo4j.internal.kernel.api.exceptions.schema.IndexNotApplicableKernelException;
 import org.neo4j.internal.kernel.api.exceptions.schema.IndexNotFoundKernelException;
+import org.neo4j.kernel.api.index.IndexReader;
 import org.neo4j.kernel.impl.locking.Locks;
 import org.neo4j.storageengine.api.lock.LockTracer;
-import org.neo4j.storageengine.api.schema.IndexReader;
 
 import static org.neo4j.kernel.impl.locking.ResourceTypes.INDEX_ENTRY;
 import static org.neo4j.kernel.impl.locking.ResourceTypes.indexEntryResourceId;
@@ -57,22 +52,7 @@
         //First try to find node under a shared lock
         //if not found upgrade to exclusive and try again
         locks.acquireShared( lockTracer, INDEX_ENTRY, indexEntryId );
-<<<<<<< HEAD
-
-        nodeIndexSeeker.nodeIndexSeekWithFreshIndexReader( index, cursor, predicates );
-        if ( !cursor.next() )
-        {
-            locks.releaseShared( INDEX_ENTRY, indexEntryId );
-            locks.acquireExclusive( lockTracer, INDEX_ENTRY, indexEntryId );
-            nodeIndexSeeker.nodeIndexSeekWithFreshIndexReader( index, cursor, predicates );
-            if ( cursor.next() ) // we found it under the exclusive lock
-            {
-                // downgrade to a shared lock
-                locks.acquireShared( lockTracer, INDEX_ENTRY, indexEntryId );
-                locks.releaseExclusive( INDEX_ENTRY, indexEntryId );
-=======
-        try ( CURSOR cursor = cursors.get();
-              IndexReaders readers = new IndexReaders( index, read ) )
+        try ( IndexReaders readers = new IndexReaders( index, read ) )
         {
             nodeIndexSeeker.nodeIndexSeekWithFreshIndexReader( cursor, readers.createReader(), predicates );
             if ( !cursor.next() )
@@ -86,11 +66,10 @@
                     locks.acquireShared( lockTracer, INDEX_ENTRY, indexEntryId );
                     locks.releaseExclusive( INDEX_ENTRY, indexEntryId );
                 }
->>>>>>> eb2b40fc
             }
+
+            return cursor.nodeReference();
         }
-
-        return cursor.nodeReference();
     }
 
     @FunctionalInterface
