--- conflicted
+++ resolved
@@ -42,13 +42,8 @@
     private final boolean archiveFailedIndex;
 
     GenericNativeIndexPopulator( PageCache pageCache, FileSystemAbstraction fs, File storeFile, IndexLayout<GenericKey,NativeIndexValue> layout,
-<<<<<<< HEAD
             IndexProvider.Monitor monitor, StorageIndexReference descriptor, IndexSpecificSpaceFillingCurveSettingsCache spatialSettings,
-            IndexDirectoryStructure directoryStructure, SpaceFillingCurveConfiguration configuration, boolean archiveFailedIndex, boolean temporary )
-=======
-            IndexProvider.Monitor monitor, StoreIndexDescriptor descriptor, IndexSpecificSpaceFillingCurveSettingsCache spatialSettings,
             IndexDirectoryStructure directoryStructure, SpaceFillingCurveConfiguration configuration, boolean archiveFailedIndex )
->>>>>>> 5d1a5c1a
     {
         super( pageCache, fs, storeFile, layout, monitor, descriptor, new SpaceFillingCurveSettingsWriter( spatialSettings ) );
         this.spatialSettings = spatialSettings;
@@ -64,14 +59,7 @@
         {
             // Archive and delete the index, if it exists. The reason why this isn't done in the generic implementation is that for all other cases a
             // native index populator lives under a fusion umbrella and the archive function sits on the top-level fusion folder, not every single sub-folder.
-<<<<<<< HEAD
-            if ( !temporary )
-            {
-                deleteIndex( fileSystem, directoryStructure, descriptor.indexReference(), archiveFailedIndex );
-            }
-=======
-            deleteIndex( fileSystem, directoryStructure, descriptor.getId(), archiveFailedIndex );
->>>>>>> 5d1a5c1a
+            deleteIndex( fileSystem, directoryStructure, descriptor.indexReference(), archiveFailedIndex );
 
             // Now move on to do the actual creation.
             super.create();
