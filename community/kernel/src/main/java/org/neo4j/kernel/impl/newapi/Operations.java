/*
 * Copyright (c) 2002-2018 "Neo Technology,"
 * Network Engine for Objects in Lund AB [http://neotechnology.com]
 *
 * This file is part of Neo4j.
 *
 * Neo4j is free software: you can redistribute it and/or modify
 * it under the terms of the GNU General Public License as published by
 * the Free Software Foundation, either version 3 of the License, or
 * (at your option) any later version.
 *
 * This program is distributed in the hope that it will be useful,
 * but WITHOUT ANY WARRANTY; without even the implied warranty of
 * MERCHANTABILITY or FITNESS FOR A PARTICULAR PURPOSE.  See the
 * GNU General Public License for more details.
 *
 * You should have received a copy of the GNU General Public License
 * along with this program.  If not, see <http://www.gnu.org/licenses/>.
 */
package org.neo4j.kernel.impl.newapi;

import org.apache.commons.lang3.ArrayUtils;
import org.apache.commons.lang3.mutable.MutableInt;

import java.util.Arrays;
import java.util.Iterator;
import java.util.Map;

import org.neo4j.helpers.collection.CastingIterator;
import org.neo4j.helpers.collection.Iterators;
import org.neo4j.internal.kernel.api.CapableIndexReference;
import org.neo4j.internal.kernel.api.CursorFactory;
import org.neo4j.internal.kernel.api.ExplicitIndexRead;
import org.neo4j.internal.kernel.api.ExplicitIndexWrite;
import org.neo4j.internal.kernel.api.IndexQuery;
import org.neo4j.internal.kernel.api.IndexReference;
import org.neo4j.internal.kernel.api.Locks;
import org.neo4j.internal.kernel.api.NodeLabelIndexCursor;
import org.neo4j.internal.kernel.api.Procedures;
import org.neo4j.internal.kernel.api.Read;
import org.neo4j.internal.kernel.api.SchemaRead;
import org.neo4j.internal.kernel.api.SchemaWrite;
import org.neo4j.internal.kernel.api.Token;
import org.neo4j.internal.kernel.api.Write;
import org.neo4j.internal.kernel.api.exceptions.EntityNotFoundException;
import org.neo4j.internal.kernel.api.exceptions.KernelException;
import org.neo4j.internal.kernel.api.exceptions.TransactionFailureException;
import org.neo4j.internal.kernel.api.exceptions.explicitindex.AutoIndexingKernelException;
import org.neo4j.internal.kernel.api.exceptions.explicitindex.ExplicitIndexNotFoundKernelException;
import org.neo4j.internal.kernel.api.exceptions.schema.ConstraintValidationException;
import org.neo4j.internal.kernel.api.exceptions.schema.SchemaKernelException;
import org.neo4j.internal.kernel.api.schema.LabelSchemaDescriptor;
import org.neo4j.internal.kernel.api.schema.RelationTypeSchemaDescriptor;
import org.neo4j.internal.kernel.api.schema.SchemaDescriptor;
import org.neo4j.internal.kernel.api.schema.constraints.ConstraintDescriptor;
import org.neo4j.kernel.api.SilentTokenNameLookup;
import org.neo4j.kernel.api.StatementConstants;
import org.neo4j.kernel.api.exceptions.index.IndexEntryConflictException;
import org.neo4j.kernel.api.exceptions.index.IndexNotApplicableKernelException;
import org.neo4j.kernel.api.exceptions.index.IndexNotFoundKernelException;
import org.neo4j.kernel.api.exceptions.schema.AlreadyConstrainedException;
import org.neo4j.kernel.api.exceptions.schema.AlreadyIndexedException;
import org.neo4j.kernel.api.exceptions.schema.CreateConstraintFailureException;
import org.neo4j.kernel.api.exceptions.schema.DropConstraintFailureException;
import org.neo4j.kernel.api.exceptions.schema.DropIndexFailureException;
import org.neo4j.kernel.api.exceptions.schema.IndexBelongsToConstraintException;
import org.neo4j.kernel.api.exceptions.schema.IndexBrokenKernelException;
import org.neo4j.kernel.api.exceptions.schema.NoSuchConstraintException;
import org.neo4j.kernel.api.exceptions.schema.NoSuchIndexException;
import org.neo4j.kernel.api.exceptions.schema.RepeatedPropertyInCompositeSchemaException;
import org.neo4j.kernel.api.exceptions.schema.UnableToValidateConstraintException;
import org.neo4j.kernel.api.exceptions.schema.UniquePropertyValueValidationException;
import org.neo4j.kernel.api.explicitindex.AutoIndexing;
import org.neo4j.kernel.api.schema.SchemaDescriptorFactory;
import org.neo4j.kernel.api.schema.constaints.ConstraintDescriptorFactory;
import org.neo4j.kernel.api.schema.constaints.IndexBackedConstraintDescriptor;
import org.neo4j.kernel.api.schema.constaints.NodeKeyConstraintDescriptor;
import org.neo4j.kernel.api.schema.constaints.UniquenessConstraintDescriptor;
import org.neo4j.kernel.api.schema.index.SchemaIndexDescriptor;
import org.neo4j.kernel.api.schema.index.SchemaIndexDescriptorFactory;
import org.neo4j.kernel.api.txstate.ExplicitIndexTransactionState;
import org.neo4j.kernel.api.txstate.TransactionState;
import org.neo4j.kernel.impl.api.KernelTransactionImplementation;
import org.neo4j.kernel.impl.api.state.ConstraintIndexCreator;
import org.neo4j.kernel.impl.api.store.DefaultIndexReference;
import org.neo4j.kernel.impl.constraints.ConstraintSemantics;
import org.neo4j.kernel.impl.index.IndexEntityType;
import org.neo4j.kernel.impl.locking.ResourceTypes;
import org.neo4j.storageengine.api.EntityType;
import org.neo4j.storageengine.api.StorageReader;
import org.neo4j.storageengine.api.lock.ResourceType;
import org.neo4j.values.storable.Value;
import org.neo4j.values.storable.Values;

import static java.lang.Math.max;
import static java.lang.Math.min;
import static org.neo4j.internal.kernel.api.exceptions.schema.ConstraintValidationException.Phase.VALIDATION;
import static org.neo4j.internal.kernel.api.exceptions.schema.SchemaKernelException.OperationContext.CONSTRAINT_CREATION;
import static org.neo4j.internal.kernel.api.schema.SchemaDescriptorPredicates.hasProperty;
import static org.neo4j.kernel.api.StatementConstants.NO_SUCH_NODE;
import static org.neo4j.kernel.api.StatementConstants.NO_SUCH_PROPERTY_KEY;
import static org.neo4j.kernel.api.schema.index.SchemaIndexDescriptor.Type.UNIQUE;
import static org.neo4j.kernel.impl.locking.ResourceTypes.INDEX_ENTRY;
import static org.neo4j.kernel.impl.locking.ResourceTypes.indexEntryResourceId;
import static org.neo4j.kernel.impl.newapi.IndexTxStateUpdater.LabelChangeType.ADDED_LABEL;
import static org.neo4j.kernel.impl.newapi.IndexTxStateUpdater.LabelChangeType.REMOVED_LABEL;
import static org.neo4j.values.storable.Values.NO_VALUE;


/**
 * Collects all Kernel API operations and guards them from being used outside of transaction.
 *
 * Many methods assume cursors to be initialized before use in private methods, even if they're not passed in explicitly.
 * Keep that in mind: e.g. nodeCursor, propertyCursor and relationshipCursor
 */
public class Operations implements Write, ExplicitIndexWrite, SchemaWrite
{
    private final KernelTransactionImplementation ktx;
    private final AllStoreHolder allStoreHolder;
    private final KernelToken token;
    private final StorageReader statement;
    private final AutoIndexing autoIndexing;
    private DefaultNodeCursor nodeCursor;
    private final IndexTxStateUpdater updater;
    private DefaultPropertyCursor propertyCursor;
    private DefaultRelationshipScanCursor relationshipCursor;
    private final DefaultCursors cursors;
    private final ConstraintIndexCreator constraintIndexCreator;
    private final ConstraintSemantics constraintSemantics;

    public Operations(
            AllStoreHolder allStoreHolder,
            IndexTxStateUpdater updater,
            StorageReader statement,
            KernelTransactionImplementation ktx,
            KernelToken token,
            DefaultCursors cursors,
            AutoIndexing autoIndexing,
            ConstraintIndexCreator constraintIndexCreator,
            ConstraintSemantics constraintSemantics )
    {
        this.token = token;
        this.autoIndexing = autoIndexing;
        this.allStoreHolder = allStoreHolder;
        this.ktx = ktx;
        this.statement = statement;
        this.updater = updater;
        this.cursors = cursors;
        this.constraintIndexCreator = constraintIndexCreator;
        this.constraintSemantics = constraintSemantics;
    }

    public void initialize()
    {
        this.nodeCursor = cursors.allocateNodeCursor();
        this.propertyCursor = cursors.allocatePropertyCursor();
        this.relationshipCursor = cursors.allocateRelationshipScanCursor();
    }

    @Override
    public long nodeCreate()
    {
        ktx.assertOpen();
        long nodeId = statement.reserveNode();
        ktx.txState().nodeDoCreate( nodeId );
        return nodeId;
    }

    @Override
    public boolean nodeDelete( long node ) throws AutoIndexingKernelException
    {
        ktx.assertOpen();
        return nodeDelete( node, true );
    }

    @Override
    public int nodeDetachDelete( final long nodeId ) throws KernelException
    {
        final MutableInt count = new MutableInt();
        TwoPhaseNodeForRelationshipLocking locking = new TwoPhaseNodeForRelationshipLocking(
                relId ->
                {
                    ktx.assertOpen();
                    if ( relationshipDelete( relId, false ) )
                    {
                        count.increment();
                    }
                }, ktx.statementLocks().optimistic(), ktx.lockTracer() );

        locking.lockAllNodesAndConsumeRelationships( nodeId, ktx, ktx.ambientNodeCursor() );
        ktx.assertOpen();

        //we are already holding the lock
        nodeDelete( nodeId, false );
        return count.intValue();
    }

    @Override
    public long relationshipCreate( long sourceNode, int relationshipType, long targetNode )
            throws EntityNotFoundException
    {
        ktx.assertOpen();

        sharedRelationshipTypeLock( relationshipType );
        lockRelationshipNodes( sourceNode, targetNode );

        assertNodeExists( sourceNode );
        assertNodeExists( targetNode );

        long id = statement.reserveRelationship();
        ktx.txState().relationshipDoCreate( id, relationshipType, sourceNode, targetNode );
        return id;
    }

    @Override
    public boolean relationshipDelete( long relationship ) throws AutoIndexingKernelException
    {
        ktx.assertOpen();
        return relationshipDelete( relationship, true );
    }

    @Override
    public boolean nodeAddLabel( long node, int nodeLabel )
            throws EntityNotFoundException, ConstraintValidationException
    {
        acquireSharedLabelLock( nodeLabel );
        acquireExclusiveNodeLock( node );

        ktx.assertOpen();
        singleNode( node );

        if ( nodeCursor.hasLabel( nodeLabel ) )
        {
            //label already there, nothing to do
            return false;
        }

        //Check so that we are not breaking uniqueness constraints
        //We do this by checking if there is an existing node in the index that
        //with the same label and property combination.
        Iterator<ConstraintDescriptor> constraints = allStoreHolder.constraintsGetForLabel( nodeLabel );
        while ( constraints.hasNext() )
        {
            ConstraintDescriptor constraint = constraints.next();
            if ( constraint.enforcesUniqueness() )
            {
                IndexBackedConstraintDescriptor uniqueConstraint = (IndexBackedConstraintDescriptor) constraint;
                IndexQuery.ExactPredicate[] propertyValues = getAllPropertyValues( uniqueConstraint.schema(),
                        StatementConstants.NO_SUCH_PROPERTY_KEY, Values.NO_VALUE );
                if ( propertyValues != null )
                {
                    validateNoExistingNodeWithExactValues( uniqueConstraint, propertyValues, node );
                }
            }
        }

        //node is there and doesn't already have the label, let's add
        ktx.txState().nodeDoAddLabel( nodeLabel, node );
        updater.onLabelChange( nodeLabel, nodeCursor, propertyCursor, ADDED_LABEL );
        return true;
    }

    private boolean nodeDelete( long node, boolean lock ) throws AutoIndexingKernelException
    {
        ktx.assertOpen();

        if ( ktx.hasTxStateWithChanges() )
        {
            if ( ktx.txState().nodeIsAddedInThisTx( node ) )
            {
                autoIndexing.nodes().entityRemoved( this, node );
                ktx.txState().nodeDoDelete( node );
                return true;
            }
            if ( ktx.txState().nodeIsDeletedInThisTx( node ) )
            {
                // already deleted
                return false;
            }
        }

        if ( lock )
        {
            ktx.statementLocks().optimistic().acquireExclusive( ktx.lockTracer(), ResourceTypes.NODE, node );
        }

        allStoreHolder.singleNode( node, nodeCursor );
        if ( nodeCursor.next() )
        {
            acquireSharedNodeLabelLocks();

            autoIndexing.nodes().entityRemoved( this, node );
            ktx.txState().nodeDoDelete( node );
            return true;
        }

        // tried to delete node that does not exist
        return false;
    }

    /**
     * Assuming that the nodeCursor have been initialized to the node that labels are retrieved from
     */
    private void acquireSharedNodeLabelLocks()
    {
        ktx.statementLocks().optimistic().acquireShared( ktx.lockTracer(), ResourceTypes.LABEL, nodeCursor.labels().all() );
    }

    private boolean relationshipDelete( long relationship, boolean lock ) throws AutoIndexingKernelException
    {
        allStoreHolder.singleRelationship( relationship, relationshipCursor ); // tx-state aware

        if ( relationshipCursor.next() )
        {
            if ( lock )
            {
                lockRelationshipNodes( relationshipCursor.sourceNodeReference(),
                        relationshipCursor.targetNodeReference() );
                acquireExclusiveRelationshipLock( relationship );
            }
            if ( !allStoreHolder.relationshipExists( relationship ) )
            {
                return false;
            }

            ktx.assertOpen();

            autoIndexing.relationships().entityRemoved( this, relationship );

            TransactionState txState = ktx.txState();
            if ( txState.relationshipIsAddedInThisTx( relationship ) )
            {
                txState.relationshipDoDeleteAddedInThisTx( relationship );
            }
            else
            {
                txState.relationshipDoDelete( relationship, relationshipCursor.getType(),
                        relationshipCursor.sourceNodeReference(), relationshipCursor.targetNodeReference() );
            }
            return true;
        }

        // tried to delete relationship that does not exist
        return false;
    }

    private void singleNode( long node ) throws EntityNotFoundException
    {
        allStoreHolder.singleNode( node, nodeCursor );
        if ( !nodeCursor.next() )
        {
            throw new EntityNotFoundException( EntityType.NODE, node );
        }
    }

    private void singleRelationship( long relationship ) throws EntityNotFoundException
    {
        allStoreHolder.singleRelationship( relationship, relationshipCursor );
        if ( !relationshipCursor.next() )
        {
            throw new EntityNotFoundException( EntityType.RELATIONSHIP, relationship );
        }
    }

    /**
     * Fetch the property values for all properties in schema for a given node. Return these as an exact predicate
     * array.
     */
    private IndexQuery.ExactPredicate[] getAllPropertyValues( SchemaDescriptor schema, int changedPropertyKeyId,
            Value changedValue )
    {
        int[] schemaPropertyIds = schema.getPropertyIds();
        IndexQuery.ExactPredicate[] values = new IndexQuery.ExactPredicate[schemaPropertyIds.length];

        int nMatched = 0;
        nodeCursor.properties( propertyCursor );
        while ( propertyCursor.next() )
        {
            int nodePropertyId = propertyCursor.propertyKey();
            int k = ArrayUtils.indexOf( schemaPropertyIds, nodePropertyId );
            if ( k >= 0 )
            {
                if ( nodePropertyId != StatementConstants.NO_SUCH_PROPERTY_KEY )
                {
                    values[k] = IndexQuery.exact( nodePropertyId, propertyCursor.propertyValue() );
                }
                nMatched++;
            }
        }

        //This is true if we are adding a property
        if ( changedPropertyKeyId != NO_SUCH_PROPERTY_KEY )
        {
            int k = ArrayUtils.indexOf( schemaPropertyIds, changedPropertyKeyId );
            if ( k >= 0 )
            {
                values[k] = IndexQuery.exact( changedPropertyKeyId, changedValue );
                nMatched++;
            }
        }

        if ( nMatched < values.length )
        {
            return null;
        }
        return values;
    }

    /**
     * Check so that there is not an existing node with the exact match of label and property
     */
    private void validateNoExistingNodeWithExactValues( IndexBackedConstraintDescriptor constraint,
            IndexQuery.ExactPredicate[] propertyValues, long modifiedNode
    ) throws UniquePropertyValueValidationException, UnableToValidateConstraintException
    {
        try ( DefaultNodeValueIndexCursor valueCursor = cursors.allocateNodeValueIndexCursor() )
        {
            SchemaIndexDescriptor schemaIndexDescriptor = constraint.ownedIndexDescriptor();
            assertIndexOnline( schemaIndexDescriptor );
            int labelId = schemaIndexDescriptor.schema().keyId();

            //Take a big fat lock, and check for existing node in index
            ktx.statementLocks().optimistic().acquireExclusive(
                    ktx.lockTracer(), INDEX_ENTRY,
                    indexEntryResourceId( labelId, propertyValues )
            );

            allStoreHolder.nodeIndexSeekWithFreshIndexReader(
                    allStoreHolder.indexGetCapability( schemaIndexDescriptor ), valueCursor, propertyValues );
            if ( valueCursor.next() && valueCursor.nodeReference() != modifiedNode )
            {
                throw new UniquePropertyValueValidationException( constraint, VALIDATION,
                        new IndexEntryConflictException( valueCursor.nodeReference(), NO_SUCH_NODE,
                                IndexQuery.asValueTuple( propertyValues ) ) );
            }
        }
        catch ( IndexNotFoundKernelException | IndexBrokenKernelException | IndexNotApplicableKernelException e )
        {
            throw new UnableToValidateConstraintException( constraint, e );
        }
    }

    private void assertIndexOnline( SchemaIndexDescriptor descriptor )
            throws IndexNotFoundKernelException, IndexBrokenKernelException
    {
        switch ( allStoreHolder.indexGetState( descriptor ) )
        {
        case ONLINE:
            return;
        default:
            throw new IndexBrokenKernelException( allStoreHolder.indexGetFailure( descriptor ) );
        }
    }

    @Override
    public boolean nodeRemoveLabel( long node, int labelId ) throws EntityNotFoundException
    {
        acquireExclusiveNodeLock( node );
        ktx.assertOpen();

        singleNode( node );

<<<<<<< HEAD
        if ( !nodeCursor.hasLabel( nodeLabel ) )
=======
        if ( !nodeCursor.labels().contains( labelId ) )
>>>>>>> 3aa3b795
        {
            //the label wasn't there, nothing to do
            return false;
        }

        acquireSharedLabelLock( labelId );
        ktx.txState().nodeDoRemoveLabel( labelId, node );
        updater.onLabelChange( labelId, nodeCursor, propertyCursor, REMOVED_LABEL );
        return true;
    }

    @Override
    public Value nodeSetProperty( long node, int propertyKey, Value value )
            throws EntityNotFoundException, ConstraintValidationException, AutoIndexingKernelException
    {
        acquireExclusiveNodeLock( node );
        ktx.assertOpen();

        singleNode( node );
        acquireSharedNodeLabelLocks();
        Iterator<ConstraintDescriptor> constraints = Iterators.filter( hasProperty( propertyKey ),
                allStoreHolder.constraintsGetAll() );
        Iterator<IndexBackedConstraintDescriptor> uniquenessConstraints =
                new CastingIterator<>( constraints, IndexBackedConstraintDescriptor.class );

        NodeSchemaMatcher.onMatchingSchema( uniquenessConstraints, nodeCursor, propertyCursor, propertyKey,
                ( constraint, propertyIds ) ->
                {
                    if ( propertyIds.contains( propertyKey ) )
                    {
                        Value previousValue = readNodeProperty( propertyKey );
                        if ( value.equals( previousValue ) )
                        {
                            // since we are changing to the same value, there is no need to check
                            return;
                        }
                    }
                    validateNoExistingNodeWithExactValues( constraint,
                            getAllPropertyValues( constraint.schema(), propertyKey, value ), node );
                } );

        Value existingValue = readNodeProperty( propertyKey );

        if ( existingValue == NO_VALUE )
        {
            //no existing value, we just add it
            autoIndexing.nodes().propertyAdded( this, node, propertyKey, value );
            ktx.txState().nodeDoAddProperty( node, propertyKey, value );
            updater.onPropertyAdd( nodeCursor, propertyCursor, propertyKey, value );
            return NO_VALUE;
        }
        else
        {
            if ( propertyHasChanged( value, existingValue ) )
            {
                //the value has changed to a new value
                autoIndexing.nodes().propertyChanged( this, node, propertyKey, existingValue, value );
                ktx.txState().nodeDoChangeProperty( node, propertyKey, value );
                updater.onPropertyChange( nodeCursor, propertyCursor, propertyKey, existingValue, value );
            }
            return existingValue;
        }
    }

    @Override
    public Value nodeRemoveProperty( long node, int propertyKey )
            throws EntityNotFoundException, AutoIndexingKernelException
    {
        acquireExclusiveNodeLock( node );
        ktx.assertOpen();
        singleNode( node );
        Value existingValue = readNodeProperty( propertyKey );

        if ( existingValue != NO_VALUE )
        {
            acquireSharedNodeLabelLocks();
            autoIndexing.nodes().propertyRemoved( this, node, propertyKey );
            ktx.txState().nodeDoRemoveProperty( node, propertyKey );
            updater.onPropertyRemove( nodeCursor, propertyCursor, propertyKey, existingValue );
        }

        return existingValue;
    }

    @Override
    public Value relationshipSetProperty( long relationship, int propertyKey, Value value )
            throws EntityNotFoundException, AutoIndexingKernelException
    {
        acquireExclusiveRelationshipLock( relationship );
        ktx.assertOpen();
        singleRelationship( relationship );
        Value existingValue = readRelationshipProperty( propertyKey );
        if ( existingValue == NO_VALUE )
        {
            autoIndexing.relationships().propertyAdded( this, relationship, propertyKey, value );
            ktx.txState().relationshipDoReplaceProperty( relationship, propertyKey, NO_VALUE, value );
            return NO_VALUE;
        }
        else
        {
            if ( propertyHasChanged( existingValue, value ) )
            {
                autoIndexing.relationships().propertyChanged( this, relationship, propertyKey, existingValue, value );

                ktx.txState().relationshipDoReplaceProperty( relationship, propertyKey, existingValue, value );
            }

            return existingValue;
        }
    }

    @Override
    public Value relationshipRemoveProperty( long relationship, int propertyKey )
            throws EntityNotFoundException, AutoIndexingKernelException
    {
        acquireExclusiveRelationshipLock( relationship );
        ktx.assertOpen();
        singleRelationship( relationship );
        Value existingValue = readRelationshipProperty( propertyKey );

        if ( existingValue != NO_VALUE )
        {
            autoIndexing.relationships().propertyRemoved( this, relationship, propertyKey );
            ktx.txState().relationshipDoRemoveProperty( relationship, propertyKey );
        }

        return existingValue;
    }

    @Override
    public Value graphSetProperty( int propertyKey, Value value )
    {
        ktx.statementLocks().optimistic()
                .acquireExclusive( ktx.lockTracer(), ResourceTypes.GRAPH_PROPS, ResourceTypes.graphPropertyResource() );
        ktx.assertOpen();

        Value existingValue = readGraphProperty( propertyKey );
        if ( !existingValue.equals( value ) )
        {
            ktx.txState().graphDoReplaceProperty( propertyKey, existingValue, value );
        }
        return existingValue;
    }

    @Override
    public Value graphRemoveProperty( int propertyKey )
    {
        ktx.statementLocks().optimistic()
                .acquireExclusive( ktx.lockTracer(), ResourceTypes.GRAPH_PROPS, ResourceTypes.graphPropertyResource() );
        ktx.assertOpen();
        Value existingValue = readGraphProperty( propertyKey );
        if ( existingValue != Values.NO_VALUE )
        {
            ktx.txState().graphDoRemoveProperty( propertyKey );
        }
        return existingValue;
    }

    @Override
    public void nodeAddToExplicitIndex( String indexName, long node, String key, Object value )
            throws ExplicitIndexNotFoundKernelException
    {
        ktx.assertOpen();
        allStoreHolder.explicitIndexTxState().nodeChanges( indexName ).addNode( node, key, value );
    }

    @Override
    public void nodeRemoveFromExplicitIndex( String indexName, long node ) throws ExplicitIndexNotFoundKernelException
    {
        ktx.assertOpen();
        allStoreHolder.explicitIndexTxState().nodeChanges( indexName ).remove( node );
    }

    @Override
    public void nodeRemoveFromExplicitIndex( String indexName, long node, String key, Object value )
            throws ExplicitIndexNotFoundKernelException
    {
        ktx.assertOpen();
        allStoreHolder.explicitIndexTxState().nodeChanges( indexName ).remove( node, key, value );
    }

    @Override
    public void nodeRemoveFromExplicitIndex( String indexName, long node, String key )
            throws ExplicitIndexNotFoundKernelException
    {
        ktx.assertOpen();
        allStoreHolder.explicitIndexTxState().nodeChanges( indexName ).remove( node, key );
    }

    @Override
    public void nodeExplicitIndexCreate( String indexName, Map<String,String> customConfig )
    {
        ktx.assertOpen();
        allStoreHolder.explicitIndexTxState().createIndex( IndexEntityType.Node, indexName, customConfig );
    }

    @Override
    public void nodeExplicitIndexCreateLazily( String indexName, Map<String,String> customConfig )
    {
        ktx.assertOpen();
        allStoreHolder.getOrCreateNodeIndexConfig( indexName, customConfig );
    }

    @Override
    public void nodeExplicitIndexDrop( String indexName ) throws ExplicitIndexNotFoundKernelException
    {
        ktx.assertOpen();
        ExplicitIndexTransactionState txState = allStoreHolder.explicitIndexTxState();
        txState.nodeChanges( indexName ).drop();
        txState.deleteIndex( IndexEntityType.Node, indexName );
    }

    @Override
    public String nodeExplicitIndexSetConfiguration( String indexName, String key, String value )
            throws ExplicitIndexNotFoundKernelException
    {
       ktx.assertOpen();
       return allStoreHolder.explicitIndexStore().setNodeIndexConfiguration( indexName, key, value );
    }

    @Override
    public String nodeExplicitIndexRemoveConfiguration( String indexName, String key )
            throws ExplicitIndexNotFoundKernelException
    {
        ktx.assertOpen();
        return allStoreHolder.explicitIndexStore().removeNodeIndexConfiguration( indexName, key );
    }

    @Override
    public void relationshipAddToExplicitIndex( String indexName, long relationship, String key, Object value )
            throws ExplicitIndexNotFoundKernelException, EntityNotFoundException
    {
        ktx.assertOpen();
        allStoreHolder.singleRelationship( relationship, relationshipCursor );
        if ( relationshipCursor.next() )
        {
            allStoreHolder.explicitIndexTxState().relationshipChanges( indexName ).addRelationship( relationship, key, value,
                    relationshipCursor.sourceNodeReference(), relationshipCursor.targetNodeReference() );
        }
        else
        {
            throw new EntityNotFoundException( EntityType.RELATIONSHIP, relationship );
        }
    }

    @Override
    public void relationshipRemoveFromExplicitIndex( String indexName, long relationship, String key, Object value )
            throws ExplicitIndexNotFoundKernelException
    {
        ktx.assertOpen();
        allStoreHolder.explicitIndexTxState().relationshipChanges( indexName ).remove( relationship, key, value );
    }

    @Override
    public void relationshipRemoveFromExplicitIndex( String indexName, long relationship, String key )
            throws ExplicitIndexNotFoundKernelException
    {
        ktx.assertOpen();
        allStoreHolder.explicitIndexTxState().relationshipChanges( indexName ).remove( relationship, key );

    }

    @Override
    public void relationshipRemoveFromExplicitIndex( String indexName, long relationship )
            throws ExplicitIndexNotFoundKernelException
    {
        ktx.assertOpen();
        allStoreHolder.explicitIndexTxState().relationshipChanges( indexName ).remove( relationship );
    }

    @Override
    public void relationshipExplicitIndexCreate( String indexName, Map<String,String> customConfig )
    {
        ktx.assertOpen();
        allStoreHolder.explicitIndexTxState().createIndex( IndexEntityType.Relationship, indexName, customConfig );
    }

    @Override
    public void relationshipExplicitIndexCreateLazily( String indexName, Map<String,String> customConfig )
    {
        ktx.assertOpen();
        allStoreHolder.getOrCreateRelationshipIndexConfig( indexName, customConfig );
    }

    @Override
    public void relationshipExplicitIndexDrop( String indexName ) throws ExplicitIndexNotFoundKernelException
    {
        ktx.assertOpen();
        ExplicitIndexTransactionState txState = allStoreHolder.explicitIndexTxState();
        txState.relationshipChanges( indexName ).drop();
        txState.deleteIndex( IndexEntityType.Relationship, indexName );
    }

    private Value readNodeProperty( int propertyKey )
    {
        nodeCursor.properties( propertyCursor );

        //Find out if the property had a value
        Value existingValue = NO_VALUE;
        while ( propertyCursor.next() )
        {
            if ( propertyCursor.propertyKey() == propertyKey )
            {
                existingValue = propertyCursor.propertyValue();
                break;
            }
        }
        return existingValue;
    }

    private Value readRelationshipProperty( int propertyKey )
    {
        relationshipCursor.properties( propertyCursor );

        //Find out if the property had a value
        Value existingValue = NO_VALUE;
        while ( propertyCursor.next() )
        {
            if ( propertyCursor.propertyKey() == propertyKey )
            {
                existingValue = propertyCursor.propertyValue();
                break;
            }
        }
        return existingValue;
    }

    private Value readGraphProperty( int propertyKey )
    {
        allStoreHolder.graphProperties( propertyCursor );

        //Find out if the property had a value
        Value existingValue = NO_VALUE;
        while ( propertyCursor.next() )
        {
            if ( propertyCursor.propertyKey() == propertyKey )
            {
                existingValue = propertyCursor.propertyValue();
                break;
            }
        }
        return existingValue;
    }

    public CursorFactory cursors()
    {
        return cursors;
    }

    public Procedures procedures()
    {
        return allStoreHolder;
    }

    public void release()
    {
        if ( nodeCursor != null )
        {
            nodeCursor.close();
            nodeCursor = null;
        }
        if ( propertyCursor != null )
        {
            propertyCursor.close();
            propertyCursor = null;
        }
        if ( relationshipCursor != null )
        {
            relationshipCursor.close();
            relationshipCursor = null;
        }

        cursors.assertClosed();
        cursors.release();
    }

    public Token token()
    {
        return token;
    }

    public ExplicitIndexRead indexRead()
    {
        return allStoreHolder;
    }

    public SchemaRead schemaRead()
    {
        return allStoreHolder;
    }

    public Read dataRead()
    {
        return allStoreHolder;
    }

    public DefaultNodeCursor nodeCursor()
    {
        return nodeCursor;
    }

    public DefaultRelationshipScanCursor relationshipCursor()
    {
        return relationshipCursor;
    }

    public DefaultPropertyCursor propertyCursor()
    {
        return propertyCursor;
    }

    @Override
    public IndexReference indexCreate( SchemaDescriptor descriptor ) throws SchemaKernelException
    {
        acquireExclusiveLabelLock( descriptor.keyId() );
        ktx.assertOpen();
        assertValidDescriptor( descriptor, SchemaKernelException.OperationContext.INDEX_CREATION );
        assertIndexDoesNotExist( SchemaKernelException.OperationContext.INDEX_CREATION, descriptor );

        SchemaIndexDescriptor indexDescriptor = SchemaIndexDescriptorFactory.forSchema( descriptor );
        ktx.txState().indexRuleDoAdd( indexDescriptor );
        return DefaultIndexReference.fromDescriptor( indexDescriptor );
    }

    @Override
    public void indexDrop( IndexReference index ) throws SchemaKernelException
    {
        assertValidIndex( index );

        acquireExclusiveLabelLock( index.label() );
        ktx.assertOpen();
        org.neo4j.kernel.api.schema.LabelSchemaDescriptor descriptor = labelDescriptor( index );
        try
        {
            SchemaIndexDescriptor existingIndex = allStoreHolder.indexGetForSchema( descriptor );

            if ( existingIndex == null )
            {
                throw new NoSuchIndexException( descriptor );
            }

            if ( existingIndex.type() == UNIQUE )
            {
                if ( allStoreHolder.indexGetOwningUniquenessConstraintId( existingIndex ) != null )
                {
                    throw new IndexBelongsToConstraintException( descriptor );
                }
            }
        }
        catch ( IndexBelongsToConstraintException | NoSuchIndexException e )
        {
            throw new DropIndexFailureException( descriptor, e );
        }
        ktx.txState().indexDoDrop( allStoreHolder.indexDescriptor( index ) );
    }

    @Override
    public ConstraintDescriptor uniquePropertyConstraintCreate( SchemaDescriptor descriptor )
            throws SchemaKernelException
    {
        //Lock
        acquireExclusiveLabelLock( descriptor.keyId() );
        ktx.assertOpen();

        //Check data integrity
        assertValidDescriptor( descriptor, SchemaKernelException.OperationContext.CONSTRAINT_CREATION );
        UniquenessConstraintDescriptor constraint = ConstraintDescriptorFactory.uniqueForSchema( descriptor );
        assertConstraintDoesNotExist( constraint );
        // It is not allowed to create uniqueness constraints on indexed label/property pairs
        assertIndexDoesNotExist( SchemaKernelException.OperationContext.CONSTRAINT_CREATION, descriptor );

        // Create constraints
        indexBackedConstraintCreate( constraint );
        return constraint;
    }

    @Override
    public ConstraintDescriptor nodeKeyConstraintCreate( LabelSchemaDescriptor descriptor ) throws SchemaKernelException
    {
        //Lock
        acquireExclusiveLabelLock( descriptor.getLabelId() );
        ktx.assertOpen();

        //Check data integrity
        assertValidDescriptor( descriptor, SchemaKernelException.OperationContext.CONSTRAINT_CREATION );
        NodeKeyConstraintDescriptor constraint = ConstraintDescriptorFactory.nodeKeyForSchema( descriptor );
        assertConstraintDoesNotExist( constraint );
        // It is not allowed to create node key constraints on indexed label/property pairs
        assertIndexDoesNotExist( SchemaKernelException.OperationContext.CONSTRAINT_CREATION, descriptor );

        //enforce constraints
        try ( NodeLabelIndexCursor nodes = cursors.allocateNodeLabelIndexCursor() )
        {
            allStoreHolder.nodeLabelScan( descriptor.getLabelId(), nodes );
            constraintSemantics.validateNodeKeyConstraint( nodes, nodeCursor, propertyCursor, descriptor );
        }

        //create constraint
        indexBackedConstraintCreate( constraint );
        return constraint;
    }

    @Override
    public ConstraintDescriptor nodePropertyExistenceConstraintCreate( LabelSchemaDescriptor descriptor )
            throws SchemaKernelException
    {
        //Lock
        acquireExclusiveLabelLock( descriptor.getLabelId() );
        ktx.assertOpen();

        //verify data integrity
        assertValidDescriptor( descriptor, SchemaKernelException.OperationContext.CONSTRAINT_CREATION );
        ConstraintDescriptor constraint = ConstraintDescriptorFactory.existsForSchema( descriptor );
        assertConstraintDoesNotExist( constraint );

        //enforce constraints
        try ( NodeLabelIndexCursor nodes = cursors.allocateNodeLabelIndexCursor() )
        {
            allStoreHolder.nodeLabelScan( descriptor.getLabelId(), nodes );
            constraintSemantics
                    .validateNodePropertyExistenceConstraint( nodes, nodeCursor, propertyCursor, descriptor );
        }

        //create constraint
        ktx.txState().constraintDoAdd( constraint );
        return constraint;
    }

    @Override
    public ConstraintDescriptor relationshipPropertyExistenceConstraintCreate( RelationTypeSchemaDescriptor descriptor )
            throws SchemaKernelException
    {
        //Lock
        exclusiveRelationshipTypeLock( descriptor.getRelTypeId() );
        ktx.assertOpen();

        //verify data integrity
        assertValidDescriptor( descriptor, SchemaKernelException.OperationContext.CONSTRAINT_CREATION );
        ConstraintDescriptor constraint = ConstraintDescriptorFactory.existsForSchema( descriptor );
        assertConstraintDoesNotExist( constraint );

        //enforce constraints
        allStoreHolder.relationshipTypeScan( descriptor.getRelTypeId(), relationshipCursor );
        constraintSemantics
                .validateRelationshipPropertyExistenceConstraint( relationshipCursor, propertyCursor, descriptor );

        //Create
        ktx.txState().constraintDoAdd( constraint );
        return constraint;

    }

    @Override
    public String relationshipExplicitIndexSetConfiguration( String indexName, String key, String value )
            throws ExplicitIndexNotFoundKernelException
    {
        ktx.assertOpen();
        return allStoreHolder.explicitIndexStore().setRelationshipIndexConfiguration( indexName, key, value );
    }

    @Override
    public String relationshipExplicitIndexRemoveConfiguration( String indexName, String key )
            throws ExplicitIndexNotFoundKernelException
    {
        ktx.assertOpen();
        return allStoreHolder.explicitIndexStore().removeRelationshipIndexConfiguration( indexName, key );
    }

    @Override
    public void constraintDrop( ConstraintDescriptor descriptor ) throws SchemaKernelException
    {
        //Lock
        SchemaDescriptor schema = descriptor.schema();
        exclusiveOptimisticLock( schema.keyType(), schema.keyId() );
        ktx.assertOpen();

        //verify data integrity
        try
        {
            assertConstraintExists( descriptor );
        }
        catch ( NoSuchConstraintException e )
        {
            throw new DropConstraintFailureException( descriptor, e );
        }

        //Drop it like it's hot
        ktx.txState().constraintDoDrop( descriptor );
    }

    private void assertIndexDoesNotExist( SchemaKernelException.OperationContext context,
            SchemaDescriptor descriptor ) throws AlreadyIndexedException, AlreadyConstrainedException
    {
        SchemaIndexDescriptor existingIndex = allStoreHolder.indexGetForSchema( descriptor );
        if ( existingIndex != null )
        {
            // OK so we found a matching constraint index. We check whether or not it has an owner
            // because this may have been a left-over constraint index from a previously failed
            // constraint creation, due to crash or similar, hence the missing owner.
            if ( existingIndex.type() == UNIQUE )
            {
                if ( context != CONSTRAINT_CREATION || constraintIndexHasOwner( existingIndex ) )
                {
                    throw new AlreadyConstrainedException( ConstraintDescriptorFactory.uniqueForSchema( descriptor ),
                            context, new SilentTokenNameLookup( token ) );
                }
            }
            else
            {
                throw new AlreadyIndexedException( descriptor, context );
            }
        }
    }

    private void exclusiveOptimisticLock( ResourceType resource, long resourceId )
    {
        ktx.statementLocks().optimistic().acquireExclusive( ktx.lockTracer(), resource, resourceId );
    }

    private void acquireExclusiveNodeLock( long node )
    {
        if ( !ktx.hasTxStateWithChanges() || !ktx.txState().nodeIsAddedInThisTx( node ) )
        {
            ktx.statementLocks().optimistic().acquireExclusive( ktx.lockTracer(), ResourceTypes.NODE, node );
        }
    }

    private void acquireExclusiveRelationshipLock( long relationshipId )
    {
        if ( !ktx.hasTxStateWithChanges() || !ktx.txState().relationshipIsAddedInThisTx( relationshipId ) )
        {
            ktx.statementLocks().optimistic()
                    .acquireExclusive( ktx.lockTracer(), ResourceTypes.RELATIONSHIP, relationshipId );
        }
    }

    private void acquireSharedLabelLock( int labelId )
    {
        ktx.statementLocks().optimistic().acquireShared( ktx.lockTracer(), ResourceTypes.LABEL, labelId );
    }

    private void acquireExclusiveLabelLock( int labelId )
    {
        ktx.statementLocks().optimistic().acquireExclusive( ktx.lockTracer(), ResourceTypes.LABEL, labelId );
    }

    private void sharedRelationshipTypeLock( long typeId )
    {
        ktx.statementLocks().optimistic().acquireShared( ktx.lockTracer(), ResourceTypes.RELATIONSHIP_TYPE, typeId );
    }

    private void exclusiveRelationshipTypeLock( long typeId )
    {
        ktx.statementLocks().optimistic().acquireExclusive( ktx.lockTracer(), ResourceTypes.RELATIONSHIP_TYPE, typeId );
    }

    private void lockRelationshipNodes( long startNodeId, long endNodeId )
    {
        // Order the locks to lower the risk of deadlocks with other threads creating/deleting rels concurrently
        acquireExclusiveNodeLock( min( startNodeId, endNodeId ) );
        if ( startNodeId != endNodeId )
        {
            acquireExclusiveNodeLock( max( startNodeId, endNodeId ) );
        }
    }

    private boolean propertyHasChanged( Value lhs, Value rhs )
    {
        //It is not enough to check equality here since by our equality semantics `int == tofloat(int)` is `true`
        //so by only checking for equality users cannot change type of property without also "changing" the value.
        //Hence the extra type check here.
        return lhs.getClass() != rhs.getClass() || !lhs.equals( rhs );
    }

    private void assertNodeExists( long sourceNode ) throws EntityNotFoundException
    {
        if ( !allStoreHolder.nodeExists( sourceNode ) )
        {
            throw new EntityNotFoundException( EntityType.NODE, sourceNode );
        }
    }

    private boolean constraintIndexHasOwner( SchemaIndexDescriptor descriptor )
    {
        return allStoreHolder.indexGetOwningUniquenessConstraintId( descriptor ) != null;
    }

    private void assertConstraintDoesNotExist( ConstraintDescriptor constraint )
            throws AlreadyConstrainedException
    {
        if ( allStoreHolder.constraintExists( constraint ) )
        {
            throw new AlreadyConstrainedException( constraint,
                    SchemaKernelException.OperationContext.CONSTRAINT_CREATION,
                    new SilentTokenNameLookup( token ) );
        }
    }

    public Locks locks()
    {
        return allStoreHolder;
    }

    private void assertConstraintExists( ConstraintDescriptor constraint )
            throws NoSuchConstraintException
    {
        if ( !allStoreHolder.constraintExists( constraint ) )
        {
            throw new NoSuchConstraintException( constraint );
        }
    }

    private void assertValidDescriptor( SchemaDescriptor descriptor, SchemaKernelException.OperationContext context )
            throws RepeatedPropertyInCompositeSchemaException
    {
        int numUnique = Arrays.stream( descriptor.getPropertyIds() ).distinct().toArray().length;
        if ( numUnique != descriptor.getPropertyIds().length )
        {
            throw new RepeatedPropertyInCompositeSchemaException( descriptor, context );
        }
    }

    private org.neo4j.kernel.api.schema.LabelSchemaDescriptor labelDescriptor( IndexReference index )
    {
        return SchemaDescriptorFactory.forLabel( index.label(), index.properties() );
    }

    private void indexBackedConstraintCreate( IndexBackedConstraintDescriptor constraint )
            throws CreateConstraintFailureException
    {
        SchemaDescriptor descriptor = constraint.schema();
        try
        {
            if ( ktx.hasTxStateWithChanges() &&
                 ktx.txState().indexDoUnRemove( constraint.ownedIndexDescriptor() ) ) // ..., DROP, *CREATE*
            { // creation is undoing a drop
                if ( !ktx.txState().constraintDoUnRemove( constraint ) ) // CREATE, ..., DROP, *CREATE*
                { // ... the drop we are undoing did itself undo a prior create...
                    ktx.txState().constraintDoAdd(
                            constraint, ktx.txState().indexCreatedForConstraint( constraint ) );
                }
            }
            else // *CREATE*
            { // create from scratch
                Iterator<ConstraintDescriptor> it = allStoreHolder.constraintsGetForSchema( descriptor );
                while ( it.hasNext() )
                {
                    if ( it.next().equals( constraint ) )
                    {
                        return;
                    }
                }
                long indexId = constraintIndexCreator.createUniquenessConstraintIndex( ktx, descriptor );
                if ( !allStoreHolder.constraintExists( constraint ) )
                {
                    // This looks weird, but since we release the label lock while awaiting population of the index
                    // backing this constraint there can be someone else getting ahead of us, creating this exact
                    // constraint
                    // before we do, so now getting out here under the lock we must check again and if it exists
                    // we must at this point consider this an idempotent operation because we verified earlier
                    // that it didn't exist and went on to create it.
                    ktx.txState().constraintDoAdd( constraint, indexId );
                }
            }
        }
        catch ( UniquePropertyValueValidationException | TransactionFailureException | AlreadyConstrainedException e )
        {
            throw new CreateConstraintFailureException( constraint, e );
        }
    }

    private void assertValidIndex( IndexReference index ) throws NoSuchIndexException
    {
        if ( index == CapableIndexReference.NO_INDEX )
        {
            throw new NoSuchIndexException( SchemaDescriptorFactory.forLabel( index.label(), index.properties() ) );
        }
    }
}<|MERGE_RESOLUTION|>--- conflicted
+++ resolved
@@ -460,11 +460,7 @@
 
         singleNode( node );
 
-<<<<<<< HEAD
-        if ( !nodeCursor.hasLabel( nodeLabel ) )
-=======
-        if ( !nodeCursor.labels().contains( labelId ) )
->>>>>>> 3aa3b795
+        if ( !nodeCursor.hasLabel( labelId ) )
         {
             //the label wasn't there, nothing to do
             return false;
