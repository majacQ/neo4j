--- conflicted
+++ resolved
@@ -436,12 +436,7 @@
         IndexDescriptor descriptor = schemaRead().indexesGetForLabelAndPropertyKey( statement, labelId, propertyKeyId );
         if ( descriptor == null )
         {
-<<<<<<< HEAD
-            throw new SchemaRuleNotFoundException( "Index rule for label:" + labelId + " and property:" +
-                    propertyKeyId + " not found" );
-=======
             throw new SchemaRuleNotFoundException( labelId, propertyKeyId, "not found" );
->>>>>>> 9bd62e18
         }
         return descriptor;
     }
