--- conflicted
+++ resolved
@@ -33,13 +33,10 @@
 import org.neo4j.internal.kernel.api.IndexQuery;
 import org.neo4j.internal.kernel.api.IndexQuery.ExactPredicate;
 import org.neo4j.internal.kernel.api.IndexQuery.GeometryRangePredicate;
-<<<<<<< HEAD
 import org.neo4j.internal.kernel.api.QueryContext;
+import org.neo4j.internal.kernel.api.exceptions.EntityNotFoundException;
 import org.neo4j.kernel.api.index.IndexProgressor;
 import org.neo4j.kernel.api.index.IndexProgressor.EntityValueClient;
-=======
-import org.neo4j.internal.kernel.api.exceptions.EntityNotFoundException;
->>>>>>> dbf121ec
 import org.neo4j.kernel.impl.api.schema.BridgingIndexProgressor;
 import org.neo4j.storageengine.api.NodePropertyAccessor;
 import org.neo4j.storageengine.api.schema.IndexDescriptor;
@@ -114,11 +111,8 @@
         }
     }
 
-<<<<<<< HEAD
-    private void startSeekForExists( SpatialIndexKey treeKeyFrom, SpatialIndexKey treeKeyTo, EntityValueClient client, IndexQuery... predicates )
-=======
-    @Override
-    public void distinctValues( IndexProgressor.NodeValueClient client, NodePropertyAccessor propertyAccessor, boolean needsValues )
+    @Override
+    public void distinctValues( IndexProgressor.EntityValueClient client, NodePropertyAccessor propertyAccessor, boolean needsValues )
     {
         // This is basically a version of the basic implementation, but with added consulting of the PropertyAccessor
         // since these are lossy spatial values.
@@ -134,7 +128,7 @@
             Comparator<SpatialIndexKey> comparator =
                     new PropertyLookupFallbackComparator<>( layout, propertyAccessor, descriptor.schema().getPropertyId() );
             NativeDistinctValuesProgressor<SpatialIndexKey,VALUE> progressor =
-                    new NativeDistinctValuesProgressor<SpatialIndexKey,VALUE>( seeker, client, openSeekers, layout, comparator )
+                    new NativeDistinctValuesProgressor<SpatialIndexKey,VALUE>( seeker, client, layout, comparator )
                     {
                         @Override
                         Value[] extractValues( SpatialIndexKey key )
@@ -150,7 +144,7 @@
                             }
                         }
                     };
-            client.initialize( descriptor, progressor, new IndexQuery[0], IndexOrder.NONE, client.needsValues() );
+            client.initialize( descriptor, progressor, new IndexQuery[0], IndexOrder.NONE, needsValues, false );
         }
         catch ( IOException e )
         {
@@ -158,8 +152,7 @@
         }
     }
 
-    private void startSeekForExists( SpatialIndexKey treeKeyFrom, SpatialIndexKey treeKeyTo, IndexProgressor.NodeValueClient client, IndexQuery... predicates )
->>>>>>> dbf121ec
+    private void startSeekForExists( SpatialIndexKey treeKeyFrom, SpatialIndexKey treeKeyTo, EntityValueClient client, IndexQuery... predicates )
     {
         treeKeyFrom.initValueAsLowest( ValueGroup.GEOMETRY );
         treeKeyTo.initValueAsHighest( ValueGroup.GEOMETRY );
