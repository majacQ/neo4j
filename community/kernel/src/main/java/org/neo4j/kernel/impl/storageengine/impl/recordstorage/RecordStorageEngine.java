--- conflicted
+++ resolved
@@ -291,7 +291,7 @@
     {
         // Have these command appliers as separate try-with-resource to have better control over
         // point between closing this and the locks above
-        try ( IndexActivator indexActivator = new IndexActivator( indexingService );
+        try ( IndexActivator indexActivator = new IndexActivator( indexUpdateListener );
               LockGroup locks = new LockGroup();
               BatchTransactionApplier batchApplier = applier( mode, indexActivator ) )
         {
@@ -341,17 +341,7 @@
             // Schema index application
             appliers.add( new IndexBatchTransactionApplier( indexUpdateListener, labelScanStoreSync, indexUpdatesSync,
                     neoStores.getNodeStore(), neoStores.getRelationshipStore(),
-<<<<<<< HEAD
-                    indexUpdatesConverter, this, schemaCache ) );
-=======
-                    indexUpdatesConverter, indexActivator ) );
-
-            // Explicit index application
-            appliers.add(
-                    new ExplicitBatchIndexApplier( indexConfigStore, explicitIndexApplierLookup,
-                            explicitIndexTransactionOrdering,
-                            mode ) );
->>>>>>> 87e2e151
+                    indexUpdatesConverter, this, schemaCache, indexActivator ) );
         }
 
         // Perform the application
