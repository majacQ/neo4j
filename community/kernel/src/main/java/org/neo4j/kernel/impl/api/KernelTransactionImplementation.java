--- conflicted
+++ resolved
@@ -144,15 +144,9 @@
     private TransactionHooks.TransactionHooksState hooksState;
     private final KernelStatement currentStatement;
     private final StorageStatement storageStatement;
-<<<<<<< HEAD
     private final List<CloseListener> closeListeners = new ArrayList<>( 2 );
-    private volatile AccessMode accessMode;
-    private volatile Locks.Client locks;
-=======
-    private CloseListener closeListener;
     private AccessMode accessMode;
     private volatile StatementLocks statementLocks;
->>>>>>> 4a87b497
     private boolean beforeHookInvoked;
     private volatile boolean closing, closed;
     private boolean failure, success;
@@ -299,11 +293,7 @@
         {
             failure = true;
             terminationReason = reason;
-<<<<<<< HEAD
-            if ( locks != null )
-=======
-            if ( txTerminationAwareLocks && statementLocks != null )
->>>>>>> 4a87b497
+            if ( statementLocks != null )
             {
                 statementLocks.stop();
             }
