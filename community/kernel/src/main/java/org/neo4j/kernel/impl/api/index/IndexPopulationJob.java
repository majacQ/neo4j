--- conflicted
+++ resolved
@@ -20,11 +20,7 @@
 package org.neo4j.kernel.impl.api.index;
 
 import java.util.concurrent.CountDownLatch;
-<<<<<<< HEAD
-=======
-import java.util.concurrent.Future;
 import java.util.concurrent.TimeUnit;
->>>>>>> c8e80b1c
 
 import org.neo4j.internal.kernel.api.PopulationProgress;
 import org.neo4j.kernel.api.exceptions.index.IndexPopulationFailedKernelException;
@@ -187,11 +183,6 @@
     }
 
     /**
-<<<<<<< HEAD
-     * Wait for the population job to either complete successfully, or for it to shut down if it was cancelled.
-     */
-    public void awaitCompletion() throws InterruptedException
-=======
      * Awaits completion of this population job, but waits maximum the given time.
      *
      * @param time time to wait at the most for completion. A value of 0 means indefinite wait.
@@ -200,7 +191,6 @@
      * @throws InterruptedException if the wait got interrupted.
      */
     public boolean awaitCompletion( long time, TimeUnit unit ) throws InterruptedException
->>>>>>> c8e80b1c
     {
         if ( time == 0 )
         {
