/*
 * Copyright (c) 2002-2019 "Neo4j,"
 * Neo4j Sweden AB [http://neo4j.com]
 *
 * This file is part of Neo4j.
 *
 * Neo4j is free software: you can redistribute it and/or modify
 * it under the terms of the GNU General Public License as published by
 * the Free Software Foundation, either version 3 of the License, or
 * (at your option) any later version.
 *
 * This program is distributed in the hope that it will be useful,
 * but WITHOUT ANY WARRANTY; without even the implied warranty of
 * MERCHANTABILITY or FITNESS FOR A PARTICULAR PURPOSE.  See the
 * GNU General Public License for more details.
 *
 * You should have received a copy of the GNU General Public License
 * along with this program.  If not, see <http://www.gnu.org/licenses/>.
 */
package org.neo4j.kernel.impl.newapi;

import java.util.Iterator;
<<<<<<< HEAD
import java.util.NoSuchElementException;
=======
import java.util.Map;
>>>>>>> aa269fd6
import java.util.Optional;
import java.util.Set;
import java.util.function.Function;
import java.util.function.Predicate;

import org.neo4j.collection.Dependencies;
import org.neo4j.collection.RawIterator;
import org.neo4j.exceptions.KernelException;
import org.neo4j.internal.helpers.collection.Iterators;
import org.neo4j.internal.index.label.LabelScanReader;
import org.neo4j.internal.index.label.LabelScanStore;
import org.neo4j.internal.kernel.api.IndexReadSession;
import org.neo4j.internal.kernel.api.IndexReference;
import org.neo4j.internal.kernel.api.InternalIndexState;
import org.neo4j.internal.kernel.api.PopulationProgress;
import org.neo4j.internal.kernel.api.TokenRead;
import org.neo4j.internal.kernel.api.exceptions.ProcedureException;
import org.neo4j.internal.kernel.api.exceptions.schema.IndexNotFoundKernelException;
import org.neo4j.internal.kernel.api.exceptions.schema.SchemaRuleNotFoundException;
import org.neo4j.internal.kernel.api.procs.ProcedureHandle;
import org.neo4j.internal.kernel.api.procs.ProcedureSignature;
import org.neo4j.internal.kernel.api.procs.QualifiedName;
import org.neo4j.internal.kernel.api.procs.UserAggregator;
import org.neo4j.internal.kernel.api.procs.UserFunctionHandle;
import org.neo4j.internal.kernel.api.security.AccessMode;
import org.neo4j.internal.kernel.api.security.SecurityContext;
import org.neo4j.internal.schema.ConstraintDescriptor;
import org.neo4j.internal.schema.IndexDescriptor;
import org.neo4j.internal.schema.LabelSchemaDescriptor;
import org.neo4j.internal.schema.SchemaDescriptor;
import org.neo4j.internal.schema.SchemaRule;
import org.neo4j.internal.schema.SchemaState;
import org.neo4j.kernel.api.KernelTransaction;
import org.neo4j.kernel.api.Statement;
import org.neo4j.internal.schema.IndexProviderDescriptor;
import org.neo4j.kernel.api.index.IndexReader;
import org.neo4j.kernel.api.procedure.Context;
import org.neo4j.kernel.api.procedure.GlobalProcedures;
import org.neo4j.kernel.api.txstate.TransactionState;
import org.neo4j.kernel.impl.api.IndexReaderCache;
import org.neo4j.kernel.impl.api.KernelTransactionImplementation;
import org.neo4j.kernel.impl.api.index.IndexingService;
import org.neo4j.kernel.impl.api.index.stats.IndexStatisticsStore;
import org.neo4j.kernel.impl.api.security.OverriddenAccessMode;
import org.neo4j.kernel.impl.api.security.RestrictedAccessMode;
<<<<<<< HEAD
import org.neo4j.kernel.impl.index.schema.IndexDescriptorFactory;
import org.neo4j.kernel.impl.index.schema.StoreIndexDescriptor;
import org.neo4j.kernel.impl.util.DefaultValueMapper;
import org.neo4j.lock.ResourceTypes;
import org.neo4j.register.Register.DoubleLongRegister;
import org.neo4j.register.Registers;
import org.neo4j.storageengine.api.CountsDelta;
import org.neo4j.storageengine.api.StorageIndexReference;
import org.neo4j.storageengine.api.StorageReader;
=======
import org.neo4j.kernel.impl.index.ExplicitIndexStore;
import org.neo4j.kernel.impl.index.IndexEntityType;
import org.neo4j.kernel.impl.locking.ResourceTypes;
import org.neo4j.kernel.impl.proc.Procedures;
import org.neo4j.kernel.impl.util.Dependencies;
import org.neo4j.kernel.internal.GraphDatabaseAPI;
import org.neo4j.register.Register;
import org.neo4j.internal.kernel.api.SchemaReadCore;
import org.neo4j.storageengine.api.StorageReader;
import org.neo4j.storageengine.api.StorageSchemaReader;
import org.neo4j.storageengine.api.schema.CapableIndexDescriptor;
import org.neo4j.storageengine.api.schema.IndexDescriptor;
import org.neo4j.storageengine.api.schema.IndexDescriptorFactory;
import org.neo4j.storageengine.api.schema.IndexReader;
import org.neo4j.storageengine.api.schema.LabelScanReader;
import org.neo4j.storageengine.api.schema.PopulationProgress;
import org.neo4j.storageengine.api.schema.SchemaRule;
import org.neo4j.storageengine.api.schema.StoreIndexDescriptor;
>>>>>>> aa269fd6
import org.neo4j.storageengine.api.txstate.DiffSets;
import org.neo4j.storageengine.api.txstate.TransactionCountingStateVisitor;
import org.neo4j.values.AnyValue;
import org.neo4j.values.storable.Value;

import static java.lang.String.format;
import static org.neo4j.common.TokenNameLookup.idTokenNameLookup;
import static org.neo4j.internal.helpers.collection.Iterators.filter;
import static org.neo4j.internal.helpers.collection.Iterators.iterator;
import static org.neo4j.internal.helpers.collection.Iterators.singleOrNull;
import static org.neo4j.kernel.api.procedure.BasicContext.buildContext;
import static org.neo4j.register.Registers.newDoubleLongRegister;
import static org.neo4j.storageengine.api.txstate.TxStateVisitor.EMPTY;

public class AllStoreHolder extends Read
{
    private final StorageReader storageReader;
    private final GlobalProcedures globalProcedures;
    private final SchemaState schemaState;
    private final IndexingService indexingService;
    private final LabelScanStore labelScanStore;
    private final IndexStatisticsStore indexStatisticsStore;
    private final Dependencies databaseDependencies;
    private final IndexReaderCache indexReaderCache;
    private final DefaultValueMapper valueMapper;
    private LabelScanReader labelScanReader;

    public AllStoreHolder( StorageReader storageReader,
                           KernelTransactionImplementation ktx,
                           DefaultPooledCursors cursors,
                           GlobalProcedures globalProcedures,
                           SchemaState schemaState,
                           IndexingService indexingService,
                           LabelScanStore labelScanStore,
                           IndexStatisticsStore indexStatisticsStore,
                           Dependencies databaseDependencies )
    {
        super( storageReader, cursors, ktx );
        this.storageReader = storageReader;
        this.globalProcedures = globalProcedures;
        this.schemaState = schemaState;
        this.indexReaderCache = new IndexReaderCache( indexingService );
        this.indexingService = indexingService;
        this.labelScanStore = labelScanStore;
        this.indexStatisticsStore = indexStatisticsStore;
        this.databaseDependencies = databaseDependencies;
        this.valueMapper = databaseDependencies.resolveDependency( DefaultValueMapper.class );
    }

    @Override
    public boolean nodeExists( long reference )
    {
        ktx.assertOpen();

        if ( hasTxStateWithChanges() )
        {
            TransactionState txState = txState();
            if ( txState.nodeIsDeletedInThisTx( reference ) )
            {
                return false;
            }
            else if ( txState.nodeIsAddedInThisTx( reference ) )
            {
                return true;
            }
        }
        return storageReader.nodeExists( reference );
    }

    @Override
    public boolean nodeDeletedInTransaction( long node )
    {
        ktx.assertOpen();
        return hasTxStateWithChanges() && txState().nodeIsDeletedInThisTx( node );
    }

    @Override
    public boolean relationshipDeletedInTransaction( long relationship )
    {
        ktx.assertOpen();
        return hasTxStateWithChanges() && txState().relationshipIsDeletedInThisTx( relationship );
    }

    @Override
    public Value nodePropertyChangeInTransactionOrNull( long node, int propertyKeyId )
    {
        ktx.assertOpen();
        return hasTxStateWithChanges() ? txState().getNodeState( node ).propertyValue( propertyKeyId ) : null;
    }

    @Override
    public Value relationshipPropertyChangeInTransactionOrNull( long relationship, int propertyKeyId )
    {
        ktx.assertOpen();
        return hasTxStateWithChanges() ? txState().getRelationshipState( relationship).propertyValue( propertyKeyId ) : null;
    }

    @Override
    public long countsForNode( int labelId )
    {
        long count = countsForNodeWithoutTxState( labelId );
        if ( ktx.hasTxStateWithChanges() )
        {
            CountsDelta counts = new CountsDelta();
            try
            {
                TransactionState txState = ktx.txState();
                txState.accept( new TransactionCountingStateVisitor( EMPTY, storageReader, txState, counts ) );
                if ( counts.hasChanges() )
                {
                    count += counts.nodeCount( labelId, newDoubleLongRegister() ).readSecond();
                }
            }
            catch ( KernelException e )
            {
                throw new IllegalArgumentException( "Unexpected error: " + e.getMessage() );
            }
        }
        return count;
    }

    @Override
    public long countsForNodeWithoutTxState( int labelId )
    {
        AccessMode mode = ktx.securityContext().mode();
        if ( labelId == TokenRead.ANY_LABEL && mode.allowsTraverseAllLabels() || mode.allowsTraverseLabels( labelId ) )
        {
            return storageReader.countsForNode( labelId );
        }
        else
        {
            // We have a restriction on what part of the graph can be traversed. This disables the count store entirely.
            // We need to calculate the counts through expensive operations. We cannot use a NodeLabelScan because the
            // label requested might not be allowed for that node, and yet the node might be visible due to Traverse rules.
            long count = 0;
            try ( DefaultNodeCursor nodes = cursors.allocateNodeCursor() ) // DefaultNodeCursor already contains traversal checks within next()
            {
                this.allNodesScan( nodes );
                while ( nodes.next() )
                {
                    if ( labelId == TokenRead.ANY_LABEL || nodes.labels().contains( labelId ) )
                    {
                        count++;
                    }
                }
                return count;
            }
        }
    }

    @Override
    public long countsForRelationship( int startLabelId, int typeId, int endLabelId )
    {
        long count = countsForRelationshipWithoutTxState( startLabelId, typeId, endLabelId );
        if ( ktx.hasTxStateWithChanges() )
        {
            CountsDelta counts = new CountsDelta();
            try
            {
                TransactionState txState = ktx.txState();
                txState.accept( new TransactionCountingStateVisitor( EMPTY, storageReader, txState, counts ) );
                if ( counts.hasChanges() )
                {
                    count += counts.relationshipCount( startLabelId, typeId, endLabelId, newDoubleLongRegister() ).readSecond();
                }
            }
            catch ( KernelException e )
            {
                throw new IllegalArgumentException( "Unexpected error: " + e.getMessage() );
            }
        }
        return count;
    }

    @Override
    public long countsForRelationshipWithoutTxState( int startLabelId, int typeId, int endLabelId )
    {
        return storageReader.countsForRelationship( startLabelId, typeId, endLabelId );
    }

    @Override
    public boolean relationshipExists( long reference )
    {
        ktx.assertOpen();

        if ( hasTxStateWithChanges() )
        {
            TransactionState txState = txState();
            if ( txState.relationshipIsDeletedInThisTx( reference ) )
            {
                return false;
            }
            else if ( txState.relationshipIsAddedInThisTx( reference ) )
            {
                return true;
            }
        }
        return storageReader.relationshipExists( reference );
    }

    @Override
    public IndexReader indexReader( IndexReference index, boolean fresh ) throws IndexNotFoundKernelException
    {
        assertValidIndex( index );
        return fresh ? indexReaderCache.newUnCachedReader( index )
                     : indexReaderCache.getOrCreate( index );
    }

    @Override
    public IndexReadSession indexReadSession( IndexReference index ) throws IndexNotFoundKernelException
    {
        assertValidIndex( index );
        return new DefaultIndexReadSession( indexReaderCache.getOrCreate( index ), index );
    }

    @Override
    public void prepareForLabelScans()
    {
        labelScanReader();
    }

    @Override
    LabelScanReader labelScanReader()
    {
        if ( labelScanReader == null )
        {
            labelScanReader = labelScanStore.newReader();
        }
        return labelScanReader;
    }

    @Override
    public IndexReference index( int label, int... properties )
    {
        ktx.assertOpen();

        LabelSchemaDescriptor descriptor;
        try
        {
            descriptor = SchemaDescriptor.forLabel( label, properties );
        }
        catch ( IllegalArgumentException ignore )
        {
            // This means we have invalid label or property ids.
            return IndexReference.NO_INDEX;
        }
        IndexDescriptor index = storageReader.indexGetForSchema( descriptor );
        if ( ktx.hasTxStateWithChanges() )
        {
            DiffSets<IndexDescriptor> diffSets = ktx.txState().indexDiffSetsByLabel( label );
            if ( index != null )
            {
                if ( diffSets.isRemoved( index ) )
                {
                    index = null;
                }
            }
            else
            {
                Iterator<IndexDescriptor> fromTxState =
                        filter( SchemaDescriptor.equalTo( descriptor ), diffSets.getAdded().iterator() );
                if ( fromTxState.hasNext() )
                {
                    index = fromTxState.next();
                }
            }
        }

        return indexReference( index );
    }

    /**
     * Mapping between {@link IndexDescriptor} --> {@link IndexReference}. {@link IndexDescriptor} can come from {@link StorageReader}
     * in the form of an {@link StorageIndexReference}, or as just an index added in this transaction.
     * @param index committed, transaction-added or even null.
     * @return an {@link IndexReference} for the given {@link IndexDescriptor}.
     */
    public IndexReference indexReference( IndexDescriptor index )
    {
        if ( index == null )
        {
            // This is OK since storage may not have it and it wasn't added in this tx.
            return IndexReference.NO_INDEX;
        }
        if ( index instanceof StorageIndexReference )
        {
            // This is a committed index. We can look up its descriptor from IndexingService
            try
            {
                acquireSharedSchemaLock( index.schema() );
                return indexingService.getIndexProxy( index.schema() ).getDescriptor();
            }
            catch ( IndexNotFoundKernelException e )
            {
                if ( index instanceof IndexReference )
                {
                    // OK we tried lookup in the indexing service, but it wasn't there. Not loaded yet?
                    // However this is already an IndexReference so go ahead and return it.
                    return (IndexReference) index;
                }

                // The index is committed since it's a StorageIndexReference, but we couldn't look it up in IndexingService for some reason.
                // Anyway we know how to make this into an IndexReference that the rest of the stack understands. This should be a rare event.
                return new StoreIndexDescriptor( (StorageIndexReference) index );
            }
        }
        // This index isn't committed yet, go for the kernel-version of IndexDescriptor
        return new org.neo4j.kernel.impl.index.schema.IndexDescriptor( index );
    }

    /**
     * And then there's this method for mapping from {@link IndexReference} --> {@link IndexDescriptor}, for those places where
     * we need to go back to storage land when we have an {@link IndexReference}.
     * @param index an index reference to get {@link IndexDescriptor} for.
     * @return the {@link IndexDescriptor} for the {@link IndexReference}.
     */
    public IndexDescriptor storageIndexDescriptor( IndexReference index )
    {
        if ( index instanceof org.neo4j.kernel.impl.index.schema.IndexDescriptor )
        {
            // Fast path for when this is, as in most cases it is, a kernel IndexDescriptor
            return (IndexDescriptor) index;
        }
        // Go and look this up by schema from storage.
        return storageReader.indexGetForSchema( index.schema() );
    }

    @Override
    public IndexReference index( SchemaDescriptor schema )
    {
        ktx.assertOpen();
        return indexGetForSchema( storageReader, schema );
    }

<<<<<<< HEAD
        IndexDescriptor index = storageReader.indexGetForSchema( schema );
=======
    IndexReference indexGetForSchema( StorageSchemaReader reader, SchemaDescriptor schema )
    {
        CapableIndexDescriptor indexDescriptor = reader.indexGetForSchema( schema );
>>>>>>> aa269fd6
        if ( ktx.hasTxStateWithChanges() )
        {
            DiffSets<IndexDescriptor> diffSets = ktx.txState().indexDiffSetsBySchema( schema );
            if ( index != null )
            {
                if ( diffSets.isRemoved( index ) )
                {
                    index = null;
                }
            }
            else
            {
                Iterator<IndexDescriptor> fromTxState =
                        filter( SchemaDescriptor.equalTo( schema ), diffSets.getAdded().iterator() );
                if ( fromTxState.hasNext() )
                {
                    index = fromTxState.next();
                }
            }
        }

        return indexReference( index );
    }

    @Override
    public IndexReference indexReferenceUnchecked( int label, int... properties )
    {
        return IndexDescriptorFactory.forSchema( SchemaDescriptor.forLabel( label, properties ),
                                                 Optional.empty(),
                                                 IndexProviderDescriptor.UNDECIDED );
    }

    @Override
    public IndexReference indexReferenceUnchecked( SchemaDescriptor schema )
    {
        return IndexDescriptorFactory.forSchema( schema, Optional.empty(), IndexProviderDescriptor.UNDECIDED );
    }

    @Override
    public Iterator<IndexReference> indexesGetForLabel( int labelId )
    {
        acquireSharedLock( ResourceTypes.LABEL, labelId );
        ktx.assertOpen();
        return indexesGetForLabel( storageReader, labelId );
    }

    Iterator<IndexReference> indexesGetForLabel( StorageSchemaReader reader, int labelId )
    {
        Iterator<? extends IndexDescriptor> iterator = reader.indexesGetForLabel( labelId );
        if ( ktx.hasTxStateWithChanges() )
        {
            iterator = ktx.txState().indexDiffSetsByLabel( labelId ).apply( iterator );
        }
        return Iterators.map( this::indexReference, iterator );
    }

    @Override
    public Iterator<IndexReference> indexesGetForRelationshipType( int relationshipType )
    {
        acquireSharedLock( ResourceTypes.RELATIONSHIP_TYPE, relationshipType );
        ktx.assertOpen();
        return indexesGetForRelationshipType( storageReader, relationshipType );
    }

    Iterator<IndexReference> indexesGetForRelationshipType( StorageSchemaReader reader, int relationshipType )
    {
        Iterator<? extends IndexDescriptor> iterator = reader.indexesGetForRelationshipType( relationshipType );
        if ( ktx.hasTxStateWithChanges() )
        {
            iterator = ktx.txState().indexDiffSetsByRelationshipType( relationshipType ).apply( iterator );
        }
        //noinspection unchecked
        return (Iterator) iterator;
    }

    @Override
    public IndexReference indexGetForName( String name )
    {
        ktx.assertOpen();

        IndexDescriptor index = storageReader.indexGetForName( name );
        if ( ktx.hasTxStateWithChanges() )
        {
            Predicate<IndexDescriptor> namePredicate = indexDescriptor ->
            {
                Optional<String> userSuppliedName = indexDescriptor.getUserSuppliedName();
                //noinspection OptionalIsPresent -- the suggested functional style causes allocation we can trivially avoid.
                if ( userSuppliedName.isPresent() )
                {
<<<<<<< HEAD
                    return indexDescriptor.name().equals( name );
                }
                catch ( NoSuchElementException e )
                {
                    //No name cannot match a name.
                    return false;
=======
                    return userSuppliedName.get().equals( name );
>>>>>>> aa269fd6
                }
                //No name cannot match a name.
                return false;
            };
            Iterator<IndexDescriptor> indexes = ktx.txState().indexChanges().filterAdded( namePredicate ).apply( Iterators.iterator( index ) );
            index = singleOrNull( indexes );
        }
        return indexReference( index );
    }

    @Override
    public Iterator<IndexReference> indexesGetAll()
    {
        ktx.assertOpen();

<<<<<<< HEAD
        Iterator<? extends IndexDescriptor> iterator = storageReader.indexesGetAll();
        if ( ktx.hasTxStateWithChanges() )
        {
            iterator = ktx.txState().indexChanges().apply( iterator );
        }
=======
        Iterator<? extends IndexDescriptor> iterator = indexesGetAll( storageReader );
>>>>>>> aa269fd6

        return Iterators.map( this::indexReference, iterator );
    }

    Iterator<? extends IndexDescriptor> indexesGetAll( StorageSchemaReader reader )
    {
        Iterator<? extends IndexDescriptor> iterator = reader.indexesGetAll();
        if ( ktx.hasTxStateWithChanges() )
        {
            iterator = ktx.txState().indexChanges().apply( iterator );
        }
        return iterator;
    }

    @Override
    public InternalIndexState indexGetState( IndexReference index ) throws IndexNotFoundKernelException
    {
        assertValidIndex( index );
        SchemaDescriptor schema = index.schema();
        acquireSharedSchemaLock( schema );
        ktx.assertOpen();

        // If index is in our state, then return populating
        if ( ktx.hasTxStateWithChanges() )
        {
            if ( checkIndexState( storageIndexDescriptor( index ), ktx.txState().indexDiffSetsBySchema( schema ) ) )
            {
                return InternalIndexState.POPULATING;
            }
        }

        return indexingService.getIndexProxy( schema ).getState();
    }

    @Override
    public PopulationProgress indexGetPopulationProgress( IndexReference index )
            throws IndexNotFoundKernelException
    {
        assertValidIndex( index );
        acquireSharedSchemaLock( index.schema() );
        ktx.assertOpen();
        return indexGetPopulationProgress( storageReader, index );
    }

    PopulationProgress indexGetPopulationProgress( StorageSchemaReader reader, IndexReference index )
            throws IndexNotFoundKernelException
    {
        if ( ktx.hasTxStateWithChanges() )
        {
            if ( checkIndexState( storageIndexDescriptor( index ), ktx.txState().indexDiffSetsBySchema( index.schema() ) ) )
            {
                return PopulationProgress.NONE;
            }
        }

<<<<<<< HEAD
        return indexingService.getIndexProxy( index.schema() ).getIndexPopulationProgress();
=======
        return reader.indexGetPopulationProgress( index.schema() );
>>>>>>> aa269fd6
    }

    @Override
    public Long indexGetOwningUniquenessConstraintId( IndexReference index )
    {
        acquireSharedSchemaLock( index.schema() );
        ktx.assertOpen();
        return storageReader.indexGetOwningUniquenessConstraintId( storageReader.indexGetForSchema( index.schema() ) );
    }

    @Override
    public long indexGetCommittedId( IndexReference index ) throws SchemaRuleNotFoundException
    {
        acquireSharedSchemaLock( index.schema() );
        ktx.assertOpen();
        if ( index instanceof StorageIndexReference )
        {
            return ((StorageIndexReference) index).indexReference();
        }
        else
        {
            throw new SchemaRuleNotFoundException( SchemaRule.Kind.INDEX_RULE, index.schema() );
        }
    }

    @Override
    public String indexGetFailure( IndexReference index ) throws IndexNotFoundKernelException
    {
        assertValidIndex( index );
        return indexingService.getIndexProxy( index.schema() ).getPopulationFailure().asString();
    }

    @Override
    public double indexUniqueValuesSelectivity( IndexReference index ) throws IndexNotFoundKernelException
    {
        assertValidIndex( index );
        SchemaDescriptor schema = index.schema();
        acquireSharedSchemaLock( schema );
        ktx.assertOpen();
        StorageIndexReference storageIndex = storageReader.indexGetForSchema( index.schema() );
        if ( storageIndex == null )
        {
            throw new IndexNotFoundKernelException( "No index found for " + index.schema() );
        }
        DoubleLongRegister output = indexStatisticsStore.indexSample( storageIndex.indexReference(), Registers.newDoubleLongRegister() );
        long unique = output.readFirst();
        long size = output.readSecond();
        return size == 0 ? 1.0d : ((double) unique) / ((double) size);
    }

    @Override
    public long indexSize( IndexReference index ) throws IndexNotFoundKernelException
    {
        assertValidIndex( index );
        SchemaDescriptor schema = index.schema();
        acquireSharedSchemaLock( schema );
        ktx.assertOpen();
        StorageIndexReference storageIndex = storageReader.indexGetForSchema( index.schema() );
        if ( storageIndex == null )
        {
            throw new IndexNotFoundKernelException( "No index found for " + index.schema() );
        }
        return indexStatisticsStore.indexUpdatesAndSize( storageIndex.indexReference(), Registers.newDoubleLongRegister() ).readSecond();
    }

    @Override
    public long nodesCountIndexed( IndexReference index, long nodeId, int propertyKeyId, Value value ) throws KernelException
    {
        ktx.assertOpen();
        assertValidIndex( index );
        IndexReader reader = indexReaderCache.getOrCreate( index );
        return reader.countIndexedNodes( nodeId, new int[] {propertyKeyId}, value );
    }

    @Override
    public long nodesGetCount( )
    {
        ktx.assertOpen();
        long base = storageReader.nodesGetCount();
        return ktx.hasTxStateWithChanges() ? base + ktx.txState().addedAndRemovedNodes().delta() : base;
    }

    @Override
    public long relationshipsGetCount( )
    {
        ktx.assertOpen();
        long base = storageReader.relationshipsGetCount();
        return ktx.hasTxStateWithChanges() ? base + ktx.txState().addedAndRemovedRelationships().delta() : base;
    }

    @Override
    public DoubleLongRegister indexUpdatesAndSize( IndexReference index, DoubleLongRegister target )
            throws IndexNotFoundKernelException
    {
        ktx.assertOpen();
        assertValidIndex( index );
        StorageIndexReference storageIndex = storageReader.indexGetForSchema( index.schema() );
        if ( storageIndex == null )
        {
            throw new IndexNotFoundKernelException( "No index found for " + index.schema() );
        }
        return indexStatisticsStore.indexUpdatesAndSize( storageIndex.indexReference(), target );

    }

    @Override
    public DoubleLongRegister indexSample( IndexReference index, DoubleLongRegister target )
            throws IndexNotFoundKernelException
    {
        ktx.assertOpen();
        assertValidIndex( index );
        StorageIndexReference storageIndex = storageReader.indexGetForSchema( index.schema() );
        if ( storageIndex == null )
        {
            throw new IndexNotFoundKernelException( "No index found for " + index.schema() );
        }
<<<<<<< HEAD
=======
    }

    InternalIndexState indexGetState( IndexDescriptor descriptor ) throws IndexNotFoundKernelException
    {
        return indexGetState( storageReader, descriptor );
    }

    InternalIndexState indexGetState( StorageSchemaReader reader, IndexDescriptor descriptor ) throws IndexNotFoundKernelException
    {
        // If index is in our state, then return populating
        if ( ktx.hasTxStateWithChanges() )
        {
            if ( checkIndexState( descriptor,
                    ktx.txState().indexDiffSetsBySchema( descriptor.schema() ) ) )
            {
                return InternalIndexState.POPULATING;
            }
        }

        return reader.indexGetState( descriptor );
    }
>>>>>>> aa269fd6

        return indexStatisticsStore.indexSample( storageIndex.indexReference(), target );
    }

    IndexReference indexGetForSchema( SchemaDescriptor descriptor )
    {
        IndexDescriptor index = storageReader.indexGetForSchema( descriptor );
        Iterator<IndexDescriptor> indexes = iterator( index );
        if ( ktx.hasTxStateWithChanges() )
        {
            indexes = filter(
                    SchemaDescriptor.equalTo( descriptor ),
                    ktx.txState().indexDiffSetsBySchema( descriptor ).apply( indexes ) );
        }
        return indexReference( singleOrNull( indexes ) );
    }

    private boolean checkIndexState( IndexDescriptor index, DiffSets<IndexDescriptor> diffSet )
            throws IndexNotFoundKernelException
    {
        if ( diffSet.isAdded( index ) )
        {
            return true;
        }
        if ( diffSet.isRemoved( index ) )
        {
            throw new IndexNotFoundKernelException( format( "Index on %s has been dropped in this transaction.",
                    index.userDescription( idTokenNameLookup ) ) );
        }
        return false;
    }

    @Override
    public Iterator<ConstraintDescriptor> constraintsGetForSchema( SchemaDescriptor descriptor )
    {
        acquireSharedSchemaLock( descriptor );
        ktx.assertOpen();
        Iterator<ConstraintDescriptor> constraints = storageReader.constraintsGetForSchema( descriptor );
        if ( ktx.hasTxStateWithChanges() )
        {
            return ktx.txState().constraintsChangesForSchema( descriptor ).apply( constraints );
        }
        return constraints;
    }

    @Override
    public boolean constraintExists( ConstraintDescriptor descriptor )
    {
        SchemaDescriptor schema = descriptor.schema();
        acquireSharedSchemaLock( schema );
        ktx.assertOpen();
        boolean inStore = storageReader.constraintExists( descriptor );
        if ( ktx.hasTxStateWithChanges() )
        {
            DiffSets<ConstraintDescriptor> diffSet =
                    ktx.txState().constraintsChangesForSchema( descriptor.schema() );
            return diffSet.isAdded( descriptor ) || (inStore && !diffSet.isRemoved( descriptor ));
        }

        return inStore;
    }

    @Override
    public Iterator<ConstraintDescriptor> constraintsGetForLabel( int labelId )
    {
        acquireSharedLock( ResourceTypes.LABEL, labelId );
        ktx.assertOpen();
        return constraintsGetForLabel( storageReader, labelId );
    }

    Iterator<ConstraintDescriptor> constraintsGetForLabel( StorageSchemaReader reader, int labelId )
    {
        Iterator<ConstraintDescriptor> constraints = reader.constraintsGetForLabel( labelId );
        if ( ktx.hasTxStateWithChanges() )
        {
            return ktx.txState().constraintsChangesForLabel( labelId ).apply( constraints );
        }
        return constraints;
    }

    @Override
    public Iterator<ConstraintDescriptor> constraintsGetAll()
    {
        ktx.assertOpen();
        Iterator<ConstraintDescriptor> constraints = constraintsGetAll( storageReader );
        return Iterators.map( this::lockConstraint, constraints );
    }

    Iterator<ConstraintDescriptor> constraintsGetAll( StorageSchemaReader reader )
    {
        Iterator<ConstraintDescriptor> constraints = reader.constraintsGetAll();
        if ( ktx.hasTxStateWithChanges() )
        {
            constraints = ktx.txState().constraintsChanges().apply( constraints );
        }
        return constraints;
    }

    @Override
    public Iterator<ConstraintDescriptor> constraintsGetForRelationshipType( int typeId )
    {
        acquireSharedLock( ResourceTypes.RELATIONSHIP_TYPE, typeId );
        ktx.assertOpen();
        return constraintsGetForRelationshipType( storageReader, typeId );
    }

    Iterator<ConstraintDescriptor> constraintsGetForRelationshipType( StorageSchemaReader reader, int typeId )
    {
        Iterator<ConstraintDescriptor> constraints = reader.constraintsGetForRelationshipType( typeId );
        if ( ktx.hasTxStateWithChanges() )
        {
            return ktx.txState().constraintsChangesForRelationshipType( typeId ).apply( constraints );
        }
        return constraints;
    }

    @Override
    public SchemaReadCore snapshot()
    {
        ktx.assertOpen();
        StorageSchemaReader snapshot = storageReader.schemaSnapshot();
        return new SchemaReadCoreSnapshot( snapshot, ktx, this );
    }

    boolean nodeExistsInStore( long id )
    {
        return storageReader.nodeExists( id );
    }

    @Override
    public UserFunctionHandle functionGet( QualifiedName name )
    {
        ktx.assertOpen();
        return globalProcedures.function( name );
    }

    @Override
    public ProcedureHandle procedureGet( QualifiedName name ) throws ProcedureException
    {
        ktx.assertOpen();
        return globalProcedures.procedure( name );
    }

    @Override
    public Set<ProcedureSignature> proceduresGetAll( )
    {
        ktx.assertOpen();
        return globalProcedures.getAllProcedures();
    }

    @Override
    public UserFunctionHandle aggregationFunctionGet( QualifiedName name )
    {
        ktx.assertOpen();
        return globalProcedures.aggregationFunction( name );
    }

    @Override
    public RawIterator<AnyValue[],ProcedureException> procedureCallRead( int id, AnyValue[] arguments )
            throws ProcedureException
    {
        AccessMode accessMode = ktx.securityContext().mode();
        if ( !accessMode.allowsReads() )
        {
            throw accessMode.onViolation( format( "Read operations are not allowed for %s.",
                    ktx.securityContext().description() ) );
        }
        return callProcedure( id, arguments, new RestrictedAccessMode( ktx.securityContext().mode(), AccessMode.Static.READ ) );
    }

    @Override
    public RawIterator<AnyValue[],ProcedureException> procedureCallReadOverride( int id, AnyValue[] arguments )
            throws ProcedureException
    {
        return callProcedure( id, arguments,
                new OverriddenAccessMode( ktx.securityContext().mode(), AccessMode.Static.READ ) );
    }

    @Override
    public RawIterator<AnyValue[],ProcedureException> procedureCallWrite( int id, AnyValue[] arguments )
            throws ProcedureException
    {
        AccessMode accessMode = ktx.securityContext().mode();
        if ( !accessMode.allowsWrites() )
        {
            throw accessMode.onViolation( format( "Write operations are not allowed for %s.",
                    ktx.securityContext().description() ) );
        }
        return callProcedure( id, arguments,
                new RestrictedAccessMode( ktx.securityContext().mode(), AccessMode.Static.TOKEN_WRITE ) );
    }

    @Override
    public RawIterator<AnyValue[],ProcedureException> procedureCallWriteOverride( int id, AnyValue[] arguments )
            throws ProcedureException
    {
        return callProcedure( id, arguments,
                new OverriddenAccessMode( ktx.securityContext().mode(), AccessMode.Static.TOKEN_WRITE ) );
    }

    @Override
    public RawIterator<AnyValue[],ProcedureException> procedureCallSchema( int id, AnyValue[] arguments )
            throws ProcedureException
    {
        AccessMode accessMode = ktx.securityContext().mode();
        if ( !accessMode.allowsSchemaWrites() )
        {
            throw accessMode.onViolation( format( "Schema operations are not allowed for %s.",
                    ktx.securityContext().description() ) );
        }
        return callProcedure( id, arguments,
                new RestrictedAccessMode( ktx.securityContext().mode(), AccessMode.Static.FULL ) );
    }

    @Override
    public RawIterator<AnyValue[],ProcedureException> procedureCallSchemaOverride( int id, AnyValue[] arguments )
            throws ProcedureException
    {
        return callProcedure( id, arguments,
                new OverriddenAccessMode( ktx.securityContext().mode(), AccessMode.Static.FULL ) );
    }

    @Override
    public AnyValue functionCall( int id, AnyValue[] arguments ) throws ProcedureException
    {
        if ( !ktx.securityContext().mode().allowsReads() )
        {
            throw ktx.securityContext().mode().onViolation(
                    format( "Read operations are not allowed for %s.", ktx.securityContext().description() ) );
        }
        return callFunction( id, arguments,
                new RestrictedAccessMode( ktx.securityContext().mode(), AccessMode.Static.READ ) );
    }

    @Override
    public AnyValue functionCallOverride( int id, AnyValue[] arguments ) throws ProcedureException
    {
        return callFunction( id, arguments,
                new OverriddenAccessMode( ktx.securityContext().mode(), AccessMode.Static.READ ) );
    }

    @Override
    public UserAggregator aggregationFunction( int id ) throws ProcedureException
    {
        if ( !ktx.securityContext().mode().allowsReads() )
        {
            throw ktx.securityContext().mode().onViolation(
                    format( "Read operations are not allowed for %s.", ktx.securityContext().description() ) );
        }
        return aggregationFunction( id,
                new RestrictedAccessMode( ktx.securityContext().mode(), AccessMode.Static.READ ) );
    }

    @Override
    public UserAggregator aggregationFunctionOverride( int id ) throws ProcedureException
    {
        return aggregationFunction( id,
                new OverriddenAccessMode( ktx.securityContext().mode(), AccessMode.Static.READ ) );
    }

    @Override
    public <K, V> V schemaStateGetOrCreate( K key, Function<K,V> creator )
    {
        return schemaState.getOrCreate( key, creator );
    }

    @Override
    public void schemaStateFlush()
    {
        schemaState.clear();
    }

    private RawIterator<AnyValue[],ProcedureException> callProcedure(
            int id, AnyValue[] input, final AccessMode override )
            throws ProcedureException
    {
        ktx.assertOpen();

        final SecurityContext procedureSecurityContext = ktx.securityContext().withMode( override );
        final RawIterator<AnyValue[],ProcedureException> procedureCall;
        try ( KernelTransaction.Revertable ignore = ktx.overrideWith( procedureSecurityContext );
              Statement statement = ktx.acquireStatement() )
        {
            procedureCall = globalProcedures
                    .callProcedure( prepareContext( procedureSecurityContext ), id, input, statement );
        }
        return createIterator( procedureSecurityContext, procedureCall );
    }

    private RawIterator<AnyValue[],ProcedureException> createIterator( SecurityContext procedureSecurityContext,
            RawIterator<AnyValue[],ProcedureException> procedureCall )
    {
        return new RawIterator<AnyValue[],ProcedureException>()
        {
            @Override
            public boolean hasNext() throws ProcedureException
            {
                try ( KernelTransaction.Revertable ignore = ktx.overrideWith( procedureSecurityContext ) )
                {
                    return procedureCall.hasNext();
                }
            }

            @Override
            public AnyValue[] next() throws ProcedureException
            {
                try ( KernelTransaction.Revertable ignore = ktx.overrideWith( procedureSecurityContext ) )
                {
                    return procedureCall.next();
                }
            }
        };
    }

    private AnyValue callFunction( int id, AnyValue[] input, final AccessMode mode ) throws ProcedureException
    {
        ktx.assertOpen();

        SecurityContext securityContext = ktx.securityContext().withMode( mode );
        try ( KernelTransaction.Revertable ignore = ktx.overrideWith( securityContext ) )
        {
            return globalProcedures.callFunction( prepareContext( securityContext ), id, input );
        }
    }

    private UserAggregator aggregationFunction( int id, final AccessMode mode )
            throws ProcedureException
    {
        ktx.assertOpen();

        SecurityContext securityContext = ktx.securityContext().withMode( mode );
        try ( KernelTransaction.Revertable ignore = ktx.overrideWith( securityContext ) )
        {
            return globalProcedures.createAggregationFunction( prepareContext( securityContext ), id );
        }
    }

    private Context prepareContext( SecurityContext securityContext )
    {
        return buildContext( databaseDependencies, valueMapper )
                .withKernelTransaction( ktx )
                .withSecurityContext( securityContext )
                .context();
    }

    static void assertValidIndex( IndexReference index ) throws IndexNotFoundKernelException
    {
        if ( index == IndexReference.NO_INDEX )
        {
            throw new IndexNotFoundKernelException( "No index was found" );
        }
    }

    public void release()
    {
        indexReaderCache.close();
    }

    private ConstraintDescriptor lockConstraint( ConstraintDescriptor constraint )
    {
        SchemaDescriptor schema = constraint.schema();
        ktx.statementLocks().pessimistic().acquireShared( ktx.lockTracer(), schema.keyType(), schema.lockingKeys() );
        return constraint;
    }
}<|MERGE_RESOLUTION|>--- conflicted
+++ resolved
@@ -20,11 +20,6 @@
 package org.neo4j.kernel.impl.newapi;
 
 import java.util.Iterator;
-<<<<<<< HEAD
-import java.util.NoSuchElementException;
-=======
-import java.util.Map;
->>>>>>> aa269fd6
 import java.util.Optional;
 import java.util.Set;
 import java.util.function.Function;
@@ -70,7 +65,6 @@
 import org.neo4j.kernel.impl.api.index.stats.IndexStatisticsStore;
 import org.neo4j.kernel.impl.api.security.OverriddenAccessMode;
 import org.neo4j.kernel.impl.api.security.RestrictedAccessMode;
-<<<<<<< HEAD
 import org.neo4j.kernel.impl.index.schema.IndexDescriptorFactory;
 import org.neo4j.kernel.impl.index.schema.StoreIndexDescriptor;
 import org.neo4j.kernel.impl.util.DefaultValueMapper;
@@ -79,27 +73,9 @@
 import org.neo4j.register.Registers;
 import org.neo4j.storageengine.api.CountsDelta;
 import org.neo4j.storageengine.api.StorageIndexReference;
-import org.neo4j.storageengine.api.StorageReader;
-=======
-import org.neo4j.kernel.impl.index.ExplicitIndexStore;
-import org.neo4j.kernel.impl.index.IndexEntityType;
-import org.neo4j.kernel.impl.locking.ResourceTypes;
-import org.neo4j.kernel.impl.proc.Procedures;
-import org.neo4j.kernel.impl.util.Dependencies;
-import org.neo4j.kernel.internal.GraphDatabaseAPI;
-import org.neo4j.register.Register;
 import org.neo4j.internal.kernel.api.SchemaReadCore;
 import org.neo4j.storageengine.api.StorageReader;
 import org.neo4j.storageengine.api.StorageSchemaReader;
-import org.neo4j.storageengine.api.schema.CapableIndexDescriptor;
-import org.neo4j.storageengine.api.schema.IndexDescriptor;
-import org.neo4j.storageengine.api.schema.IndexDescriptorFactory;
-import org.neo4j.storageengine.api.schema.IndexReader;
-import org.neo4j.storageengine.api.schema.LabelScanReader;
-import org.neo4j.storageengine.api.schema.PopulationProgress;
-import org.neo4j.storageengine.api.schema.SchemaRule;
-import org.neo4j.storageengine.api.schema.StoreIndexDescriptor;
->>>>>>> aa269fd6
 import org.neo4j.storageengine.api.txstate.DiffSets;
 import org.neo4j.storageengine.api.txstate.TransactionCountingStateVisitor;
 import org.neo4j.values.AnyValue;
@@ -379,6 +355,35 @@
      */
     public IndexReference indexReference( IndexDescriptor index )
     {
+        return mapToIndexReference( index, true );
+    }
+
+    /**
+     * Maps all index descriptors according to {@link #indexReference(IndexDescriptor)}.
+     */
+    public Iterator<IndexReference> indexReference( Iterator<? extends IndexDescriptor> indexes )
+    {
+        return Iterators.map( index -> mapToIndexReference( index, true ), indexes );
+    }
+
+    /**
+     * The same as {@link #indexReference(IndexDescriptor)}, except no schema lock is taken.
+     */
+    public IndexReference indexReferenceNoLocking( IndexDescriptor index )
+    {
+        return mapToIndexReference( index, false );
+    }
+
+    /**
+     * Maps all index descriptors according to {@link #indexReferenceNoLocking(IndexDescriptor)}.
+     */
+    public Iterator<IndexReference> indexReferenceNoLocking( Iterator<? extends IndexDescriptor> indexes )
+    {
+        return Iterators.map( index -> mapToIndexReference( index, false ), indexes );
+    }
+
+    private IndexReference mapToIndexReference( IndexDescriptor index, boolean takeSchemaLock )
+    {
         if ( index == null )
         {
             // This is OK since storage may not have it and it wasn't added in this tx.
@@ -389,7 +394,10 @@
             // This is a committed index. We can look up its descriptor from IndexingService
             try
             {
-                acquireSharedSchemaLock( index.schema() );
+                if ( takeSchemaLock )
+                {
+                    acquireSharedSchemaLock( index.schema() );
+                }
                 return indexingService.getIndexProxy( index.schema() ).getDescriptor();
             }
             catch ( IndexNotFoundKernelException e )
@@ -431,16 +439,12 @@
     public IndexReference index( SchemaDescriptor schema )
     {
         ktx.assertOpen();
-        return indexGetForSchema( storageReader, schema );
-    }
-
-<<<<<<< HEAD
-        IndexDescriptor index = storageReader.indexGetForSchema( schema );
-=======
-    IndexReference indexGetForSchema( StorageSchemaReader reader, SchemaDescriptor schema )
-    {
-        CapableIndexDescriptor indexDescriptor = reader.indexGetForSchema( schema );
->>>>>>> aa269fd6
+        return indexReference( indexGetForSchema( storageReader, schema ) );
+    }
+
+    IndexDescriptor indexGetForSchema( StorageSchemaReader reader, SchemaDescriptor schema )
+    {
+        IndexDescriptor index = reader.indexGetForSchema( schema );
         if ( ktx.hasTxStateWithChanges() )
         {
             DiffSets<IndexDescriptor> diffSets = ktx.txState().indexDiffSetsBySchema( schema );
@@ -462,7 +466,7 @@
             }
         }
 
-        return indexReference( index );
+        return index;
     }
 
     @Override
@@ -484,17 +488,17 @@
     {
         acquireSharedLock( ResourceTypes.LABEL, labelId );
         ktx.assertOpen();
-        return indexesGetForLabel( storageReader, labelId );
-    }
-
-    Iterator<IndexReference> indexesGetForLabel( StorageSchemaReader reader, int labelId )
+        return Iterators.map( this::indexReference, indexesGetForLabel( storageReader, labelId ) );
+    }
+
+    Iterator<? extends IndexDescriptor> indexesGetForLabel( StorageSchemaReader reader, int labelId )
     {
         Iterator<? extends IndexDescriptor> iterator = reader.indexesGetForLabel( labelId );
         if ( ktx.hasTxStateWithChanges() )
         {
             iterator = ktx.txState().indexDiffSetsByLabel( labelId ).apply( iterator );
         }
-        return Iterators.map( this::indexReference, iterator );
+        return iterator;
     }
 
     @Override
@@ -502,18 +506,17 @@
     {
         acquireSharedLock( ResourceTypes.RELATIONSHIP_TYPE, relationshipType );
         ktx.assertOpen();
-        return indexesGetForRelationshipType( storageReader, relationshipType );
-    }
-
-    Iterator<IndexReference> indexesGetForRelationshipType( StorageSchemaReader reader, int relationshipType )
+        return indexReference( indexesGetForRelationshipType( storageReader, relationshipType ) );
+    }
+
+    Iterator<? extends IndexDescriptor> indexesGetForRelationshipType( StorageSchemaReader reader, int relationshipType )
     {
         Iterator<? extends IndexDescriptor> iterator = reader.indexesGetForRelationshipType( relationshipType );
         if ( ktx.hasTxStateWithChanges() )
         {
             iterator = ktx.txState().indexDiffSetsByRelationshipType( relationshipType ).apply( iterator );
         }
-        //noinspection unchecked
-        return (Iterator) iterator;
+        return iterator;
     }
 
     @Override
@@ -526,20 +529,9 @@
         {
             Predicate<IndexDescriptor> namePredicate = indexDescriptor ->
             {
-                Optional<String> userSuppliedName = indexDescriptor.getUserSuppliedName();
-                //noinspection OptionalIsPresent -- the suggested functional style causes allocation we can trivially avoid.
-                if ( userSuppliedName.isPresent() )
-                {
-<<<<<<< HEAD
+                if ( indexDescriptor.hasUserSuppliedName() )
+                {
                     return indexDescriptor.name().equals( name );
-                }
-                catch ( NoSuchElementException e )
-                {
-                    //No name cannot match a name.
-                    return false;
-=======
-                    return userSuppliedName.get().equals( name );
->>>>>>> aa269fd6
                 }
                 //No name cannot match a name.
                 return false;
@@ -555,15 +547,7 @@
     {
         ktx.assertOpen();
 
-<<<<<<< HEAD
-        Iterator<? extends IndexDescriptor> iterator = storageReader.indexesGetAll();
-        if ( ktx.hasTxStateWithChanges() )
-        {
-            iterator = ktx.txState().indexChanges().apply( iterator );
-        }
-=======
         Iterator<? extends IndexDescriptor> iterator = indexesGetAll( storageReader );
->>>>>>> aa269fd6
 
         return Iterators.map( this::indexReference, iterator );
     }
@@ -586,6 +570,12 @@
         acquireSharedSchemaLock( schema );
         ktx.assertOpen();
 
+        return indexGetStateLocked( index );
+    }
+
+    InternalIndexState indexGetStateLocked( IndexReference index ) throws IndexNotFoundKernelException
+    {
+        SchemaDescriptor schema = index.schema();
         // If index is in our state, then return populating
         if ( ktx.hasTxStateWithChanges() )
         {
@@ -605,11 +595,10 @@
         assertValidIndex( index );
         acquireSharedSchemaLock( index.schema() );
         ktx.assertOpen();
-        return indexGetPopulationProgress( storageReader, index );
-    }
-
-    PopulationProgress indexGetPopulationProgress( StorageSchemaReader reader, IndexReference index )
-            throws IndexNotFoundKernelException
+        return indexGetPopulationProgressLocked( index );
+    }
+
+    PopulationProgress indexGetPopulationProgressLocked( IndexReference index ) throws IndexNotFoundKernelException
     {
         if ( ktx.hasTxStateWithChanges() )
         {
@@ -619,11 +608,7 @@
             }
         }
 
-<<<<<<< HEAD
         return indexingService.getIndexProxy( index.schema() ).getIndexPopulationProgress();
-=======
-        return reader.indexGetPopulationProgress( index.schema() );
->>>>>>> aa269fd6
     }
 
     @Override
@@ -740,30 +725,6 @@
         {
             throw new IndexNotFoundKernelException( "No index found for " + index.schema() );
         }
-<<<<<<< HEAD
-=======
-    }
-
-    InternalIndexState indexGetState( IndexDescriptor descriptor ) throws IndexNotFoundKernelException
-    {
-        return indexGetState( storageReader, descriptor );
-    }
-
-    InternalIndexState indexGetState( StorageSchemaReader reader, IndexDescriptor descriptor ) throws IndexNotFoundKernelException
-    {
-        // If index is in our state, then return populating
-        if ( ktx.hasTxStateWithChanges() )
-        {
-            if ( checkIndexState( descriptor,
-                    ktx.txState().indexDiffSetsBySchema( descriptor.schema() ) ) )
-            {
-                return InternalIndexState.POPULATING;
-            }
-        }
-
-        return reader.indexGetState( descriptor );
-    }
->>>>>>> aa269fd6
 
         return indexStatisticsStore.indexSample( storageIndex.indexReference(), target );
     }
