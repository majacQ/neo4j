--- conflicted
+++ resolved
@@ -23,19 +23,9 @@
 import java.io.File;
 import java.io.IOException;
 import java.nio.ByteBuffer;
-import java.nio.file.Files;
-import java.nio.file.Path;
-import java.nio.file.Paths;
 import java.util.ArrayList;
 import java.util.Collection;
-<<<<<<< HEAD
-
-=======
-import java.util.Iterator;
-import java.util.regex.Pattern;
-
-import org.neo4j.graphdb.Resource;
->>>>>>> c44cba0d
+
 import org.neo4j.helpers.UTF8;
 import org.neo4j.io.fs.FileSystemAbstraction;
 import org.neo4j.io.fs.StoreChannel;
@@ -48,29 +38,12 @@
 import org.neo4j.kernel.impl.nioneo.store.RelationshipStore;
 import org.neo4j.kernel.impl.nioneo.store.RelationshipTypeTokenStore;
 import org.neo4j.kernel.impl.nioneo.store.StoreFactory;
-import org.neo4j.kernel.impl.nioneo.xa.command.PhysicalLogNeoXaCommandWriter;
 import org.neo4j.kernel.impl.storemigration.legacystore.LegacyNodeStoreReader;
 import org.neo4j.kernel.impl.storemigration.legacystore.LegacyRelationshipStoreReader;
 import org.neo4j.kernel.impl.storemigration.legacystore.LegacyStore;
-<<<<<<< HEAD
 import org.neo4j.kernel.impl.storemigration.legacystore.v20.Legacy20RelationshipStoreReader;
 
 import static org.neo4j.kernel.impl.nioneo.store.CommonAbstractStore.buildTypeDescriptorAndVersion;
-=======
-import org.neo4j.kernel.impl.storemigration.legacystore.v20.LegacyRelationship20StoreReader;
-import org.neo4j.kernel.impl.transaction.xaframework.DirectMappedLogBuffer;
-import org.neo4j.kernel.impl.transaction.xaframework.LogBuffer;
-import org.neo4j.kernel.impl.transaction.xaframework.LogEntry;
-import org.neo4j.kernel.impl.transaction.xaframework.LogEntryWriterv1;
-import org.neo4j.kernel.monitoring.ByteCounterMonitor;
-
-import static java.nio.file.StandardCopyOption.REPLACE_EXISTING;
-
-import static org.neo4j.helpers.collection.IteratorUtil.loop;
-import static org.neo4j.helpers.collection.ResourceClosingIterator.newResourceIterator;
-import static org.neo4j.kernel.impl.nioneo.store.CommonAbstractStore.buildTypeDescriptorAndVersion;
-import static org.neo4j.kernel.impl.transaction.xaframework.LogEntryWriterv1.writeLogHeader;
->>>>>>> c44cba0d
 
 /**
  * Reader for a database in an older store format version.
@@ -88,13 +61,8 @@
     private final Collection<Closeable> allStoreReaders = new ArrayList<>();
     private Legacy19NodeStoreReader nodeStoreReader;
     private Legacy19PropertyIndexStoreReader propertyIndexReader;
-<<<<<<< HEAD
     private Legacy19PropertyStoreReader propertyStoreReader;
-    private org.neo4j.kernel.impl.storemigration.legacystore.LegacyRelationshipStoreReader relStoreReader;
-=======
-    private LegacyPropertyStoreReader propertyStoreReader;
     private LegacyRelationshipStoreReader relStoreReader;
->>>>>>> c44cba0d
 
     private final FileSystemAbstraction fs;
 
@@ -121,21 +89,14 @@
 
     private void initStorage() throws IOException
     {
-<<<<<<< HEAD
-        allStoreReaders.add( nodeStoreReader = new Legacy19NodeStoreReader( fs, new File( getStorageFileName().getPath() + StoreFactory.NODE_STORE_NAME ) ) );
-        allStoreReaders.add( propertyIndexReader = new Legacy19PropertyIndexStoreReader( fs, new File( getStorageFileName().getPath() + StoreFactory.PROPERTY_KEY_TOKEN_STORE_NAME ) ) );
-        allStoreReaders.add( propertyStoreReader = new Legacy19PropertyStoreReader( fs, new File( getStorageFileName().getPath() + StoreFactory.PROPERTY_STORE_NAME ) ) );
-        allStoreReaders.add( relStoreReader = new Legacy20RelationshipStoreReader( fs, new File( getStorageFileName().getPath() + StoreFactory.RELATIONSHIP_STORE_NAME) ) );
-=======
-        allStoreReaders.add( nodeStoreReader = new Legacy19NodeStoreReader(
-                fs, new File( getStorageFileName().getPath() + StoreFactory.NODE_STORE_NAME ) ) );
-        allStoreReaders.add( propertyIndexReader = new Legacy19PropertyIndexStoreReader(
-                fs, new File( getStorageFileName().getPath() + StoreFactory.PROPERTY_KEY_TOKEN_STORE_NAME ) ) );
-        allStoreReaders.add( propertyStoreReader = new LegacyPropertyStoreReader(
-                fs, new File( getStorageFileName().getPath() + StoreFactory.PROPERTY_STORE_NAME ) ) );
-        allStoreReaders.add( relStoreReader = new LegacyRelationship20StoreReader(
-                fs, new File( getStorageFileName().getPath() + StoreFactory.RELATIONSHIP_STORE_NAME ) ) );
->>>>>>> c44cba0d
+        allStoreReaders.add( nodeStoreReader = new Legacy19NodeStoreReader( fs,
+                new File( getStorageFileName().getPath() + StoreFactory.NODE_STORE_NAME ) ) );
+        allStoreReaders.add( propertyIndexReader = new Legacy19PropertyIndexStoreReader( fs,
+                new File( getStorageFileName().getPath() + StoreFactory.PROPERTY_KEY_TOKEN_STORE_NAME ) ) );
+        allStoreReaders.add( propertyStoreReader = new Legacy19PropertyStoreReader( fs,
+                new File( getStorageFileName().getPath() + StoreFactory.PROPERTY_STORE_NAME ) ) );
+        allStoreReaders.add( relStoreReader = new Legacy20RelationshipStoreReader( fs,
+                new File( getStorageFileName().getPath() + StoreFactory.RELATIONSHIP_STORE_NAME ) ) );
     }
 
     @Override
@@ -269,203 +230,4 @@
             fs.copyFile( fromFile, toFile );
         }
     }
-<<<<<<< HEAD
-=======
-
-    public void migrateTransactionLogs( FileSystemAbstraction fs, File migrationDir, File storeDir ) throws IOException
-    {
-        File[] logs = findAllTransactionLogs( storeDir );
-        if ( logs == null )
-        {
-            return;
-        }
-
-        LogEntryWriterv1 logWriter = new LogEntryWriterv1();
-        logWriter.setCommandWriter( new PhysicalLogNeoXaCommandWriter() );
-
-        migrateLogs( fs, migrationDir, logs, logWriter, true );
-    }
-
-    public static void moveRewrittenTransactionLogs( File migrationDir, File storeDir )
-    {
-        File[] transactionLogs = findAllTransactionLogs( migrationDir );
-        if ( transactionLogs != null )
-        {
-            for ( File rewrittenLog : transactionLogs )
-            {
-                moveRewrittenLogFile( rewrittenLog, storeDir );
-            }
-        }
-    }
-
-    public void migrateLuceneLogs( FileSystemAbstraction fs, File migrationDir, File storeDir ) throws IOException
-    {
-        File[] logs = findAllLuceneLogs( storeDir );
-        if ( logs == null )
-        {
-            return;
-        }
-
-        File migrationIndexDir = indexDirIn( migrationDir );
-        fs.mkdir( migrationIndexDir );
-
-        LogEntryWriterv1 logWriter = new LogEntryWriterv1();
-        logWriter.setCommandWriter( LegacyLuceneCommandProcessor.newWriter() );
-
-        migrateLogs( fs, migrationIndexDir, logs, logWriter, false );
-    }
-
-    public static void moveRewrittenLuceneLogs( File migrationDir, File storeDir )
-    {
-        File[] luceneLogs = findAllLuceneLogs( migrationDir );
-        if ( luceneLogs != null )
-        {
-            File indexDir = indexDirIn( storeDir );
-            for ( File rewrittenLog : luceneLogs )
-            {
-                moveRewrittenLogFile( rewrittenLog, indexDir );
-            }
-        }
-    }
-
-    private void migrateLogs( FileSystemAbstraction fs,
-                              File migrationDir,
-                              File[] logs,
-                              LogEntryWriterv1 logWriter,
-                              boolean transactionLogs ) throws IOException
-    {
-        for ( File legacyLogFile : logs )
-        {
-            File newLogFile = new File( migrationDir, legacyLogFile.getName() );
-            try ( StoreChannel channel = fs.open( newLogFile, "rw" ) )
-            {
-                LogBuffer logBuffer = new DirectMappedLogBuffer( channel, ByteCounterMonitor.NULL );
-
-                Iterator<LogEntry> legacyLogsIterator;
-                if ( transactionLogs )
-                {
-                    legacyLogsIterator = iterateTransactionLogEntries( legacyLogFile, logBuffer );
-                }
-                else
-                {
-                    legacyLogsIterator = iterateLuceneLogEntries( legacyLogFile, logBuffer );
-                }
-
-                for ( LogEntry entry : loop( legacyLogsIterator ) )
-                {
-                    logWriter.writeLogEntry( entry, logBuffer );
-                }
-
-                logBuffer.force();
-                channel.close();
-            }
-        }
-    }
-
-    private static File[] findAllTransactionLogs( File dir )
-    {
-        return findAllLogs( dir, "nioneo_logical\\.log\\.v.*" );
-    }
-
-    private static File[] findAllLuceneLogs( File dir )
-    {
-        return findAllLogs( indexDirIn( dir ), "lucene\\.log\\.v.*" );
-    }
-
-    private static File[] findAllLogs( File dir, String namePattern )
-    {
-        final Pattern logFileName = Pattern.compile( namePattern );
-        FilenameFilter logFiles = new FilenameFilter()
-        {
-            @Override
-            public boolean accept( File dir, String name )
-            {
-                return logFileName.matcher( name ).find();
-            }
-        };
-        File[] files = dir.listFiles( logFiles );
-        // 'files' will be 'null' if an IO error occurs.
-        if ( files != null && files.length > 0 )
-        {
-            Arrays.sort( files );
-        }
-        return files;
-    }
-
-    private Iterator<LogEntry> iterateTransactionLogEntries( File legacyLog, LogBuffer logBuffer ) throws IOException
-    {
-        return iterateLogEntries( legacyLog, logBuffer, new LegacyCommandReader() );
-    }
-
-    private Iterator<LogEntry> iterateLuceneLogEntries( File legacyLog, LogBuffer logBuffer ) throws IOException
-    {
-        return iterateLogEntries( legacyLog, logBuffer, LegacyLuceneCommandProcessor.newReader() );
-    }
-
-    private Iterator<LogEntry> iterateLogEntries( File legacyLogFile,
-                                                  LogBuffer logBuffer,
-                                                  LegacyLogIoUtil.CommandReader commandReader ) throws IOException
-    {
-        final StoreChannel channel = fs.open( legacyLogFile, "r" );
-        final ByteBuffer buffer = ByteBuffer.allocate( 100000 );
-        final LegacyLogIoUtil logIoUtil = new LegacyLogIoUtil( commandReader );
-
-        long[] header = LegacyLogIoUtil.readLogHeader( buffer, channel, false );
-        if ( header != null )
-        {
-            ByteBuffer headerBuf = ByteBuffer.allocate( 16 );
-            writeLogHeader( headerBuf, header[0], header[1] );
-            logBuffer.put( headerBuf.array() );
-        }
-
-        Resource resource = new Resource()
-        {
-            @Override
-            public void close()
-            {
-                try
-                {
-                    channel.close();
-                }
-                catch ( IOException e )
-                {
-                    throw new RuntimeException( "Failed to close legacy log channel", e );
-                }
-            }
-        };
-        return newResourceIterator( resource, new PrefetchingIterator<LogEntry>()
-        {
-            @Override
-            protected LogEntry fetchNextOrNull()
-            {
-                try
-                {
-                    return logIoUtil.readEntry( buffer, channel );
-                }
-                catch ( IOException e )
-                {
-                    throw new RuntimeException( "Failed to read legacy log entry", e );
-                }
-            }
-        } );
-    }
-
-    private static File indexDirIn( File baseDir )
-    {
-        return new File( baseDir, "index" );
-    }
-
-    private static void moveRewrittenLogFile( File newLogFile, File storeDir )
-    {
-        Path oldLogFile = Paths.get( storeDir.getAbsolutePath(), newLogFile.getName() );
-        try
-        {
-            Files.move( newLogFile.toPath(), oldLogFile, REPLACE_EXISTING );
-        }
-        catch ( IOException e )
-        {
-            throw new RuntimeException( "Unable to move rewritten log to store dir", e );
-        }
-    }
->>>>>>> c44cba0d
 }