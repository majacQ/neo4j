--- conflicted
+++ resolved
@@ -347,21 +347,12 @@
     {
         monitors.addMonitorListener( treeMonitor(), NATIVE_LABEL_INDEX_TAG );
         GBPTree.Monitor monitor = monitors.newMonitor( GBPTree.Monitor.class, NATIVE_LABEL_INDEX_TAG );
-<<<<<<< HEAD
         MutableBoolean isRebuilding = new MutableBoolean();
         Header.Reader readRebuilding =
-                headerData -> isRebuilding.setValue( headerData.get() == REBUILDING );
+                headerData -> isRebuilding.setValue( headerData.get() == NEEDS_REBUILDING );
         index = new GBPTree<>( pageCache, storeFile, new LabelScanLayout(), pageSize, monitor, readRebuilding,
-                recoveryCleanupWorkCollector );
+                needsRebuildingWriter, recoveryCleanupWorkCollector );
         return isRebuilding.getValue();
-=======
-        MutableBoolean needsRebuilding = new MutableBoolean();
-        Header.Reader headerReader =
-                (pageCursor, length) -> needsRebuilding.setValue( pageCursor.getByte() == NEEDS_REBUILDING );
-        index = new GBPTree<>( pageCache, storeFile, new LabelScanLayout(), pageSize, monitor, headerReader,
-                needsRebuildingWriter );
-        return needsRebuilding.getValue();
->>>>>>> 752c0563
     }
 
     private GBPTree.Monitor treeMonitor()
