/*
 * Copyright (c) 2002-2018 "Neo Technology,"
 * Network Engine for Objects in Lund AB [http://neotechnology.com]
 *
 * This file is part of Neo4j.
 *
 * Neo4j is free software: you can redistribute it and/or modify
 * it under the terms of the GNU General Public License as published by
 * the Free Software Foundation, either version 3 of the License, or
 * (at your option) any later version.
 *
 * This program is distributed in the hope that it will be useful,
 * but WITHOUT ANY WARRANTY; without even the implied warranty of
 * MERCHANTABILITY or FITNESS FOR A PARTICULAR PURPOSE.  See the
 * GNU General Public License for more details.
 *
 * You should have received a copy of the GNU General Public License
 * along with this program.  If not, see <http://www.gnu.org/licenses/>.
 */
package org.neo4j.kernel.configuration;

import java.io.File;
import java.io.IOException;
import java.nio.file.Path;
import java.util.ArrayList;
import java.util.Collection;
import java.util.Comparator;
import java.util.HashMap;
import java.util.List;
import java.util.Map;
import java.util.Optional;
import java.util.Set;
import java.util.TreeSet;
import java.util.concurrent.ConcurrentHashMap;
import java.util.concurrent.ConcurrentLinkedQueue;
import java.util.function.BiConsumer;
import java.util.regex.Matcher;
import java.util.regex.Pattern;
import java.util.stream.Collectors;
import java.util.stream.Stream;
import javax.annotation.Nonnull;
import javax.annotation.Nullable;

import org.neo4j.configuration.ConfigOptions;
import org.neo4j.configuration.ConfigValue;
import org.neo4j.configuration.LoadableConfig;
import org.neo4j.graphdb.config.BaseSetting;
import org.neo4j.graphdb.config.Configuration;
import org.neo4j.graphdb.config.InvalidSettingException;
import org.neo4j.graphdb.config.Setting;
import org.neo4j.graphdb.config.SettingValidator;
import org.neo4j.graphdb.factory.GraphDatabaseSettings;
import org.neo4j.helpers.collection.MapUtil;
import org.neo4j.kernel.configuration.HttpConnector.Encryption;
import org.neo4j.kernel.impl.util.CopyOnWriteHashMap;
import org.neo4j.kernel.info.DiagnosticsPhase;
import org.neo4j.kernel.info.DiagnosticsProvider;
import org.neo4j.logging.BufferingLog;
import org.neo4j.logging.Log;
import org.neo4j.logging.Logger;

import static java.util.Collections.emptyList;
import static java.util.Collections.singletonMap;
import static org.neo4j.helpers.collection.MapUtil.stringMap;
import static org.neo4j.kernel.configuration.Connector.ConnectorType.BOLT;
import static org.neo4j.kernel.configuration.Connector.ConnectorType.HTTP;
import static org.neo4j.kernel.configuration.HttpConnector.Encryption.NONE;
import static org.neo4j.kernel.configuration.HttpConnector.Encryption.TLS;
import static org.neo4j.kernel.configuration.Settings.TRUE;

/**
 * This class holds the overall configuration of a Neo4j database instance. Use the accessors to convert the internal
 * key-value settings to other types.
 * <p>
 * Users can assume that old settings have been migrated to their new counterparts, and that defaults have been
 * applied.
 */
public class Config implements DiagnosticsProvider, Configuration
{
    public static final String DEFAULT_CONFIG_FILE_NAME = "neo4j.conf";

    private final List<ConfigOptions> configOptions;

    private final Map<String,String> params = new CopyOnWriteHashMap<>(); // Read heavy workload
    private final Map<String, Collection<BiConsumer<String,String>>> updateListeners = new ConcurrentHashMap<>();
    private final ConfigurationMigrator migrator;
    private final List<ConfigurationValidator> validators = new ArrayList<>();
    private final Map<String,String> overriddenDefaults = new CopyOnWriteHashMap<>();
    private final Map<String,BaseSetting<?>> settingsMap; // Only contains fixed settings and not groups

    // Messages to this log get replayed into a real logger once logging has been instantiated.
    private Log log = new BufferingLog();

    /**
     * Builder class for a configuration.
     * <p>
     * The configuration has three layers of values:
     * <ol>
     *   <li>Defaults settings, which is provided by validators.
     *   <li>File settings, parsed from the configuration file if one is provided.
     *   <li>Overridden settings, as provided by the user with the {@link Builder#withSettings(Map)} methods.
     * </ol>
     * They are added in the order specified, and is thus overridden by each layer.
     * <p>
     * Although the builder allows you to override the {@link LoadableConfig}'s with <code>withConfigClasses</code>,
     * this functionality is mainly for testing. If no classes are provided to the builder, they will be located through
     * service loading, and this is probably what you want in most of the cases.
     * <p>
     * Loaded {@link LoadableConfig}'s, whether provided though service loading or explicitly passed, will be scanned
     * for validators that provides migration, validation and default values. Migrators can be specified with the
     * {@link Migrator} annotation and should reside in a class implementing {@link LoadableConfig}.
     */
    public static class Builder
    {
        private Map<String,String> initialSettings = stringMap();
        private Map<String,String> overriddenDefaults = stringMap();
        private List<ConfigurationValidator> validators = new ArrayList<>();
        private File configFile;
        private List<LoadableConfig> settingsClasses;
        private boolean connectorsDisabled;

        /**
         * Augment the configuration with the passed setting.
         *
         * @param setting The setting to set.
         * @param value The value of the setting, pre parsed.
         */
        public Builder withSetting( final Setting<?> setting, final String value )
        {
            return withSetting( setting.name(), value );
        }

        /**
         * Augment the configuration with the passed setting.
         *
         * @param setting The setting to set.
         * @param value The value of the setting, pre parsed.
         */
        public Builder withSetting( final String setting, final String value )
        {
            initialSettings.put( setting, value );
            return this;
        }

        /**
         * Augment the configuration with the passed settings.
         *
         * @param initialSettings settings to augment the configuration with.
         */
        public Builder withSettings( final Map<String,String> initialSettings )
        {
            this.initialSettings.putAll( initialSettings );
            return this;
        }

        /**
         * Set the classes that contains the {@link Setting} fields. If no classes are provided to the builder, they
         * will be located through service loading.
         *
         * @param loadableConfigs A collection fo class instances providing settings.
         */
        @Nonnull
        public Builder withConfigClasses( final Collection<? extends LoadableConfig> loadableConfigs )
        {
            if ( settingsClasses == null )
            {
                settingsClasses = new ArrayList<>();
            }
            settingsClasses.addAll( loadableConfigs );
            return this;
        }

        /**
         * Provide an additional validator. Validators are automatically localed within classes with
         * {@link LoadableConfig}, but this allows you to add others.
         *
         * @param validator an additional validator.
         */
        @Nonnull
        public Builder withValidator( final ConfigurationValidator validator )
        {
            this.validators.add( validator );
            return this;
        }

        /**
         * @see Builder#withValidator(ConfigurationValidator)
         */
        @Nonnull
        public Builder withValidators( final Collection<ConfigurationValidator> validators )
        {
            this.validators.addAll( validators );
            return this;
        }

        /**
         * Extends config with defaults for server, i.e. auth and connector settings.
         */
        @Nonnull
        public Builder withServerDefaults()
        {
            // Add server defaults
            HttpConnector http = new HttpConnector( "http", NONE );
            HttpConnector https = new HttpConnector( "https", TLS );
            BoltConnector bolt = new BoltConnector( "bolt" );
            overriddenDefaults.put( GraphDatabaseSettings.auth_enabled.name(), TRUE );
            overriddenDefaults.put( http.enabled.name(), TRUE );
            overriddenDefaults.put( https.enabled.name(), TRUE );
            overriddenDefaults.put( bolt.enabled.name(), TRUE );

            // Add server validator
            validators.add( new ServerConfigurationValidator() );

            return this;
        }

        /**
         * Provide a file for initial configuration. The settings added with the {@link Builder#withSettings(Map)}
         * methods will be applied on top of the settings in the file.
         *
         * @param configFile A configuration file to parse for initial settings.
         */
        @Nonnull
        public Builder withFile( final @Nullable File configFile )
        {
            this.configFile = configFile;
            return this;
        }

        /**
         * @see Builder#withFile(File)
         */
        @Nonnull
        public Builder withFile( final Path configFile )
        {
            return withFile( configFile.toFile() );
        }

        /**
         * @param configFile an optional configuration file. If not present, this call changes nothing.
         */
        @Nonnull
        public Builder withFile( Optional<File> configFile )
        {
            configFile.ifPresent( file -> this.configFile = file );
            return this;
        }

        /**
         * Specifies the neo4j home directory to be set for this particular config. This will modify {@link
         * GraphDatabaseSettings#neo4j_home} to the same value as provided. If this is not called, the home directory
         * will be set to a system specific default home directory.
         *
         * @param homeDir The home directory this config belongs to.
         */
        @Nonnull
        public Builder withHome( final File homeDir )
        {
            initialSettings.put( GraphDatabaseSettings.neo4j_home.name(), homeDir.getAbsolutePath() );
            return this;
        }

        /**
         * @see Builder#withHome(File)
         */
        @Nonnull
        public Builder withHome( final Path homeDir )
        {
            return withHome( homeDir.toFile() );
        }

        /**
         * This will force all connectors to be disabled during creation of the config. This can be useful if an
         * offline mode is wanted, e.g. in dbms tools or test environments.
         */
        @Nonnull
        public Builder withConnectorsDisabled()
        {
            connectorsDisabled = true;
            return this;
        }

        /**
         * @return The config reflecting the state of the builder.
         * @throws InvalidSettingException is thrown if an invalid setting is encountered and {@link
         * GraphDatabaseSettings#strict_config_validation} is true.
         */
        @Nonnull
        public Config build() throws InvalidSettingException
        {
            List<LoadableConfig> loadableConfigs =
                    Optional.ofNullable( settingsClasses ).orElse( LoadableConfig.allConfigClasses() );

            // If reading from a file, make sure we always have a neo4j_home
            if ( configFile != null && !initialSettings.containsKey( GraphDatabaseSettings.neo4j_home.name() ) )
            {
                initialSettings.put( GraphDatabaseSettings.neo4j_home.name(), System.getProperty( "user.dir" ) );
            }

            Config config = new Config( configFile, initialSettings, overriddenDefaults, validators, loadableConfigs );

            if ( connectorsDisabled )
            {
                config.augment( config.allConnectorIdentifiers().stream().collect(
                        Collectors.toMap( id -> new Connector( id ).enabled.name(), id -> Settings.FALSE ) ) );
            }

            return config;
        }
    }

    @Nonnull
    public static Builder builder()
    {
        return new Builder();
    }

    /**
     * Convenient method for starting building from a file.
     */
    @Nonnull
    public static Builder fromFile( @Nullable final File configFile )
    {
        return builder().withFile( configFile );
    }

    /**
     * Convenient method for starting building from a file.
     */
    @Nonnull
    public static Builder fromFile( @Nonnull final Path configFile )
    {
        return builder().withFile( configFile );
    }

    /**
     * Convenient method for starting building from initial settings.
     */
    @Nonnull
    public static Builder fromSettings( final Map<String,String> initialSettings )
    {
        return builder().withSettings( initialSettings );
    }

    /**
     * @return a configuration with default values.
     */
    @Nonnull
    public static Config defaults()
    {
        return builder().build();
    }

    /**
     * @param initialSettings a map with settings to be present in the config.
     * @return a configuration with default values augmented with the provided <code>initialSettings</code>.
     */
    @Nonnull
    public static Config defaults( @Nonnull final Map<String,String> initialSettings )
    {
        return builder().withSettings( initialSettings ).build();
    }

    /**
     * Constructs a <code>Config</code> with default values and sets the supplied <code>setting</code> to the <code>value</code>.
     * @param setting The initial setting to use.
     * @param value The initial value to give the setting.
     */
    @Nonnull
    public static Config defaults( @Nonnull final Setting<?> setting, @Nonnull final String value )
    {
        return builder().withSetting( setting, value ).build();
    }

    private Config( File configFile,
            Map<String,String> initialSettings,
            Map<String,String> overriddenDefaults,
            Collection<ConfigurationValidator> additionalValidators,
            List<LoadableConfig> settingsClasses )
    {
        configOptions = settingsClasses.stream()
                .map( LoadableConfig::getConfigOptions )
                .flatMap( List::stream )
                .collect( Collectors.toList() );

        settingsMap = new HashMap<>();
        configOptions.stream()
                .map( ConfigOptions::settingGroup )
                .filter( BaseSetting.class::isInstance )
                .map( BaseSetting.class::cast )
                .forEach( setting -> settingsMap.put( setting.name(), setting ) );

        validators.addAll( additionalValidators );
        migrator = new AnnotationBasedConfigurationMigrator( settingsClasses );
        this.overriddenDefaults.putAll( overriddenDefaults );

        boolean fromFile = configFile != null;
        if ( fromFile )
        {
            loadFromFile( configFile, log ).forEach( initialSettings::putIfAbsent );
        }

        overriddenDefaults.forEach( initialSettings::putIfAbsent );

        migrateAndValidateAndUpdateSettings( initialSettings, fromFile );

        // Only warn for deprecations if red from a file
        if ( fromFile )
        {
            warnAboutDeprecations( params );
        }
    }

    /**
     * Retrieves a configuration value. If no value is configured, a default value will be returned instead. Note that
     * {@code null} is a valid value.
     *
     * @param setting The configuration property.
     * @param <T> the underlying type of the setting.
     * @return the value of the given setting, {@code null} can be returned.
     */
    @Override
    public <T> T get( Setting<T> setting )
    {
        return setting.apply( params::get );
    }

    /**
     * Test whether a setting is configured or not. Can be used to check if default value will be returned or not.
     *
     * @param setting The setting to check.
     * @return {@code true} if the setting is configures, {@code false} otherwise implying that the default value will
     * be returned if applicable.
     */
    public boolean isConfigured( Setting<?> setting )
    {
        return params.containsKey( setting.name() );
    }

    /**
     * Returns the currently configured identifiers for grouped settings.
     *
     * Identifiers for groups exists to allow multiple configured settings of the same setting type.
     * E.g. giving that prefix of a group is {@code dbms.ssl.policy} and the following settings are configured:
     * <ul>
     * <li> {@code dbms.ssl.policy.default.base_directory}
     * <li> {@code dbms.ssl.policy.other.base_directory}
     * </ul>
     * a call to this will method return {@code ["default", "other"]}.
     * <p>
     * The key difference to these identifiers are that they are only known at runtime after a valid configuration is
     * parsed and validated.
     *
     * @param groupClass A class that represents a setting group. Must be annotated with {@link Group}
     * @return A set of configured identifiers for the given group.
     * @throws IllegalArgumentException if the provided class is not annotated with {@link Group}.
     */
    public Set<String> identifiersFromGroup( Class<?> groupClass )
    {
        if ( !groupClass.isAnnotationPresent( Group.class ) )
        {
            throw new IllegalArgumentException( "Class must be annotated with @Group" );
        }

        String prefix = groupClass.getAnnotation( Group.class ).value();
        Pattern pattern = Pattern.compile( Pattern.quote( prefix ) + "\\.([^.]+)\\.(.+)" );

        Set<String> identifiers = new TreeSet<>();
        for ( String setting : params.keySet() )
        {
            Matcher matcher = pattern.matcher( setting );
            if ( matcher.matches() )
            {
                identifiers.add( matcher.group( 1 ) );
            }
        }
        return identifiers;
    }

    /**
     * Augment the existing config with new settings, overriding any conflicting settings, but keeping all old
     * non-overlapping ones.
     *
     * @param settings to add and override.
     * @throws InvalidSettingException when and invalid setting is found and {@link
     * GraphDatabaseSettings#strict_config_validation} is true.
     */
    public void augment( Map<String,String> settings ) throws InvalidSettingException
    {
        migrateAndValidateAndUpdateSettings( settings, false );
    }

    /**
     * @see Config#augment(Map)
     */
    public void augment( String setting, String value ) throws InvalidSettingException
    {
        augment( singletonMap( setting, value ) );
    }

    /**
     * @see Config#augment(Map)
     */
    public void augment( Setting<?> setting, String value )
    {
        augment( setting.name(), value );
    }

    /**
     * Augment the existing config with new settings, overriding any conflicting settings, but keeping all old
     * non-overlapping ones.
     *
     * @param config config to add and override with.
     * @throws InvalidSettingException when and invalid setting is found and {@link
     * GraphDatabaseSettings#strict_config_validation} is true.
     */
    public void augment( Config config ) throws InvalidSettingException
    {
        augment( config.params );
    }

    /**
     * Augment the existing config with new settings, ignoring any conflicting settings.
     *
     * @param setting settings to add and override
     * @throws InvalidSettingException when and invalid setting is found and {@link
     * GraphDatabaseSettings#strict_config_validation} is true.
     */
    public void augmentDefaults( Setting<?> setting, String value ) throws InvalidSettingException
    {
        overriddenDefaults.put( setting.name(), value );
        params.putIfAbsent( setting.name(), value );
    }

    /**
     * Specify a log where errors and warnings will be reported. Log messages that happens prior to setting a logger
     * will be buffered and replayed onto the first logger that is set.
     *
     * @param log to use.
     */
    public void setLogger( Log log )
    {
        if ( this.log instanceof BufferingLog )
        {
            ((BufferingLog) this.log).replayInto( log );
        }
        this.log = log;
    }

    /**
     * @param key to lookup in the config
     * @return the value or none if it doesn't exist in the config
     */
    public Optional<String> getRaw( @Nonnull String key )
    {
        return Optional.ofNullable( params.get( key ) );
    }

    /**
     * @return a copy of the raw configuration map
     */
    public Map<String,String> getRaw()
    {
        return new HashMap<>( params );
    }

    /**
     * @return a configured setting
     */
    public Optional<?> getValue( @Nonnull String key )
    {
        return configOptions.stream()
                .map( it -> it.asConfigValues( params ) )
                .flatMap( List::stream )
                .filter( it -> it.name().equals( key ) )
                .map( ConfigValue::value )
                .findFirst()
                .orElse( Optional.empty() );
    }

    /**
     * Updates a provided setting to a given value. This method is intended to be used for changing settings during
     * runtime. If you want to change settings at startup, use {@link Config#augment}.
     *
     * @implNote No migration or config validation is done. If you need this you have to refactor this method.
     *
     * @param setting The setting to set to the specified value.
     * @param update The new value to set, passing {@code null} or the empty string should reset the value back to default value.
     * @param origin The source of the change, e.g. {@code dbms.setConfigValue()}.
     * @throws IllegalArgumentException if the provided setting is unknown or not dynamic.
     * @throws InvalidSettingException if the value is not formatted correctly.
     */
    public void updateDynamicSetting( String setting, String update, String origin )
            throws IllegalArgumentException, InvalidSettingException
    {
        verifyValidDynamicSetting( setting );

        synchronized ( params )
        {
<<<<<<< HEAD
            boolean oldDefault = false;
            boolean newDefault = false;
=======
            boolean oldValueIsDefault = false;
            boolean newValueIsDefault = false;
>>>>>>> 7e70e286
            String oldValue;
            String newValue;
            if ( update == null || update.isEmpty() )
            {
                // Empty means we want to delete the configured value and fallback to the default value
                String overriddenDefault = overriddenDefaults.get( setting );
<<<<<<< HEAD
                oldDefault = overriddenDefault != null;
                oldValue = oldDefault ? params.put( setting, overriddenDefault ) : params.remove( setting );
                newValue = getConfiguredValueOf( setting );
                newDefault = true;
=======
                boolean hasDefault = overriddenDefault != null;
                oldValue = hasDefault ? params.put( setting, overriddenDefault ) : params.remove( setting );
                newValue = getDefaultValueOf( setting );
                newValueIsDefault = true;
>>>>>>> 7e70e286
            }
            else
            {
                // Change setting, make sure it's valid
                Map<String,String> newEntry = stringMap( setting, update );
                List<SettingValidator> settingValidators = configOptions.stream()
                                                                        .map( ConfigOptions::settingGroup )
                                                                        .collect( Collectors.toList() );
                for ( SettingValidator validator : settingValidators )
                {
                    validator.validate( newEntry, ignore -> {} ); // Throws if invalid
                }

<<<<<<< HEAD
                oldValue = getConfiguredValueOf( setting );
                if ( params.put( setting, update ) == null )
                {
                    oldDefault = true;
                }
                newValue = update;
            }
            log.info( "Setting changed: '%s' changed from '%s' to '%s' via '%s'",
                    setting, oldDefault ? "default (" + oldValue + ")" : oldValue,
                    newDefault ? "default (" + newValue + ")" : newValue, origin );
=======
                String previousValue = params.put( setting, update );
                if ( previousValue != null )
                {
                    oldValue = previousValue;
                }
                else
                {
                    oldValue = getDefaultValueOf( setting );
                    oldValueIsDefault = true;
                }
                newValue = update;
            }
            log.info( "Setting changed: '%s' changed from '%s' to '%s'",
                    setting, oldValueIsDefault ? "default (" + oldValue + ")" : oldValue,
                    newValueIsDefault ? "default (" + newValue + ")" : newValue );
>>>>>>> 7e70e286
            updateListeners.getOrDefault( setting, emptyList() ).forEach( l -> l.accept( oldValue, newValue ) );
        }
    }

    private void verifyValidDynamicSetting( String setting )
    {
        Optional<ConfigValue> option = findConfigValue( setting );

        if ( !option.isPresent() )
        {
            throw new IllegalArgumentException( "Unknown setting: " + setting );
        }

        ConfigValue configValue = option.get();
        if ( !configValue.dynamic() )
        {
            throw new IllegalArgumentException( "Setting is not dynamic and can not be changed at runtime" );
        }
    }

    private String getConfiguredValueOf( String setting )
    {
        if ( overriddenDefaults.containsKey( setting ) )
        {
            return overriddenDefaults.get( setting );
        }
        if ( settingsMap.containsKey( setting ) )
        {
            return settingsMap.get( setting ).getDefaultValue();
        }
        return "<no default>";
    }

    private Optional<ConfigValue> findConfigValue( String setting )
    {
        return configOptions.stream().map( it -> it.asConfigValues( params ) ).flatMap( List::stream )
                .filter( it -> it.name().equals( setting ) ).findFirst();
    }

    /**
     * Register a listener for dynamic updates to the given setting.
     * <p>
     * The listener will get called whenever the {@link #updateDynamicSetting(String, String, String)} method is used
     * to change the given setting, and the listener will be supplied the parsed values of the old and the new
     * configuration value.
     *
     * @param setting The {@link Setting} to listen for changes to.
     * @param listener The listener callback that will be notified of any configuration changes to the given setting.
     * @param <V> The value type of the setting.
     */
    public <V> void registerDynamicUpdateListener( Setting<V> setting, BiConsumer<V,V> listener )
    {
        String settingName = setting.name();
        verifyValidDynamicSetting( settingName );
        BiConsumer<String,String> projectedListener = ( oldValStr, newValStr ) ->
        {
            try
            {
                V oldVal = setting.apply( s -> oldValStr );
                V newVal = setting.apply( s -> newValStr );
                listener.accept( oldVal, newVal );
            }
            catch ( Exception e )
            {
                log.error( "Failure when notifying listeners after dynamic setting change; " +
                           "new setting might not have taken effect: " + e.getMessage(), e );
            }
        };
        updateListeners.computeIfAbsent( settingName, k -> new ConcurrentLinkedQueue<>() ).add( projectedListener );
    }

    /**
     * @return all effective config values
     */
    public Map<String,ConfigValue> getConfigValues()
    {
        return configOptions.stream()
                .map( it -> it.asConfigValues( params ) )
                .flatMap( List::stream )
                .collect( Collectors.toMap( ConfigValue::name, it -> it, ( val1, val2 ) ->
                {
                    throw new RuntimeException( "Duplicate setting: " + val1.name() + ": " + val1 + " and " + val2 );
                } ) );
    }

    @Override
    public String getDiagnosticsIdentifier()
    {
        return getClass().getName();
    }

    @Override
    public void acceptDiagnosticsVisitor( Object visitor )
    {
        // nothing visits configuration
    }

    @Override
    public void dump( DiagnosticsPhase phase, Logger logger )
    {
        if ( phase.isInitialization() || phase.isExplicitlyRequested() )
        {
            logger.log( "Neo4j Kernel properties:" );
            for ( Map.Entry<String,String> param : params.entrySet() )
            {
                logger.log( "%s=%s", param.getKey(), param.getValue() );
            }
        }
    }

    /**
     * Migrates and validates all string values in the provided <code>settings</code> map.
     *
     * This will update the configuration with the provided values regardless whether errors are encountered or not.
     *
     * @param settings the settings to migrate and validate.
     * @param warnOnUnknownSettings if true method log messages to {@link Config#log}.
     * @throws InvalidSettingException when and invalid setting is found and {@link
     * GraphDatabaseSettings#strict_config_validation} is true.
     */
    private void migrateAndValidateAndUpdateSettings( Map<String,String> settings, boolean warnOnUnknownSettings )
            throws InvalidSettingException
    {
        Map<String,String> migratedSettings = migrateSettings( settings );
        params.putAll( migratedSettings );

        List<SettingValidator> settingValidators = configOptions.stream()
                .map( ConfigOptions::settingGroup )
                .collect( Collectors.toList() );

        // Validate settings
        Map<String,String> additionalSettings =
                new IndividualSettingsValidator( settingValidators, warnOnUnknownSettings ).validate( this, log );
        params.putAll( additionalSettings );

        // Validate configuration
        for ( ConfigurationValidator validator : validators )
        {
            validator.validate( this, log );
        }
    }

    private Map<String,String> migrateSettings( Map<String,String> settings )
    {
        return migrator.apply( settings, log );
    }

    private void warnAboutDeprecations( Map<String,String> userSettings )
    {
        configOptions.stream()
                .flatMap( it -> it.asConfigValues( userSettings ).stream() )
                .filter( config -> userSettings.containsKey( config.name() ) && config.deprecated() )
                .forEach( c ->
                {
                    if ( c.replacement().isPresent() )
                    {
                        log.warn( "%s is deprecated. Replaced by %s", c.name(), c.replacement().get() );
                    }
                    else
                    {
                        log.warn( "%s is deprecated.", c.name() );
                    }
                } );
    }

    @Nonnull
    private static Map<String,String> loadFromFile( @Nonnull File file, @Nonnull Log log )
    {
        if ( !file.exists() )
        {
            log.warn( "Config file [%s] does not exist.", file );
            return new HashMap<>();
        }
        try
        {
            return MapUtil.load( file );
        }
        catch ( IOException e )
        {
            log.error( "Unable to load config file [%s]: %s", file, e.getMessage() );
            return new HashMap<>();
        }
    }

    /**
     * @return a list of all connector names like 'http' in 'dbms.connector.http.enabled = true'
     */
    @Nonnull
    public Set<String> allConnectorIdentifiers()
    {
        return allConnectorIdentifiers( params );
    }

    /**
     * @return a list of all connector names like 'http' in 'dbms.connector.http.enabled = true'
     */
    @Nonnull
    public Set<String> allConnectorIdentifiers( @Nonnull Map<String,String> params )
    {
        return identifiersFromGroup( Connector.class );
    }

    /**
     * @return list of all configured bolt connectors
     */
    @Nonnull
    public List<BoltConnector> boltConnectors()
    {
        return boltConnectors( params ).collect( Collectors.toList() );
    }

    /**
     * @return stream of all configured bolt connectors
     */
    @Nonnull
    private Stream<BoltConnector> boltConnectors( @Nonnull Map<String,String> params )
    {
        return allConnectorIdentifiers( params ).stream().map( BoltConnector::new ).filter(
                c -> c.group.groupKey.equalsIgnoreCase( "bolt" ) || BOLT.equals( c.type.apply( params::get ) ) );
    }

    /**
     * @return list of all configured bolt connectors which are enabled
     */
    @Nonnull
    public List<BoltConnector> enabledBoltConnectors()
    {
        return enabledBoltConnectors( params );
    }

    /**
     * @return list of all configured bolt connectors which are enabled
     */
    @Nonnull
    public List<BoltConnector> enabledBoltConnectors( @Nonnull Map<String,String> params )
    {
        return boltConnectors( params )
                .filter( c -> c.enabled.apply( params::get ) )
                .collect( Collectors.toList() );
    }

    /**
     * @return list of all configured http connectors
     */
    @Nonnull
    public List<HttpConnector> httpConnectors()
    {
        return httpConnectors( params ).collect( Collectors.toList() );
    }

    /**
     * @return stream of all configured http connectors
     */
    @Nonnull
    private Stream<HttpConnector> httpConnectors( @Nonnull Map<String,String> params )
    {
        return allConnectorIdentifiers( params ).stream()
                .map( Connector::new )
                .filter( c -> c.group.groupKey.equalsIgnoreCase( "http" ) ||
                        c.group.groupKey.equalsIgnoreCase( "https" ) ||
                        HTTP.equals( c.type.apply( params::get ) ) )
                .map( c ->
                {
                    final String name = c.group.groupKey;
                    final Encryption defaultEncryption;
                    switch ( name )
                    {
                    case "https":
                        defaultEncryption = TLS;
                        break;
                    case "http":
                    default:
                        defaultEncryption = NONE;
                        break;
                    }

                    return new HttpConnector( name,
                            HttpConnectorValidator.encryptionSetting( name, defaultEncryption ).apply( params::get ) );
                } );
    }

    /**
     * @return list of all configured http connectors which are enabled
     */
    @Nonnull
    public List<HttpConnector> enabledHttpConnectors()
    {
        return enabledHttpConnectors( params );
    }

    /**
     * @return list of all configured http connectors which are enabled
     */
    @Nonnull
    private List<HttpConnector> enabledHttpConnectors( @Nonnull Map<String,String> params )
    {
        return httpConnectors( params )
                .filter( c -> c.enabled.apply( params::get ) )
                .collect( Collectors.toList() );
    }

    @Override
    public String toString()
    {
        return params.entrySet().stream()
                .sorted( Comparator.comparing( Map.Entry::getKey ) )
                .map( entry -> entry.getKey() + "=" + entry.getValue() )
                .collect( Collectors.joining( ", ") );
    }
}<|MERGE_RESOLUTION|>--- conflicted
+++ resolved
@@ -597,30 +597,18 @@
 
         synchronized ( params )
         {
-<<<<<<< HEAD
-            boolean oldDefault = false;
-            boolean newDefault = false;
-=======
             boolean oldValueIsDefault = false;
             boolean newValueIsDefault = false;
->>>>>>> 7e70e286
             String oldValue;
             String newValue;
             if ( update == null || update.isEmpty() )
             {
                 // Empty means we want to delete the configured value and fallback to the default value
                 String overriddenDefault = overriddenDefaults.get( setting );
-<<<<<<< HEAD
-                oldDefault = overriddenDefault != null;
-                oldValue = oldDefault ? params.put( setting, overriddenDefault ) : params.remove( setting );
-                newValue = getConfiguredValueOf( setting );
-                newDefault = true;
-=======
                 boolean hasDefault = overriddenDefault != null;
                 oldValue = hasDefault ? params.put( setting, overriddenDefault ) : params.remove( setting );
                 newValue = getDefaultValueOf( setting );
                 newValueIsDefault = true;
->>>>>>> 7e70e286
             }
             else
             {
@@ -634,18 +622,6 @@
                     validator.validate( newEntry, ignore -> {} ); // Throws if invalid
                 }
 
-<<<<<<< HEAD
-                oldValue = getConfiguredValueOf( setting );
-                if ( params.put( setting, update ) == null )
-                {
-                    oldDefault = true;
-                }
-                newValue = update;
-            }
-            log.info( "Setting changed: '%s' changed from '%s' to '%s' via '%s'",
-                    setting, oldDefault ? "default (" + oldValue + ")" : oldValue,
-                    newDefault ? "default (" + newValue + ")" : newValue, origin );
-=======
                 String previousValue = params.put( setting, update );
                 if ( previousValue != null )
                 {
@@ -658,10 +634,9 @@
                 }
                 newValue = update;
             }
-            log.info( "Setting changed: '%s' changed from '%s' to '%s'",
+            log.info( "Setting changed: '%s' changed from '%s' to '%s' via '%s'",
                     setting, oldValueIsDefault ? "default (" + oldValue + ")" : oldValue,
-                    newValueIsDefault ? "default (" + newValue + ")" : newValue );
->>>>>>> 7e70e286
+                    newValueIsDefault ? "default (" + newValue + ")" : newValue, origin );
             updateListeners.getOrDefault( setting, emptyList() ).forEach( l -> l.accept( oldValue, newValue ) );
         }
     }
@@ -682,7 +657,7 @@
         }
     }
 
-    private String getConfiguredValueOf( String setting )
+    private String getDefaultValueOf( String setting )
     {
         if ( overriddenDefaults.containsKey( setting ) )
         {
