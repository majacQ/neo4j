--- conflicted
+++ resolved
@@ -46,15 +46,10 @@
     @Override
     public void removeNodeFromCache( long nodeId )
     {
-<<<<<<< HEAD
-        persistenceCache.evictNode( nodeId );
-=======
         if ( nodeId != -1 )
         {
-            nodeManager.removeNodeFromCache( nodeId );
             persistenceCache.evictNode( nodeId );
         }
->>>>>>> c44cba0d
     }
 
     @Override
