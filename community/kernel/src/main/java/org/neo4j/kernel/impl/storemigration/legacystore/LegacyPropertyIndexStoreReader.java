/**
 * Copyright (c) 2002-2013 "Neo Technology,"
 * Network Engine for Objects in Lund AB [http://neotechnology.com]
 *
 * This file is part of Neo4j.
 *
 * Neo4j is free software: you can redistribute it and/or modify
 * it under the terms of the GNU General Public License as published by
 * the Free Software Foundation, either version 3 of the License, or
 * (at your option) any later version.
 *
 * This program is distributed in the hope that it will be useful,
 * but WITHOUT ANY WARRANTY; without even the implied warranty of
 * MERCHANTABILITY or FITNESS FOR A PARTICULAR PURPOSE.  See the
 * GNU General Public License for more details.
 *
 * You should have received a copy of the GNU General Public License
 * along with this program.  If not, see <http://www.gnu.org/licenses/>.
 */
package org.neo4j.kernel.impl.storemigration.legacystore;

import java.io.File;
import java.io.IOException;
import java.nio.ByteBuffer;
import java.nio.channels.FileChannel;
import java.util.LinkedList;

import org.neo4j.helpers.UTF8;
import org.neo4j.kernel.impl.nioneo.store.FileSystemAbstraction;
import org.neo4j.kernel.impl.nioneo.store.PropertyIndexRecord;
import org.neo4j.kernel.impl.nioneo.store.Record;

public class LegacyPropertyIndexStoreReader
{
<<<<<<< HEAD
    public static final String FROM_VERSION = "PropertyIndex " + LegacyStore.LEGACY_VERSION;
    private final File fileName;
=======
    public static final String FROM_VERSION = "PropertyIndex v0.9.9";
    private final File fileName;
    private final FileSystemAbstraction fs;
>>>>>>> a00502b5

    public LegacyPropertyIndexStoreReader( FileSystemAbstraction fs, File fileName )
    {
        this.fs = fs;
        this.fileName = fileName;
    }

    public Iterable<PropertyIndexRecord> readPropertyIndexStore() throws IOException
    {
        FileChannel fileChannel = fs.open( fileName, "r" );
        int recordLength = 9;
        int endHeaderSize = UTF8.encode( FROM_VERSION ).length;
        long recordCount = (fileChannel.size() - endHeaderSize) / recordLength;

        LinkedList<PropertyIndexRecord> records = new LinkedList<PropertyIndexRecord>();

        ByteBuffer buffer = ByteBuffer.allocateDirect( recordLength );

        for ( int id = 0; id <= recordCount; id++ )
        {
            buffer.position( 0 );
            fileChannel.read( buffer );
            buffer.flip();
            long inUseByte = buffer.get();

            boolean inUse = inUseByte == Record.IN_USE.byteValue();
            if (inUse) {
                PropertyIndexRecord record = new PropertyIndexRecord( id );
                record.setInUse( inUse );
                record.setPropertyCount( buffer.getInt() );
                record.setNameId( buffer.getInt() );
                records.add( record );
            }
        }
        fileChannel.close();
        return records;
    }
}<|MERGE_RESOLUTION|>--- conflicted
+++ resolved
@@ -32,14 +32,9 @@
 
 public class LegacyPropertyIndexStoreReader
 {
-<<<<<<< HEAD
     public static final String FROM_VERSION = "PropertyIndex " + LegacyStore.LEGACY_VERSION;
     private final File fileName;
-=======
-    public static final String FROM_VERSION = "PropertyIndex v0.9.9";
-    private final File fileName;
     private final FileSystemAbstraction fs;
->>>>>>> a00502b5
 
     public LegacyPropertyIndexStoreReader( FileSystemAbstraction fs, File fileName )
     {
