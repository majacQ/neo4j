--- conflicted
+++ resolved
@@ -99,10 +99,7 @@
     // into the main store. These temporary stores will live here
     private final NeoStores temporaryNeoStores;
     private final boolean externalPageCache;
-<<<<<<< HEAD
-=======
     private PageCacheFlusher flusher;
->>>>>>> aed310ef
 
     private BatchingNeoStores( FileSystemAbstraction fileSystem, PageCache pageCache, File storeDir,
             RecordFormats recordFormats, Config neo4jConfig, Configuration importConfiguration, LogService logService,
