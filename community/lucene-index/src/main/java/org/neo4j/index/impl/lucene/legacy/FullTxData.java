/*
 * Copyright (c) 2002-2016 "Neo Technology,"
 * Network Engine for Objects in Lund AB [http://neotechnology.com]
 *
 * This file is part of Neo4j.
 *
 * Neo4j is free software: you can redistribute it and/or modify
 * it under the terms of the GNU General Public License as published by
 * the Free Software Foundation, either version 3 of the License, or
 * (at your option) any later version.
 *
 * This program is distributed in the hope that it will be useful,
 * but WITHOUT ANY WARRANTY; without even the implied warranty of
 * MERCHANTABILITY or FITNESS FOR A PARTICULAR PURPOSE.  See the
 * GNU General Public License for more details.
 *
 * You should have received a copy of the GNU General Public License
 * along with this program.  If not, see <http://www.gnu.org/licenses/>.
 */
package org.neo4j.index.impl.lucene.legacy;

import org.apache.lucene.document.Document;
import org.apache.lucene.document.Field.Store;
import org.apache.lucene.document.StoredField;
import org.apache.lucene.document.StringField;
import org.apache.lucene.index.DirectoryReader;
import org.apache.lucene.index.IndexReader;
import org.apache.lucene.index.IndexWriter;
import org.apache.lucene.index.IndexWriterConfig;
import org.apache.lucene.index.Term;
import org.apache.lucene.search.BooleanClause;
import org.apache.lucene.search.BooleanClause.Occur;
import org.apache.lucene.search.BooleanQuery;
import org.apache.lucene.search.IndexSearcher;
import org.apache.lucene.search.MatchAllDocsQuery;
import org.apache.lucene.search.PrefixQuery;
import org.apache.lucene.search.Query;
import org.apache.lucene.search.Sort;
import org.apache.lucene.search.TermQuery;
import org.apache.lucene.search.WildcardQuery;
import org.apache.lucene.store.Directory;
import org.apache.lucene.store.RAMDirectory;

import java.io.IOException;
import java.util.ArrayList;
import java.util.Collection;
import java.util.Collections;
import java.util.HashMap;
import java.util.HashSet;
import java.util.Map;
import java.util.Set;

import org.neo4j.collection.primitive.PrimitiveLongIterator;
import org.neo4j.index.lucene.QueryContext;
import org.neo4j.kernel.api.impl.index.collector.DocValuesCollector;

import static java.util.Collections.emptyList;
import static org.neo4j.index.impl.lucene.legacy.LuceneLegacyIndex.KEY_DOC_ID;

class FullTxData extends TxData
{
    /*
     * The concept of orphan exists to find entities when querying where the transaction state
     * (i.e. a FullTxData object) has seen removed entities w/o key and potentially also w/o value.
     * A TxData instance receiving "add" calls with null key/value is an instance used to track removals.
     * A Lucene document storing state about e.g. {@code index.remove( myNode, "name" )}
     * <pre>
     * {
     *     __all__: "name"
     * }
     * </pre>
     *
     * A Lucene document storing state about e.g. {@code index.remove( myNode )}
     * <pre>
     * {
     *     __all__: "1"
     * }
     * where queries would (if there are any orphans at all stored) include the "all orphans" value ("1") as
     * well as any specific key which is pulled out from the incoming query.
     */
    private static final String ORPHANS_KEY = "__all__";
    /**
     * When querying we need to distinguish between documents coming from the store and documents
     * coming from transaction state. A field with this key is put on all documents in transaction state.
     */
    public static final String TX_STATE_KEY = "__tx_state__";
    private static final byte[] TX_STATE_VALUE = new byte[] {1};
    private static final String ORPHANS_VALUE = "1";

    private Directory directory;
    private IndexWriter writer;
    private boolean modified;
    private IndexReader reader;
    private IndexSearcher searcher;
    private final Map<Long, Document> cachedDocuments = new HashMap<Long, Document>();
    private Set<String> orphans;

    FullTxData( LuceneLegacyIndex index )
    {
        super( index );
    }

    @Override
    void add( TxDataHolder holder, EntityId entityId, String key, Object value )
    {
        try
        {
            ensureLuceneDataInstantiated();
            long id = entityId.id();
            Document document = findDocument( id );
            boolean add = false;
            if ( document == null )
            {
                document = IndexType.newDocument( entityId );
                document.add( new StoredField( TX_STATE_KEY, TX_STATE_VALUE ) );
                cachedDocuments.put( id, document );
                add = true;
            }

            if ( key == null && value == null )
            {
                // Set a special "always hit" flag
                document.add( new StringField( ORPHANS_KEY, ORPHANS_VALUE, Store.NO ) );
                addOrphan( null );
            }
            else if ( value == null )
            {
                // Set a special "always hit" flag
                document.add( new StringField( ORPHANS_KEY, key, Store.NO ) );
                addOrphan( key );
            }
            else
            {
                index.type.addToDocument( document, key, value );
            }

            if ( add )
            {
                writer.addDocument( document );
            }
            else
            {
                writer.updateDocument( index.type.idTerm( id ), document );
            }
            invalidateSearcher();
        }
        catch ( IOException e )
        {
            throw new RuntimeException( e );
        }
    }

    private void addOrphan( String key )
    {
        if ( orphans == null )
        {
            orphans = new HashSet<>();
        }
        orphans.add( key );
    }

    private Document findDocument( long id )
    {
        return cachedDocuments.get( id );
    }

    private void ensureLuceneDataInstantiated()
    {
        if ( this.directory == null )
        {
            try
            {
                this.directory = new RAMDirectory();
                IndexWriterConfig writerConfig = new IndexWriterConfig( index.type.analyzer );
                this.writer = new IndexWriter( directory, writerConfig );
            }
            catch ( IOException e )
            {
                throw new RuntimeException( e );
            }
        }
    }

    @Override
    void remove( TxDataHolder holder, EntityId entityId, String key, Object value )
    {
        try
        {
            ensureLuceneDataInstantiated();
            long id = entityId.id();
            Document document = findDocument( id );
            if ( document != null )
            {
                index.type.removeFromDocument( document, key, value );
                if ( LuceneDataSource.documentIsEmpty( document ) )
                {
                    writer.deleteDocuments( index.type.idTerm( id ) );
                }
                else
                {
                    writer.updateDocument( index.type.idTerm( id ), document );
                }
            }
            invalidateSearcher();
        }
        catch ( IOException e )
        {
            throw new RuntimeException( e );
        }
    }

    @Override
    Collection<EntityId> query( TxDataHolder holder, Query query, QueryContext contextOrNull )
    {
        return internalQuery( query, contextOrNull );
    }

    private Collection<EntityId> internalQuery( Query query, QueryContext contextOrNull )
    {
        if ( this.directory == null )
        {
            return Collections.emptySet();
        }

        try
        {
            Sort sorting = contextOrNull != null ? contextOrNull.getSorting() : null;
            boolean prioritizeCorrectness = contextOrNull == null || !contextOrNull.getTradeCorrectnessForSpeed();
            IndexSearcher theSearcher = searcher( prioritizeCorrectness );
            query = includeOrphans( query );
            DocValuesCollector docValuesCollector = new DocValuesCollector( prioritizeCorrectness );
            theSearcher.search( query, docValuesCollector );
            Collection<EntityId> result = new ArrayList<>();
            PrimitiveLongIterator valuesIterator = docValuesCollector.getSortedValuesIterator( KEY_DOC_ID, sorting );
            while ( valuesIterator.hasNext() )
            {
                result.add( new EntityId.IdData( valuesIterator.next() ) );
            }
            return result;
        }
        catch ( IOException e )
        {
            throw new RuntimeException( e );
        }
    }

    private Query includeOrphans( Query query )
    {
        if ( orphans == null )
        {
            return query;
        }

        return new BooleanQuery.Builder()
                .add( injectOrphans( query ), Occur.SHOULD )
                .add( new TermQuery( new Term( ORPHANS_KEY, ORPHANS_VALUE ) ), Occur.SHOULD )
                .build();
    }

    private Query injectOrphans( Query query )
    {
        if ( query instanceof BooleanQuery )
        {
            BooleanQuery source = (BooleanQuery) query;
            BooleanQuery.Builder builder = new BooleanQuery.Builder();
            for ( BooleanClause clause : source.clauses() )
            {
                builder.add( injectOrphans( clause.getQuery() ), clause.getOccur() );
            }
            return builder.build();
        }

        String orphanField = extractTermField( query );
        if ( orphanField == null )
        {
            return query;
        }

        return new BooleanQuery.Builder()
                .add( query, Occur.SHOULD )
                .add( new TermQuery( new Term( ORPHANS_KEY, orphanField ) ), Occur.SHOULD )
                .build();
    }

    private String extractTermField( Query query )
    {
        // Try common types of queries
        if ( query instanceof TermQuery )
        {
            return ((TermQuery)query).getTerm().field();
        }
        else if ( query instanceof WildcardQuery )
        {
            return ((WildcardQuery)query).getTerm().field();
        }
        else if ( query instanceof PrefixQuery )
        {
            return ((PrefixQuery)query).getPrefix().field();
        }
        else if ( query instanceof MatchAllDocsQuery )
        {
            return null;
        }

        // Try to extract terms and get it that way
        String field = getFieldFromExtractTerms( query );
        if ( field != null )
        {
            return field;
        }

        // Last resort: since Query doesn't have a common interface for getting
        // the term/field of its query this is one option.
        return getFieldViaReflection( query );
    }

    private String getFieldViaReflection( Query query )
    {
        try
        {
            try
            {
                Term term = (Term) query.getClass().getMethod( "getTerm" ).invoke( query );
                return term.field();
            }
            catch ( NoSuchMethodException e )
            {
                return (String) query.getClass().getMethod( "getField" ).invoke( query );
            }
        }
        catch ( Exception e )
        {
            throw new RuntimeException( e );
        }
    }

    private String getFieldFromExtractTerms( Query query )
    {
        Set<Term> terms = new HashSet<Term>();
        try
        {
            searcher.createNormalizedWeight( query, false ).extractTerms( terms );
        }
        catch ( IOException ioe )
        {
            throw new UnsupportedOperationException( ioe );
        }
        catch ( UnsupportedOperationException ue )
        {
            // TODO This is for "*" queries and such. Lucene doesn't seem
            // to be able/willing to rewrite such queries.
            // Just ignore the orphans then... OK?
        }
        return terms.isEmpty() ? null : terms.iterator().next().field();
    }

    @Override
    void close()
    {
        LuceneUtil.close( this.writer );
        LuceneUtil.close( this.reader );
        LuceneUtil.close( this.searcher );
    }

    private void invalidateSearcher()
    {
        this.modified = true;
    }

    private IndexSearcher searcher( boolean allowRefreshSearcher )
    {
        if ( this.searcher != null && (!modified || !allowRefreshSearcher) )
        {
            return this.searcher;
        }

        try
        {
            IndexReader newReader = this.reader == null ?
                                    DirectoryReader.open( this.writer ) :
                                    DirectoryReader.openIfChanged( (DirectoryReader) this.reader );
<<<<<<< HEAD
            if ( newReader == null || newReader == this.reader )
=======
            if ( newReader == null )
>>>>>>> 62575b14
            {
                return this.searcher;
            }
            LuceneUtil.close( reader );
            this.reader = newReader;
            LuceneUtil.close( searcher );
            searcher = new IndexSearcher( reader );
        }
        catch ( IOException e )
        {
            throw new RuntimeException( e );
        }
        finally
        {
            if ( allowRefreshSearcher )
            {
                this.modified = false;
            }
        }
        return this.searcher;
    }

    @Override
    IndexSearcher asSearcher( TxDataHolder holder, QueryContext context )
    {
        boolean refresh = context == null || !context.getTradeCorrectnessForSpeed();
        return searcher( refresh );
    }

    @Override
    Collection<EntityId> get( TxDataHolder holder, String key, Object value )
    {
        return internalQuery( index.type.get( key, value ), null );
    }

    @Override
    Collection<EntityId> getOrphans( String key )
    {
        return emptyList();
    }
}<|MERGE_RESOLUTION|>--- conflicted
+++ resolved
@@ -379,11 +379,7 @@
             IndexReader newReader = this.reader == null ?
                                     DirectoryReader.open( this.writer ) :
                                     DirectoryReader.openIfChanged( (DirectoryReader) this.reader );
-<<<<<<< HEAD
-            if ( newReader == null || newReader == this.reader )
-=======
             if ( newReader == null )
->>>>>>> 62575b14
             {
                 return this.searcher;
             }
