--- conflicted
+++ resolved
@@ -34,7 +34,8 @@
       (patterns.distinct, namedPaths)
   }
 
-  type TransformType = (ParsedEntity, ParsedEntity, Map[String, Expression], (String, String) => Pattern) => Maybe[Pattern]
+  type TransformType =
+  (ParsedEntity, ParsedEntity, Map[String, Expression], (String, String) => Pattern) => Maybe[Pattern]
 
   private def successIfIdentifiers[T](left: ParsedEntity,
                                       right: ParsedEntity,
@@ -84,34 +85,21 @@
   def matchRelation(transform: TransformType): PartialFunction[AbstractPattern, Maybe[Any]] = {
     case ParsedRelation(name, props, left, right, relType, dir, optional, predicate) =>
       transform(left, right, props, (l, r) => RelatedTo(left = l, right = r, relName = name, relTypes = relType,
-        direction = dir, optional = optional, predicate = True()))
+        direction = dir, optional = optional))
   }
 
-<<<<<<< HEAD
-      case ParsedRelation(name, props, left, right, relType, dir, optional, predicate) =>
-        transform(left, right, props, (l, r) => RelatedTo(left = l, right = r, relName = name, relTypes = relType, direction = dir, optional = optional))
-
-      case ParsedVarLengthRelation(name, props, left, right, relType, dir, optional, predicate, min, max, relIterator) =>
-        transform(left, right, props, (l, r) => VarLengthRelatedTo(pathName = name, start = l, end = r, minHops = min, maxHops = max, relTypes = relType, direction = dir, relIterator = relIterator, optional = optional))
-
-      case ParsedShortestPath(name, props, left, right, relType, dir, optional, predicate, max, single, relIterator) =>
-        transform(left, right, props, (l, r) => ShortestPath(pathName = name, start = l, end = r, relTypes = relType, dir = dir, maxDepth = max, optional = optional, single = single, relIterator = relIterator))
-=======
   def matchVarLengthRelation(transform: TransformType): PartialFunction[AbstractPattern, Maybe[Any]] = {
     case ParsedVarLengthRelation(name, props, left, right, relType, dir, optional, predicate, min, max, relIterator) =>
       transform(left, right, props, (l, r) => VarLengthRelatedTo(pathName = name, start = l, end = r, minHops = min,
-        maxHops = max, relTypes = relType, direction = dir, relIterator = relIterator, optional = optional,
-        predicate = predicate))
+        maxHops = max, relTypes = relType, direction = dir, relIterator = relIterator, optional = optional))
   }
 
   def matchShortestPath(transform: TransformType): PartialFunction[AbstractPattern, Maybe[Any]] = {
     case ParsedShortestPath(name, props, left, right, relType, dir, optional, predicate, max, single, relIterator) =>
       transform(left, right, props, (l, r) => ShortestPath(pathName = name, start = l, end = r, relTypes = relType,
-        dir = dir, maxDepth = max, optional = optional, single = single, relIterator = relIterator,
-        predicate = predicate))
+        dir = dir, maxDepth = max, optional = optional, single = single, relIterator = relIterator))
 
   }
->>>>>>> 9a5d899d
 
   def matchEntity(transform: TransformType): PartialFunction[AbstractPattern, Maybe[Any]] = {
     case ParsedEntity(name, _, _, _) =>
