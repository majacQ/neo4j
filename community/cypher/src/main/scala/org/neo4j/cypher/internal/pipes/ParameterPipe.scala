/**
 * Copyright (c) 2002-2013 "Neo Technology,"
 * Network Engine for Objects in Lund AB [http://neotechnology.com]
 *
 * This file is part of Neo4j.
 *
 * Neo4j is free software: you can redistribute it and/or modify
 * it under the terms of the GNU General Public License as published by
 * the Free Software Foundation, either version 3 of the License, or
 * (at your option) any later version.
 *
 * This program is distributed in the hope that it will be useful,
 * but WITHOUT ANY WARRANTY; without even the implied warranty of
 * MERCHANTABILITY or FITNESS FOR A PARTICULAR PURPOSE.  See the
 * GNU General Public License for more details.
 *
 * You should have received a copy of the GNU General Public License
 * along with this program.  If not, see <http://www.gnu.org/licenses/>.
 */
package org.neo4j.cypher.internal.pipes

import org.neo4j.cypher.internal.symbols.SymbolTable
import org.neo4j.cypher.internal.ExecutionContext
import org.neo4j.cypher.PlanDescription

class ParameterPipe() extends Pipe {
  def createResults(state: QueryState) = Iterator(ExecutionContext(state = state))

  val symbols = new SymbolTable()

<<<<<<< HEAD
  override def executionPlanDescription(): String = "Parameters()"
=======
  override def executionPlanDescription = PlanDescription("ParameterPipe")
>>>>>>> aba82832
}<|MERGE_RESOLUTION|>--- conflicted
+++ resolved
@@ -28,9 +28,5 @@
 
   val symbols = new SymbolTable()
 
-<<<<<<< HEAD
-  override def executionPlanDescription(): String = "Parameters()"
-=======
   override def executionPlanDescription = PlanDescription("ParameterPipe")
->>>>>>> aba82832
 }