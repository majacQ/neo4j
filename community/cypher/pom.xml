<project xmlns="http://maven.apache.org/POM/4.0.0" xmlns:xsi="http://www.w3.org/2001/XMLSchema-instance"
         xsi:schemaLocation="http://maven.apache.org/POM/4.0.0
                      http://maven.apache.org/xsd/maven-4.0.0.xsd">
  <modelVersion>4.0.0</modelVersion>

  <parent>
    <groupId>org.neo4j</groupId>
    <artifactId>parent</artifactId>
    <version>2.1.9-SNAPSHOT</version>
    <relativePath>../..</relativePath>
  </parent>

  <artifactId>cypher-parent</artifactId>
  <version>2.1.9-SNAPSHOT</version>
  <packaging>pom</packaging>
  <name>Neo4j Community Cypher Build</name>
  <description>Project that builds the Neo4j Cypher modules as part of the Community distribution.</description>
  <url>http://components.neo4j.org/${project.artifactId}/${project.version}</url>

  <properties>
    <bundle.namespace>org.neo4j.cypher</bundle.namespace>
<<<<<<< HEAD
    <scala.version>2.10.4</scala.version>
=======
    <docs.url>http://docs.neo4j.org/chunked/${project.version}/cypher-query-lang.html</docs.url>
>>>>>>> a450e5cb
    <short-name>community-cypher-build</short-name>
    <licensing.prepend.text>notice-gpl-prefix.txt</licensing.prepend.text>
    <license-text.header>GPL-3-header.txt</license-text.header>
    <docs-plugin.skip>true</docs-plugin.skip>
  </properties>

  <scm>
    <connection>scm:git:git://github.com/neo4j/neo4j.git</connection>
    <developerConnection>scm:git:git@github.com:neo4j/neo4j.git</developerConnection>
    <url>https://github.com/neo4j/neo4j/tree/master/community/cypher</url>
  </scm>

  <modules>
    <module>cypher-commons</module>
    <module>cypher-compiler-2.1</module>
    <module>cypher</module>
    <module>docs/cypher-docs</module>
    <module>docs/graphgist</module>
    <module>docs/refcard-tests</module>
  </modules>

  <repositories>
    <repository>
      <id>oss.sonatype.org</id>
      <name>releases</name>
      <url>http://oss.sonatype.org/content/repositories/releases</url>
    </repository>
  </repositories>

  <build>
    <plugins>

      <plugin>
        <groupId>net.alchim31.maven</groupId>
        <artifactId>scala-maven-plugin</artifactId>
<<<<<<< HEAD
        <version>3.1.6</version>
=======
        <version>3.2.0</version>
>>>>>>> a450e5cb
        <executions>
          <execution>
            <id>scala-compile</id>
            <goals>
              <goal>add-source</goal>
              <goal>compile</goal>
            </goals>
            <phase>process-resources</phase>
          </execution>
          <execution>
            <id>scala-test-compile</id>
            <phase>${scala-test-compile-phase}</phase>
            <goals>
              <goal>testCompile</goal>
            </goals>
          </execution>
        </executions>
        <configuration>
          <scalaVersion>${scala.version}</scalaVersion>
          <args>
              <arg>-Xmax-classfile-name</arg>
              <arg>100</arg>
              <!-- uncomment for make the build fail on warnings -->
              <!--<arg>-Xfatal-warnings</arg>-->
              <!--<arg>-deprecation</arg>-->
          </args>
          <jvmArgs>
            <jvmArg>-Xms64m</jvmArg>
            <jvmArg>-Xmx1024m</jvmArg>
          </jvmArgs>
        </configuration>
      </plugin>

      <plugin>
        <groupId>org.apache.maven.plugins</groupId>
        <artifactId>maven-pmd-plugin</artifactId>
        <version>2.7.1</version>
        <configuration>
          <skip>true</skip>
        </configuration>
      </plugin>
      <plugin>
        <groupId>org.codehaus.mojo</groupId>
        <artifactId>findbugs-maven-plugin</artifactId>
        <configuration>
          <skip>true</skip>
        </configuration>
      </plugin>

    </plugins>

<<<<<<< HEAD
    <pluginManagement>
      <plugins>
        <plugin>
          <groupId>org.scalastyle</groupId>
          <artifactId>scalastyle-maven-plugin</artifactId>
          <version>0.4.0</version>
          <configuration>
            <verbose>false</verbose>
            <failOnViolation>true</failOnViolation>
            <includeTestSourceDirectory>true</includeTestSourceDirectory>
            <failOnWarning>false</failOnWarning>
            <inputEncoding>UTF-8</inputEncoding>
            <sourceDirectory>${basedir}/src/main/scala</sourceDirectory>
            <testSourceDirectory>${basedir}/src/test/scala</testSourceDirectory>
            <configLocation>${project.basedir}/../scalastyle_config.xml</configLocation>
            <outputFile>${basedir}/target/scalastyle-output.xml</outputFile>
            <outputEncoding>UTF-8</outputEncoding>
          </configuration>
          <executions>
            <execution>
              <goals>
                <goal>check</goal>
              </goals>
            </execution>
          </executions>
        </plugin>
      </plugins>
    </pluginManagement>
  </build>
=======
  <profiles>

    <profile>
      <id>scala_2_11</id>
      <activation>
        <property>
          <name>!skipScala211</name>
        </property>
      </activation>
      <modules>
        <module>cypher-commons_2.11</module>
        <module>cypher-compiler-1.9_2.11</module>
      </modules>
    </profile>

    <profile>
      <id>neo-scala-style</id>

      <activation>
        <activeByDefault>false</activeByDefault>
        <property>
          <name>scalaStyle</name>
        </property>
      </activation>

      <build>
        <pluginManagement>
          <plugins>
            <plugin>
              <groupId>org.scalastyle</groupId>
              <artifactId>scalastyle-maven-plugin</artifactId>
              <version>0.2.0</version>
              <configuration>
                <verbose>false</verbose>
                <failOnViolation>true</failOnViolation>
                <includeTestSourceDirectory>true</includeTestSourceDirectory>
                <failOnWarning>false</failOnWarning>
                <sourceDirectory>${basedir}/src/main/scala</sourceDirectory>
                <testSourceDirectory>${basedir}/src/test/scala</testSourceDirectory>
                <configLocation>${basedir}/etc/scalastyle_config.xml</configLocation>
                <outputFile>${basedir}/target/scalastyle-output.xml</outputFile>
                <outputEncoding>UTF-8</outputEncoding>
              </configuration>
              <executions>
                <execution>
                  <goals>
                    <goal>check</goal>
                  </goals>
                </execution>
              </executions>
            </plugin>
          </plugins>
        </pluginManagement>
      </build>
    </profile>
  </profiles>
>>>>>>> a450e5cb

  <!-- inherited dependencies, versions are set in dependencyManagement -->

  <dependencies>

    <!-- shared java test dependencies -->

   <dependency>
      <groupId>junit</groupId>
      <artifactId>junit</artifactId>
      <exclusions>
        <exclusion>
          <groupId>org.hamcrest</groupId>
          <artifactId>hamcrest-core</artifactId>
        </exclusion>
      </exclusions>
    </dependency>
    <dependency>
      <groupId>org.hamcrest</groupId>
      <artifactId>hamcrest-all</artifactId>
    </dependency>
    <dependency>
      <groupId>org.mockito</groupId>
      <artifactId>mockito-core</artifactId>
      <exclusions>
        <exclusion>
          <groupId>org.hamcrest</groupId>
          <artifactId>hamcrest-core</artifactId>
        </exclusion>
      </exclusions>
    </dependency>

  </dependencies>

  <!-- Required versions for each dependency, inherited dependencies are set in dependencies -->

  <dependencyManagement>

    <dependencies>

      <!-- scala test dependencies for 2.10 -->

      <dependency>
        <groupId>org.scalatest</groupId>
        <artifactId>scalatest_2.10</artifactId>
        <version>2.0</version>
        <scope>test</scope>
        <exclusions>
          <exclusion>
            <artifactId>scala-library</artifactId>
            <groupId>org.scala-lang</groupId>
          </exclusion>
        </exclusions>
      </dependency>
      <dependency>
        <groupId>org.scalautils</groupId>
        <artifactId>scalautils_2.10</artifactId>
        <version>2.0</version>
        <scope>test</scope>
        <exclusions>
          <exclusion>
            <artifactId>scala-library</artifactId>
            <groupId>org.scala-lang</groupId>
          </exclusion>
        </exclusions>
      </dependency>
      <dependency>
        <groupId>org.scalacheck</groupId>
        <artifactId>scalacheck_2.10</artifactId>
        <version>1.11.0</version>
        <scope>test</scope>
      </dependency>

      <!-- scala test dependencies for 2.11 -->

      <dependency>
        <groupId>org.scalatest</groupId>
        <artifactId>scalatest_2.11</artifactId>
        <version>2.2.4</version>
        <scope>test</scope>
        <exclusions>
          <exclusion>
            <artifactId>scala-library</artifactId>
            <groupId>org.scala-lang</groupId>
          </exclusion>
          <exclusion>
            <artifactId>scala-reflect</artifactId>
            <groupId>org.scala-lang</groupId>
          </exclusion>
        </exclusions>
      </dependency>
      <dependency>
        <groupId>org.scalautils</groupId>
        <artifactId>scalautils_2.11</artifactId>
        <version>2.1.7</version>
        <scope>test</scope>
        <exclusions>
          <exclusion>
            <artifactId>scala-library</artifactId>
            <groupId>org.scala-lang</groupId>
          </exclusion>
          <exclusion>
            <artifactId>scala-reflect</artifactId>
            <groupId>org.scala-lang</groupId>
          </exclusion>
        </exclusions>
      </dependency>
      <dependency>
        <groupId>org.scalacheck</groupId>
        <artifactId>scalacheck_2.11</artifactId>
        <version>1.12.2</version>
        <scope>test</scope>
      </dependency>

      <!-- neo4j -->

      <dependency>
        <groupId>org.neo4j</groupId>
        <artifactId>neo4j-kernel</artifactId>
        <version>${project.version}</version>
      </dependency>
      <dependency>
        <groupId>org.neo4j</groupId>
        <artifactId>neo4j-kernel</artifactId>
        <version>${project.version}</version>
        <type>test-jar</type>
        <scope>test</scope>
      </dependency>
      <dependency>
        <groupId>org.neo4j</groupId>
        <artifactId>neo4j-graphviz</artifactId>
        <version>${project.version}</version>
        <scope>test</scope>
      </dependency>
      <dependency>
        <groupId>org.neo4j</groupId>
        <artifactId>neo4j-lucene-index</artifactId>
        <version>${project.version}</version>
      </dependency>
      <dependency>
        <groupId>org.neo4j</groupId>
        <artifactId>neo4j-graph-matching</artifactId>
        <version>${project.version}</version>
      </dependency>
      <dependency>
        <groupId>org.neo4j</groupId>
        <artifactId>neo4j-graph-algo</artifactId>
        <version>${project.version}</version>
      </dependency>

      <!-- other -->

      <dependency>
        <groupId>org.parboiled</groupId>
        <artifactId>parboiled-scala_2.10</artifactId>
        <version>1.1.7</version>
        <exclusions>
          <exclusion>
            <artifactId>scala-library</artifactId>
            <groupId>org.scala-lang</groupId>
          </exclusion>
        </exclusions>
      </dependency>

      <dependency>
        <groupId>com.googlecode.concurrentlinkedhashmap</groupId>
        <artifactId>concurrentlinkedhashmap-lru</artifactId>
        <version>1.4</version>
      </dependency>

    </dependencies>
  </dependencyManagement>
</project><|MERGE_RESOLUTION|>--- conflicted
+++ resolved
@@ -19,11 +19,8 @@
 
   <properties>
     <bundle.namespace>org.neo4j.cypher</bundle.namespace>
-<<<<<<< HEAD
-    <scala.version>2.10.4</scala.version>
-=======
-    <docs.url>http://docs.neo4j.org/chunked/${project.version}/cypher-query-lang.html</docs.url>
->>>>>>> a450e5cb
+    <scala.version>2.10.5</scala.version>
+    <scala.binary.version>2.10</scala.binary.version>
     <short-name>community-cypher-build</short-name>
     <licensing.prepend.text>notice-gpl-prefix.txt</licensing.prepend.text>
     <license-text.header>GPL-3-header.txt</license-text.header>
@@ -59,11 +56,7 @@
       <plugin>
         <groupId>net.alchim31.maven</groupId>
         <artifactId>scala-maven-plugin</artifactId>
-<<<<<<< HEAD
-        <version>3.1.6</version>
-=======
         <version>3.2.0</version>
->>>>>>> a450e5cb
         <executions>
           <execution>
             <id>scala-compile</id>
@@ -83,12 +76,13 @@
         </executions>
         <configuration>
           <scalaVersion>${scala.version}</scalaVersion>
+          <scalaCompatVersion>${scala.version}</scalaCompatVersion>
           <args>
-              <arg>-Xmax-classfile-name</arg>
-              <arg>100</arg>
-              <!-- uncomment for make the build fail on warnings -->
-              <!--<arg>-Xfatal-warnings</arg>-->
-              <!--<arg>-deprecation</arg>-->
+            <arg>-Xmax-classfile-name</arg>
+            <arg>100</arg>
+            <!-- uncomment for make the build fail on warnings -->
+            <!--<arg>-Xfatal-warnings</arg>-->
+            <!--<arg>-deprecation</arg>-->
           </args>
           <jvmArgs>
             <jvmArg>-Xms64m</jvmArg>
@@ -115,7 +109,6 @@
 
     </plugins>
 
-<<<<<<< HEAD
     <pluginManagement>
       <plugins>
         <plugin>
@@ -145,72 +138,48 @@
       </plugins>
     </pluginManagement>
   </build>
-=======
-  <profiles>
-
-    <profile>
-      <id>scala_2_11</id>
-      <activation>
-        <property>
-          <name>!skipScala211</name>
-        </property>
-      </activation>
-      <modules>
-        <module>cypher-commons_2.11</module>
-        <module>cypher-compiler-1.9_2.11</module>
-      </modules>
-    </profile>
-
-    <profile>
-      <id>neo-scala-style</id>
-
-      <activation>
-        <activeByDefault>false</activeByDefault>
-        <property>
-          <name>scalaStyle</name>
-        </property>
-      </activation>
-
-      <build>
-        <pluginManagement>
-          <plugins>
-            <plugin>
-              <groupId>org.scalastyle</groupId>
-              <artifactId>scalastyle-maven-plugin</artifactId>
-              <version>0.2.0</version>
-              <configuration>
-                <verbose>false</verbose>
-                <failOnViolation>true</failOnViolation>
-                <includeTestSourceDirectory>true</includeTestSourceDirectory>
-                <failOnWarning>false</failOnWarning>
-                <sourceDirectory>${basedir}/src/main/scala</sourceDirectory>
-                <testSourceDirectory>${basedir}/src/test/scala</testSourceDirectory>
-                <configLocation>${basedir}/etc/scalastyle_config.xml</configLocation>
-                <outputFile>${basedir}/target/scalastyle-output.xml</outputFile>
-                <outputEncoding>UTF-8</outputEncoding>
-              </configuration>
-              <executions>
-                <execution>
-                  <goals>
-                    <goal>check</goal>
-                  </goals>
-                </execution>
-              </executions>
-            </plugin>
-          </plugins>
-        </pluginManagement>
-      </build>
-    </profile>
-  </profiles>
->>>>>>> a450e5cb
 
   <!-- inherited dependencies, versions are set in dependencyManagement -->
 
   <dependencies>
 
-    <!-- shared java test dependencies -->
-
-   <dependency>
+    <!-- scala -->
+
+    <dependency>
+      <groupId>org.scala-lang</groupId>
+      <artifactId>scala-library</artifactId>
+    </dependency>
+
+    <!-- testing -->
+
+    <dependency>
+      <groupId>org.scalatest</groupId>
+      <artifactId>scalatest_2.10</artifactId>
+      <scope>test</scope>
+      <exclusions>
+        <exclusion>
+          <artifactId>scala-library</artifactId>
+          <groupId>org.scala-lang</groupId>
+        </exclusion>
+      </exclusions>
+    </dependency>
+    <dependency>
+      <groupId>org.scalautils</groupId>
+      <artifactId>scalautils_2.10</artifactId>
+      <scope>test</scope>
+      <exclusions>
+        <exclusion>
+          <artifactId>scala-library</artifactId>
+          <groupId>org.scala-lang</groupId>
+        </exclusion>
+      </exclusions>
+    </dependency>
+    <dependency>
+      <groupId>org.scalacheck</groupId>
+      <artifactId>scalacheck_2.10</artifactId>
+      <scope>test</scope>
+    </dependency>
+    <dependency>
       <groupId>junit</groupId>
       <artifactId>junit</artifactId>
       <exclusions>
@@ -240,10 +209,17 @@
   <!-- Required versions for each dependency, inherited dependencies are set in dependencies -->
 
   <dependencyManagement>
-
     <dependencies>
 
-      <!-- scala test dependencies for 2.10 -->
+      <!-- scala -->
+
+      <dependency>
+        <groupId>org.scala-lang</groupId>
+        <artifactId>scala-library</artifactId>
+        <version>${scala.version}</version>
+      </dependency>
+
+      <!-- testing -->
 
       <dependency>
         <groupId>org.scalatest</groupId>
@@ -273,47 +249,6 @@
         <groupId>org.scalacheck</groupId>
         <artifactId>scalacheck_2.10</artifactId>
         <version>1.11.0</version>
-        <scope>test</scope>
-      </dependency>
-
-      <!-- scala test dependencies for 2.11 -->
-
-      <dependency>
-        <groupId>org.scalatest</groupId>
-        <artifactId>scalatest_2.11</artifactId>
-        <version>2.2.4</version>
-        <scope>test</scope>
-        <exclusions>
-          <exclusion>
-            <artifactId>scala-library</artifactId>
-            <groupId>org.scala-lang</groupId>
-          </exclusion>
-          <exclusion>
-            <artifactId>scala-reflect</artifactId>
-            <groupId>org.scala-lang</groupId>
-          </exclusion>
-        </exclusions>
-      </dependency>
-      <dependency>
-        <groupId>org.scalautils</groupId>
-        <artifactId>scalautils_2.11</artifactId>
-        <version>2.1.7</version>
-        <scope>test</scope>
-        <exclusions>
-          <exclusion>
-            <artifactId>scala-library</artifactId>
-            <groupId>org.scala-lang</groupId>
-          </exclusion>
-          <exclusion>
-            <artifactId>scala-reflect</artifactId>
-            <groupId>org.scala-lang</groupId>
-          </exclusion>
-        </exclusions>
-      </dependency>
-      <dependency>
-        <groupId>org.scalacheck</groupId>
-        <artifactId>scalacheck_2.11</artifactId>
-        <version>1.12.2</version>
         <scope>test</scope>
       </dependency>
 
@@ -367,12 +302,6 @@
         </exclusions>
       </dependency>
 
-      <dependency>
-        <groupId>com.googlecode.concurrentlinkedhashmap</groupId>
-        <artifactId>concurrentlinkedhashmap-lru</artifactId>
-        <version>1.4</version>
-      </dependency>
-
     </dependencies>
   </dependencyManagement>
 </project>