/*
 * Copyright (c) 2002-2019 "Neo4j,"
 * Neo4j Sweden AB [http://neo4j.com]
 *
 * This file is part of Neo4j.
 *
 * Neo4j is free software: you can redistribute it and/or modify
 * it under the terms of the GNU General Public License as published by
 * the Free Software Foundation, either version 3 of the License, or
 * (at your option) any later version.
 *
 * This program is distributed in the hope that it will be useful,
 * but WITHOUT ANY WARRANTY; without even the implied warranty of
 * MERCHANTABILITY or FITNESS FOR A PARTICULAR PURPOSE.  See the
 * GNU General Public License for more details.
 *
 * You should have received a copy of the GNU General Public License
 * along with this program.  If not, see <http://www.gnu.org/licenses/>.
 */
package cypher.features

import org.neo4j.kernel.api.exceptions.Status
import org.opencypher.tools.tck.api.ExecutionFailed
import org.opencypher.tools.tck.constants._

object Phase {
  val runtime = "runtime"
  val compile = "compile time"
}

case class Neo4jExecutionFailed(errorType: String, phase: String, detail: String, cause: Throwable) extends Exception

object Neo4jExceptionToExecutionFailed {

  def convert(phase: String, t: Throwable): ExecutionFailed = {
    val neo4jException = t match {
      case re: RuntimeException => re
      case _ => throw t
    }
    val errorType = Status.statusCodeOf(neo4jException)
    val errorTypeStr = if (errorType != null) errorType.toString else ""
    val msg = neo4jException.getMessage
    val detail = phase match {
      case Phase.compile => compileTimeDetail(msg)
      case Phase.runtime => runtimeDetail(msg)
    }
    val neo4jexception = Neo4jExecutionFailed(errorTypeStr, phase, detail, t)
    ExecutionFailed(errorTypeStr, phase, detail, Some(neo4jexception))
  }

  private def runtimeDetail(msg: String): String = {
    import TCKErrorDetails._
    if (msg == null)
      ""
    else if (msg.matches("((SKIP: )|(LIMIT: ))?Invalid input. ('-.+' is not a valid value|Got a negative integer)\\. Must be a non-negative integer\\.[\\s.\\S]*"))
      NEGATIVE_INTEGER_ARGUMENT
    else if (msg.matches("((SKIP: )|(LIMIT: ))?Invalid input. ('.+' is not a valid value|Got a floating-point number)\\. Must be a non-negative integer\\.[\\s.\\S]*"))
      INVALID_ARGUMENT_TYPE
    else if (msg.matches("Type mismatch: expected a map but was .+"))
      PROPERTY_ACCESS_ON_NON_MAP
    else if (msg.matches("Expected .+ to be a ((java.lang.String)|(org.neo4j.values.storable.TextValue)), but it was a .+"))
      MAP_ELEMENT_ACCESS_BY_NON_STRING
    else if (msg.matches("Expected .+ to be a ((java.lang.Number)|(org.neo4j.values.storable.NumberValue)), but it was a .+"))
      LIST_ELEMENT_ACCESS_BY_NON_INTEGER
    else if (msg.matches(".+ is not a collection or a map. Element access is only possible by performing a collection lookup using an integer index, or by performing a map lookup using a string key .+"))
      INVALID_ELEMENT_ACCESS
    else if (msg.matches(s"\nElement access is only possible by performing a collection lookup using an integer index,\nor by performing a map lookup using a string key .+"))
      INVALID_ELEMENT_ACCESS
    else if (msg.matches(".+ can not create a new node due to conflicts with( both)? existing( and missing)? unique nodes.*"))
      "CreateBlockedByConstraint"
    else if (msg.matches("Node\\(\\d+\\) already exists with label `.+` and property `.+` = .+"))
      "CreateBlockedByConstraint"
    else if (msg.matches("Cannot delete node\\<\\d+\\>, because it still has relationships. To delete this node, you must first delete its relationships."))
      DELETE_CONNECTED_NODE
    else if (msg.matches("Don't know how to compare that\\..+"))
      "IncomparableValues"
    else if (msg.matches("Cannot perform .+ on mixed types\\..+"))
      "IncomparableValues"
    else if (msg.matches("Invalid input '.+' is not a valid argument, must be a number in the range 0.0 to 1.0"))
      NUMBER_OUT_OF_RANGE
    else if (msg.matches("step argument to range\\(\\) cannot be zero"))
      NUMBER_OUT_OF_RANGE
    else if (msg.matches("Expected a (.+), got: (.*)"))
      INVALID_ARGUMENT_VALUE
    else if (msg.matches("The expression .+ should have been a node or a relationship, but got .+"))
      REQUIRES_DIRECTED_RELATIONSHIP
    else if (msg.matches("((Node)|(Relationship)) with id \\d+ has been deleted in this transaction"))
      DELETED_ENTITY_ACCESS
    else if (msg.matches("Expected parameter\\(s\\): .+"))
      MISSING_PARAMETER
    else
      msg
  }

  private def compileTimeDetail(msg: String): String = {
    import TCKErrorDetails._
    if (msg.matches("Invalid input. '-.+' is not a valid value. Must be a non-negative integer\\.[\\s.\\S]*"))
      NEGATIVE_INTEGER_ARGUMENT
    else if (msg.matches("Invalid input. '.+' is not a valid value. Must be a non-negative integer\\.[\\s.\\S]*"))
      INVALID_ARGUMENT_TYPE
    else if (msg.matches("Can't use aggregate functions inside of aggregate functions\\."))
      NESTED_AGGREGATION
    else if (msg.matches("Can't create node `(\\w+)` with labels or properties here. The variable is already declared in this context"))
      VARIABLE_ALREADY_BOUND
    else if (msg.matches("Can't create node `(\\w+)` with labels or properties here. It already exists in this context"))
      VARIABLE_ALREADY_BOUND
    else if (msg.matches("Can't create `\\w+` with properties or labels here. The variable is already declared in this context"))
      VARIABLE_ALREADY_BOUND
    else if (msg.matches("Can't create `\\w+` with properties or labels here. It already exists in this context"))
      VARIABLE_ALREADY_BOUND
    else if (msg.matches("Can't create `(\\w+)` with labels or properties here. It already exists in this context"))
      VARIABLE_ALREADY_BOUND
    else if (msg.matches(semanticError("\\w+ already declared")))
      VARIABLE_ALREADY_BOUND
    else if (msg.matches(semanticError("Only directed relationships are supported in ((CREATE)|(MERGE))")))
      REQUIRES_DIRECTED_RELATIONSHIP
    else if (msg.matches(s"${DOTALL}Type mismatch: expected .+ but was .+"))
      INVALID_ARGUMENT_TYPE
    else if (msg.matches(semanticError("Variable `.+` not defined")))
      UNDEFINED_VARIABLE
    else if (msg.matches(semanticError(".+ not defined")))
      UNDEFINED_VARIABLE
    else if (msg.matches(semanticError("In a WITH/RETURN with DISTINCT or an aggregation, it is not possible to access variables declared before the WITH/RETURN: .+")))
      UNDEFINED_VARIABLE
    else if (msg.matches(semanticError("Type mismatch: .+ defined with conflicting type .+ \\(expected .+\\)")))
      VARIABLE_TYPE_CONFLICT
    else if (msg.matches(semanticError("Cannot use the same relationship variable '.+' for multiple patterns")))
      RELATIONSHIP_UNIQUENESS_VIOLATION
    else if (msg.matches(semanticError("Cannot use the same relationship identifier '.+' for multiple patterns")))
      RELATIONSHIP_UNIQUENESS_VIOLATION
    else if (msg.matches(semanticError("Variable length relationships cannot be used in ((CREATE)|(MERGE))")))
      CREATING_VAR_LENGTH
    else if (msg.matches(semanticError("Parameter maps cannot be used in ((MATCH)|(MERGE)) patterns \\(use a literal map instead, eg. \"\\{id: \\{param\\}\\.id\\}\"\\)")))
      INVALID_PARAMETER_USE
    else if (msg.matches(semanticError("Variable `.+` already declared")))
      VARIABLE_ALREADY_BOUND
    else if (msg.matches(semanticError("Invalid combination of UNION and UNION ALL")))
      INVALID_CLAUSE_COMPOSITION
    else if (msg.matches(semanticError("floating point number is too large")))
      FLOATING_POINT_OVERFLOW
    else if (msg.matches(semanticError("Argument to exists\\(\\.\\.\\.\\) is not a property or pattern")))
      INVALID_ARGUMENT_EXPRESSION
    else if (msg.startsWith("Invalid input '—':"))
      INVALID_UNICODE_CHARACTER
    else if (msg.matches(semanticError("Can't use aggregating expressions inside of expressions executing over lists")))
      INVALID_AGGREGATION
    else if (msg.matches(semanticError("Can't use aggregating expressions inside of expressions executing over collections")))
      INVALID_AGGREGATION
    else if (msg.matches(semanticError("It is not allowed to refer to variables in ((SKIP)|(LIMIT))")))
      NON_CONSTANT_EXPRESSION
    else if (msg.matches(semanticError("It is not allowed to refer to identifiers in ((SKIP)|(LIMIT))")))
      NON_CONSTANT_EXPRESSION
    else if (msg.matches("Can't use non-deterministic \\(random\\) functions inside of aggregate functions\\."))
      NON_CONSTANT_EXPRESSION
    else if (msg.matches(semanticError("A single relationship type must be specified for ((CREATE)|(MERGE))\\")) ||
      msg.matches(semanticError("Exactly one relationship type must be specified for ((CREATE)|(MERGE))\\. " +
        "Did you forget to prefix your relationship type with a \\'\\:\\'\\?")))
      NO_SINGLE_RELATIONSHIP_TYPE
    else if (msg.matches(s"${DOTALL}Invalid input '.*': expected an identifier character, whitespace, '\\|', a length specification, a property map or '\\]' \\(line \\d+, column \\d+ \\(offset: \\d+\\)\\).*"))
      INVALID_RELATIONSHIP_PATTERN
    else if (msg.matches(s"${DOTALL}Invalid input '.*': expected whitespace, RangeLiteral, a property map or '\\]' \\(line \\d+, column \\d+ \\(offset: \\d+\\)\\).*"))
      INVALID_RELATIONSHIP_PATTERN
    else if (msg.matches(semanticError("invalid literal number")))
      INVALID_NUMBER_LITERAL
    else if (msg.matches(semanticError("Unknown function '.+'")))
      UNKNOWN_FUNCTION
    else if (msg.matches(semanticError("Invalid input '.+': expected four hexadecimal digits specifying a unicode character")))
      INVALID_UNICODE_LITERAL
    else if (msg.matches("Cannot merge ((relationship)|(node)) using null property value for .+"))
      MERGE_READ_OWN_WRITES
    else if (msg.matches(semanticError("Invalid use of aggregating function count\\(\\.\\.\\.\\) in this context")))
      INVALID_AGGREGATION
    else if (msg.matches(semanticError("Cannot use aggregation in ORDER BY if there are no aggregate expressions in the preceding ((RETURN)|(WITH))")))
      INVALID_AGGREGATION
    else if (msg.matches(semanticError("Expression in WITH must be aliased \\(use AS\\)")))
      NO_EXPRESSION_ALIAS
    else if (msg.matches(semanticError("All sub queries in an UNION must have the same column names")))
      DIFFERENT_COLUMNS_IN_UNION
    else if (msg.matches(semanticError("DELETE doesn't support removing labels from a node. Try REMOVE.")))
      INVALID_DELETE
    else if (msg.matches("Property values can only be of primitive types or arrays thereof"))
      INVALID_PROPERTY_TYPE
    else if (msg.matches(semanticError("Multiple result columns with the same name are not supported")))
      COLUMN_NAME_CONFLICT
    else if (msg.matches(semanticError("RETURN \\* is not allowed when there are no variables in scope")))
      NO_VARIABLES_IN_SCOPE
    else if (msg.matches(semanticError("RETURN \\* is not allowed when there are no identifiers in scope")))
      NO_VARIABLES_IN_SCOPE
    else if (msg.matches(semanticError("Procedure call does not provide the required number of arguments.+")))
      INVALID_NUMBER_OF_ARGUMENTS
<<<<<<< HEAD
=======
    else if (msg.matches(semanticError("Procedure call provides too many arguments.+")))
      INVALID_NUMBER_OF_ARGUMENTS
>>>>>>> 736380b6
    else if (msg.matches("Expected a parameter named .+"))
      MISSING_PARAMETER
    else if (msg.startsWith("Procedure call cannot take an aggregating function as argument, please add a 'WITH' to your statement."))
      INVALID_AGGREGATION
<<<<<<< HEAD
    else if (msg.startsWith("Procedure call inside a query does not support passing arguments implicitly. Pass arguments explicitly after the procedure name, within parentheses."))
=======
    else if (msg.startsWith("Procedure call inside a query does not support passing arguments implicitly"))
>>>>>>> 736380b6
      INVALID_ARGUMENT_PASSING_MODE
    else if (msg.matches("There is no procedure with the name `.+` registered for this database instance. Please ensure you've spelled the procedure name correctly and that the procedure is properly deployed."))
      PROCEDURE_NOT_FOUND
    else
      msg
  }

  private val DOTALL = "(?s)"

  private val POSITION_PATTERN = " \\(line .+, column .+ \\(offset: .+\\)\\).*"

  private def semanticError(pattern: String): String = DOTALL + pattern + POSITION_PATTERN

}<|MERGE_RESOLUTION|>--- conflicted
+++ resolved
@@ -188,20 +188,13 @@
       NO_VARIABLES_IN_SCOPE
     else if (msg.matches(semanticError("Procedure call does not provide the required number of arguments.+")))
       INVALID_NUMBER_OF_ARGUMENTS
-<<<<<<< HEAD
-=======
     else if (msg.matches(semanticError("Procedure call provides too many arguments.+")))
       INVALID_NUMBER_OF_ARGUMENTS
->>>>>>> 736380b6
     else if (msg.matches("Expected a parameter named .+"))
       MISSING_PARAMETER
     else if (msg.startsWith("Procedure call cannot take an aggregating function as argument, please add a 'WITH' to your statement."))
       INVALID_AGGREGATION
-<<<<<<< HEAD
     else if (msg.startsWith("Procedure call inside a query does not support passing arguments implicitly. Pass arguments explicitly after the procedure name, within parentheses."))
-=======
-    else if (msg.startsWith("Procedure call inside a query does not support passing arguments implicitly"))
->>>>>>> 736380b6
       INVALID_ARGUMENT_PASSING_MODE
     else if (msg.matches("There is no procedure with the name `.+` registered for this database instance. Please ensure you've spelled the procedure name correctly and that the procedure is properly deployed."))
       PROCEDURE_NOT_FOUND
