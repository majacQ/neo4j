<<<<<<< HEAD
2.3-M03
-------

Cypher:
o Added reverse function for reversing strings
o Unfulfillable index hints (e.g. on non-existing indices) will now produce a warning or throw an error as configured
o String prefix searches using LIKE can now be solved using index seeks using any planner
o Now supports dynamic property lookup (f.e. using n['property'])
o Usage of bare node patterns is now deprecated
o Range queries can now be solved using index seeks
o Prefer size() over length() for collections and pattern predicates
o Accept lower case 'e' in cypher exponent double literals
o Added support for join hints: USING JOIN ON n
o Added "DETACH DELETE" to Cypher
o Fixes a bug where input positions could become wrong on Windows platforms
o The compiler is now preloaded on db startup, minimizing delay of initial query
o Triadic selection is now supported
o Function exists() can now make use of index scans
o LIMIT now properly influence planning costs
o Generates a warning when dynamic property lookup makes index plans impossible

2.3-M02
-------

Cypher:
o Removed support for Cypher version 2.0 and 2.1, as announced
o Produces error or warning if a query cannot be solved using the specified planner
o Switched to using a new planner based on Iterative Dynamic Programming (IDP)
o Switched to using Scala 2.11
o Cypher now supports two new operators for string pattern matching: LIKE and ILIKE
o It is now possible to escape '_' and '%' in string literals using backslash (for use with LIKE)
o Specifying a default Cypher planner in the settings now only applies to the default language version / parser

2.3-M01
-------

Cypher:
o Added new warning mechanism. The first supported warning is generated for queries that contain a potentially
  unintended cartesian product
o Cypher may now use full index scans to solve queries containing has(n.prop) if appropriate
=======
2.2.6
-----
o Fixes #5195 - USING INDEX hints breaks some queries
>>>>>>> cc7b6e98

2.2.5
-----
o Fixes #4907 - Result.columnAs should throw exception on invalid column name
o Fixes #4988 - predicate exceptions should be ignored for non-matching rows
o Fixes #5114 - lower case exponent e unsupported
o Fixes #4937 - ORDER BY scope bug
o Detects and uses BOM (byte-order-mark) headers in CSV files when running LOAD CSV

2.2.4
-----
o DbHits for property lookups reduced to one per lookup
o Identifiers are properly exposed in nested foreach clauses
o Better eviction policy for the plan cache
o Fixes #4673 - index seeks experience nulls from IN

2.2.3
-----
o Returns nice error message when using aggregation inside
  of expressions that loop over collections
o Fixes #4758 - OPTIONAL MATCH when either side is null
o Fixes problem with projection of named paths
o Identifiers in scope of ORDER BY are no longer lost in rewriting

2.2.2
-----
o Fixes problem when using named paths and aggregation
o Fixes #4462 - RULE planner inconsistent in order of path elements
o Fixes problem with COST planner and ()-[*0..0]->() patterns
o Fixes problem when ordering on an aggregation function
o Fixes planning around indexes in COST planner
o Fixes planning of disconnected shortestpath in RULE planner
o Fixes type of varlength identifier to be collection of relationships

2.2.1
-----
o NOTE: Support for Cypher version 2.0 and 2.1 will be removed in Neo4j 2.3
o Fixes #4315 - UNWIND not binding to identifier
o Fixes #4341 - START clause ignores associated WHERE
o Fixes #4331 - Alleged duplicate result column names
o Fixes #4342 - NameSpacing Identifiers in StartItem which are not in scope
o Fixes #4332 - ORDER BY not seeing identifiers from earlier scope
o Fixes problems with relationships passing through WITH in RULE planner

2.2.0
-----
o Fixed problem where undirected paths weren't being properly projected
o Introduced DP based algorithm as a planner option
o Ensure that the relationship unique constraint is respected when solving patterns in pattern-expressions
o Fixed bug when constructing named paths from undirected variable length relationship patterns
o Fixed NPEs when serializing data with missing keys through LOAD CSV

2.2.0-RC1
---------
o Fixes problem where eagerness was unnecessarily being introduced.
o Updates to the cost model to reflect measured costs of operators.
o Fixes problem with PERIODIC COMMIT interacting badly with LOAD CSV

2.2.0-M04
---------
o Fixes #3910 - Semantic errors not propagated correctly to the user
o Support ExpandInto mode for variable length paths
o Faster performance when counting number of relationships
o Support ExpandInto mode for projection of relationship end points
o Estimated rows in plan descriptions are rounded to three decimals
o Fixes DbHit counting for pattern expressions
o Faster performance when starting a pattern expression from a relationship
o Improved compile times by faster AST rewriting
o Fixes problem where the rule planner was always used for pattern expressions
o Adds the KEYS() function to Cypher
o Better performance by allowing index lookups on the RHS of Apply
o Fixes bug when using named paths and undirected relationships


2.2.0-M03
---------
o Re-allows legacy START syntax for loading nodes/rels by id or index lookup
o Treats named shortest path of length 1 as a var length path 1..1
o Fixes #3727: Handling of empty fields by LOAD CSV
o Fixes: Correctly report planner type in plan descriptions of UNION queries
o Shares plans between profiled/explained and regular variants of the same query in the plan cache
o Fixes: JSON plan descriptions now contain all identifiers
o Fixes #3828: ClassCastException during rewriting
o Removes unnecessarily introduced eargerness around use of MERGE ... ON CREATE SET ...
o Prevents literal property constraints in shortest path patterns
o Adds terminology section to Cypher manual

2.2.0-M01
---------
o Ronja, the cost based planner, is now the default
o Adds EXPLAIN and PROFILE to Cypher

2.1.8
-----
o Throw an exception when toInt() is used to parse a number too big to fit in 64 bits

2.1.7
-----
o Fixes problem when using undirected variable length paths
o Fix type error that made numbers coercible to boolean
o Fail with a helpful error message when predicates in shortest path can't
  be used as expected
o Fixes problem when using shortest paths with minimal length of 0
o Fixes bug when using index hints with OPTIONAL MATCH
o Fixes behaviour of REMOVE on NULL entities

2.1.5
-----
o Solves shortest path end points when they are missing
o Removes eager loading of data for OPTIONAL MATCH

2.1.4
-----
o Reduces memory usage for updating queries, in situations where eager loading of data is not necessary

2.1.3
-----
o Adds support for Octal literals (using a preceding 0, e.g. 03517)
o Adds support for Hexadecimal literals (using a preceding 0x, e.g. 0xF0071E55)
o Add `exists(...)` predicate function for checking patterns and properties
o Ensure `toString(...)` only does type conversion
o No longer introduces eagerness in some trivially decidable cases, such as
  MATCH a, b CREATE (a)-[r:X]->(b)
o Avoids opening two transactions per single request REST transaction by
  introducing caching of PreparedQueries in ExecutionEngine.

2.1.2
-----
o Allow Cypher to use indexes to solve IN queries
o Fix problems where indexes where not picked up if multiple labels
  where used on a pattern node
o Fix problem where indexes where not picked up when a query uses UNWIND
o Fixes problem where predicates are evaluated wrongly in NOT
o Fixes problem when WITH introduces a symbol that shadows an existing identifier

2.1.1
-----
o Add a new (experimental) cost based planner
o Adds UNWIND
o Add LOAD CSV
o Add USING PERIODIC COMMIT

2.0.3
-----
o MERGE must fail when trying to create 2 nodes with same id but different labels (e.g., MERGE (a: Foo)-[r:KNOWS]->(a: Bar))
o Allow Cypher split() with empty separator
o Ensure Cypher range() works with negative step values

2.0.2
-----
o Fixes #1897 - goes into never ending loop for some aggregate queries
o Add the functions toInt(...) and toFloat(...)
o Renames the Cypher type Double to Float
o Add the function split(...)
o Reading a non-existent property from a map returns null rather than failing
o MERGE will choose a direction when it has to create a relationship if you use an undirected relationship pattern
o Solves problem where non deterministic predicates where run too early

2.0.1
-----
o Fixes bug around MERGE inside a FOREACH inside a FOREACH
o Makes it possible to write MERGE queries with no already known parts
o Fixes problem with compiling queries with NOT expressions in them
o Fixes #1735 - Indexes and AND predicates produce wrong results
o Fixes #1876 - Null nodes and properties should be ignored when SETting properties
o Fixes problem with parser not being thread safe.
o Add support for double literals in exponent form
o Use internal heirarchy for types. Previously dependeded on Scala type hierarchy
o Fixes MERGE without any identifier previously known
o Corrects numerous inconsistencies when performing static type inference during compilation.

2.0
---
o Fix for problem with index lookups against properties
o Fix: MERGE should work when finding multiple elements
o Fix: Should support updates for merging
o Fix issue when mixing Cypher queries of different versions
o Fix problems with CREATE for relationships without declared nodes
o Allow MERGE to run inside FOREACH
o Prevent the use of parameter maps in MATCH and MERGE

2.0.0-RC1
---------
o Add OPTIONAL MATCH to Cypher
o Remove question mark symbol from patterns in Cypher
o Fixes 1313
o Fixes problem with collection index types
o Changes behaviour of LAST/HEAD/TAIL and collection slice -
  they now all return null for ranges outside a collection
o Fixed #1471 - SETting a relationship to a map value fails

2.0.0-M06
---------
o Add "haversin" function (useful for spherical distance calculation)
o Parenthesis around nodes are now mandatory if a label is used on the node
o Removes the legacy parser
o Relationship uniqueness is now more explicit and documented
o Use camelCase names for all functions
o Rename percentile_cont and percentile_disc to percentileCont and percentileDisc respectively

2.0.0-M05
---------
o Promote the experimental parser to the default
o Added literal maps
o Makes RETURN only queries valid
o Labels on optional nodes no longer stop the whole MATCH
  clause from returning results.
o Updated NOT precedence
o Added collection slice and collection index
o Added list comprehension documentation

2.0.0-M04
---------
o Fixes #844 - Label predicate do not work on optional nodes that are null
o Fixes #897 - Cypher start doesnt allow combining multiple starting points with start node sets
o BREAKING CHANGE: Removes "?", "!" syntax for accessing properties. Missing properties are now treated as null.
o Introduced a new experimental PEG parser
o BREAKING CHANGE: Escaped identifiers in the RETURN clause are kept as the user entered them.
o BREAKING CHANGE: No longer possible to use expressions and params to identify nodes in patterns.
o BREAKING CHANGE: Use "|" in favor of ":" in FOREACH, EXTRACT and REDUCE to avoid disambiguity with label syntax

2.0.0-M03
---------
o Added startNode()/endNode()
o Fixes #780 - Queries with literal collections fail against schema indexes
o Make Cypher execution results closable
o Adds Cypher label scan hint
o Removes alternative WITH syntax in Cypher
o Fixes bug with UNION text output

2.0.0-M02
---------
o Added MERGE clause
o MATCH now supports single-node patterns

2.0.0-M01
---------
o BREAKING CHANGE: It is no longer possible to use parameterized identifiers in START
o Added the possibility to set labels on and remove labels from nodes
o Now uses the labels specified in MATCH while matching
o Supports label matching with ("|" syntax) in MATCH
o Added label-based indexes
o Added UNION
o Added CASE
o Added index hints ("USING INDEX")
o START now is optional when using index hints or there is exactly one useable index
o Cypher now uses the label-based indexes to perform lookups
o Profiler now shows which entity producers have been chosen

1.9.3
-----
o Fixes problems with extra columns showing up in some conditions

1.9.2 (2013-07-16)
-----------------
o Fixes problem where Cypher would see changes while the query was running

1.9.1 (2013-06-24)
------------------
o Cypher execution results are now closeable
o Allow | to be used as a separator in foreach and extract+reduce

1.9.RC2 (2013-04-30)
--------------------
o Fixes problem when sending down custom queries to index providers

1.9.RC1 (2013-04-15)
--------------------
o Fixed #578 - problem with profiling queries that use LIMIT
o Fixes #550 - problem when using START after WITH
o Allows single node patterns in MATCH
o Fixes problem for some patterns and all-nodes start points
o Fixes #650 - issue when doing multiple aggregation expressions on the same identifier
o Added timestamp function

1.9.M05 (2013-03-05)
--------------------
o Fixes #450 - Predicates in WHERE are not evaluated correctly for certain patterns
o Fixes problem with null comparisons and optional relationships
o Made it possible to run the parser concurrently
o DISTINCT is now lazy, and keeps the incoming ordering
o Added execution plan descriptions to execution results
o Fixes #464 - getDeletedRelationships does not work for javacompat.ExecutionResult
o Fixes #535 - 'INTERNAL_SORT' columns show when doing RETURN * ORDER BY
o Added experimental profiled query support
o Fixes #489 - CREATE UNIQUE does not work as expected inside FOREACH

1.9.M04 (2013-01-17)
--------------------
o Clearer error message for when aggregations are used in ORDER BY and not in RETURN
o Fixes #394 - Identifiers inside of FOREACH get the wrong type
o Fixes #390 - IN/ANY/NONE/ANY/SINGLE causes RuntimeException for some patterns
o Fixes #387 - Some patterns produced "Unexpected traversal state" in Cypher
o Upgraded the Scala version to 2.10
o Fixes #355 - Collections in collections are still Scala collections instead of Java collections

1.9.M03
-------
o Fixes #336 - Patterns that re-use a pattern node can produce non-existing matches
o Fixes #369 - The substring-function sometimes fails when no length is specified

1.9.M02
-------
o The traversal pattern matcher now supports variable length relationship patterns
o Fixes #946 - HAS(...) fails with ThisShouldNotHappenException for some patterns
o Made Cypher better at keeping a numeric type. Adding two integers now returns an integer, and not a double.
o Major refactoring to make certain Cypher is more lazy
o When asking for the top x rows by some value, Cypher will now only keep a list the size of x
o Fix so identifiers created inside a foreach can be used by other statements in the foreach
o Fix for problems when using patterns with multiple unnamed nodes
o Fixes problems when doing ORDER BY ... LIMIT x. When x is larger than the input set, sorting was never done.
o Fixed problem with dependencies inside foreach statements being reported wrongly
o Fixes problems when updating a graph element with a map containing null values

1.9.M01 (2012-10-23)
--------------------
o Refactored the type system from the bottom up
o Predicates can now be returned and used to set properties
o Fixes #797: CREATE UNIQUE now makes sure used identifiers have the same properties even if
  they are re-used without the properties
o Added the traversal matcher, which uses the new traversal framework abilities to do
  pattern matching. It should provide for nice performance benefits for a lot of queries.
o Fixed #866: Changed the LRU cache to make it safe to use concurrently, and made the parser single threaded
o Added the reduce() functionality
o Made addition automatically convert numbers to strings when adding the two together
o Added the string functions: str(), replace(), substring(), left(), right(), ltrim(), rtrim(), trim(), lower(), upper()
o Added the possibility to use ORDER BY, SKIP and LIMIT together with WITH
o Fixes #904: CREATE UNIQUE doesn't work with parameter maps
o Fixes #908: Parameters do not survive WITH if it has aggregation
o SET can now be used to set properties on nodes and relationships from maps or other graph elements

1.8.RC1 (2012-09-05)
--------------------
o Removed the /../ literal for regular expressions. Now a normal string literal is used instead
o Concatenation handles types better
o Changed how the graph-matching module is used, to make it safe for concurrent use
o Better type error messages
o Renamed iterable to collection
o Fixed #795: so that WITH keeps parameters also for empty aggregation results
o Fixed #772: Creating nodes/relationships goes before SET, so SET can run on already created elements
o Added error when using != instead of <>
o Fixed #787: Issue when comparing array properties with literal collections
o Fixed #751: Better error message for some type errors
o Fixed #818: Problem where properties could only have scalar values (they can be arrays as well)
o Fixed #834: Gives relevant syntax exception when properties are entered in MATCH

1.8.M07 (2012-08-08)
--------------------
o Added escape characters to string literals
o Renamed `RELATE` to `CREATE UNIQUE`

1.8.M06 (2012-07-06)
--------------------
o Fixes problem when graph elements are deleted multiple times in the same query
o Fixes #625: Values passed through WITH have the wrong type
o Fixes #654: Some paths are returned the wrong way

1.8.M05 (2012-06-21)
--------------------
o CREATE and RELATE can now introduce path identifiers
o Fixes #600: Double optional with no matching relationships returns too many rows
o Fixes #613: Missing dependencies not reported correctly for queries with RELATE/SET/DELETE
o String literals can now contain escape characters

1.8.M04 (2012-06-07)
--------------------
o CREATE now accepts full paths and not only single nodes and relationships
o Path patterns can now be used as expressions and as predicates
o Fixes bug where RELATE fails to compare array properties
o Fixes #573: Arithmetics operations have wrong type
o Fixes #567: Parameter maps coming through REST are not parsed correctly
o Fixes #563: COUNT(*) does not return 0 for empty result
o Fixes #561: RELATE doesn't work as expected with map-parameters
o Fixes problem with optional properties and collection predicates (ALL/ANY/NONE/SINGLE/IN)

1.8.M03 (2012-05-24)
--------------------
o Added RELATE
o Changed the CREATE syntax, so it looks more like RELATE
o Fixes #506: delete head(rels) doesn't work
o Fixes #508: length function on array properties doesn't work
o Fixes #512: start n=node(*) match n-[r?]->() delete n,r not working
o Fixes #514: Extract doesn't work with array properties
o Fixes #523: String literals not parsed correctly in CREATE statement
o Fixes #526: cypher filter in return clause
o Fixes #536: SQRT only returns an integer
o Fixes #543: Appending elements to collections

1.8.M02 (2012-05-11)
--------------------
o Added the possibility to create nodes from an iterable of maps
o Fixes issue #479

1.8.M01 (2012-04-27)
--------------------
o Added the possibility to return all graph elements using RETURN *
o Added CREATE, SET, DELETE, FOREACH, WITH
o Fixes issue #432, #446

1.7 (2012-04-18)
----------------
o Added the possibility to use multiple relationship types on patterns
o Fixed bug when aggregation is used in order by and not listed in the RETURN clause

1.7.M01 (2012-03-12)
--------------------
o Added literal collections and the IN predicate
o Added HEAD, TAIL, LAST and FILTER
o Added comments
o Added ! so that missing property can evaluate to false
o The column names are now exactly as written in the RETURN expression
o BREAKING CHANGE: To check whether a property exists on a node, use the HAS(...) function
o Arithmetic & string concatenation
o An identifier can now be assigned all the nodes/rels in the graph - START a=node(*)
o Predicates can be specified inside of a pattern relationship description
o Fixed issues #196, #164, #193, #217, #214, #201, #198, #240, #254

1.6 (2012-01-19)
----------------
o Lots of changes to the parsers error reporting
o Queries can now be pre-pended with which parser version to use
o Database configuration can now change which version of the parser to use as default

1.6.M03 (2012-01-12)
--------------------
o Added a different aggregation logic. Makes aggregating on the same columns as sorting much faster
o Made it possible to query on array properties
o Fixed bug #157 - Comparing things of different types now gives false instead of type error
o Fixed bug #140 - Identifier can now named same thing as a parameter
o Fixed bug that tripped up the patter matchern when a node is sent in as a parameter
o Fixed bug #168 - Ordering on renamed columns now works well
o Fixed bug #170 - Arrays are now pretty-printed instead of Array.toString

1.6.M02 (2011-12-16)
--------------------
o Added allShortestPaths
o Added COALESCE
o Added column aliasing with AS
o Variable length relationships can now introduce a rel-iterable
o BREAKING CHANGE: Changed the syntax for iterable predicated ALL/NONE/ANY/SINGLE to use WHERE instead of a colon
o BREAKING CHANGE: ExecutionResult is now a read-once, forward only iterator.
o Fixed problems with optional graph elements

1.6.M01 (2011-11-24)
--------------------
o Made zero length (a single node) paths possible
o Skip, limit and regular expressions can now be parameterized
o Column order is now preserved
o Distinct and order by can now be used at the same time
o Paths can now be optional
o Execution plans can now be pretty printed
o Solved a bug when using multiple regular expressions in the same query
o Added the extract function

1.5 (2011-10-18)
----------------
o Added DISTINCT for all aggregate functions
o Nodes/relationships can be parameters as well

1.5.M02 (2011-10-10)
--------------------
o Relationships can now be optional
o Added new predicated for iterables: ALL/ANY/NONE/SINGLE
o Added path functions: NODES/RELATIONSHIPS/LENGTH
o Parameters for literals, index queries and node/relationship id
o Shortest path added
o Pattern matcher will, if possible, eliminate subgraphs early, by using the predicates from the WHERE clause
o Relationships can be bound now
o Added IS NULL for NULL checking
o Added new aggregate function - COLLECT

1.5.M01 (2011-08-31)
--------------------
o Added paths
o Changed r.TYPE to type(r)
o Variable length path supported<|MERGE_RESOLUTION|>--- conflicted
+++ resolved
@@ -1,4 +1,3 @@
-<<<<<<< HEAD
 2.3-M03
 -------
 
@@ -39,11 +38,10 @@
 o Added new warning mechanism. The first supported warning is generated for queries that contain a potentially
   unintended cartesian product
 o Cypher may now use full index scans to solve queries containing has(n.prop) if appropriate
-=======
+
 2.2.6
 -----
 o Fixes #5195 - USING INDEX hints breaks some queries
->>>>>>> cc7b6e98
 
 2.2.5
 -----
