--- conflicted
+++ resolved
@@ -1286,7 +1286,6 @@
     result.toList should equal (List(Map("n" -> "42", "count" -> 1)))
   }
 
-<<<<<<< HEAD
   test("MATCH (u)-[r1]->(v) WITH r1 AS r2 MATCH (a)-[r2]->(b) RETURN r2 AS rel") {
     // given two disconnected rels
     val rel1 = relate(createNode(), createNode())
@@ -1501,10 +1500,8 @@
     actual should equal(List(Map("a1" -> node1, "r" -> relationship, "b2" -> null, "a2" -> null)))
   }
 
-=======
   //This test is ignored since the fix for this needed to be reverted
   //As is now this will be a runtime error
->>>>>>> b55e6aec
   test("MATCH n WITH n.prop AS n2 RETURN n2.prop") {
     // Given a single node
     val node = createNode("prop" -> "42")
