--- conflicted
+++ resolved
@@ -48,16 +48,13 @@
     ("CYPHER planner=cost RETURN", CypherQueryWithOptions("RETURN", Seq(ConfigurationOptions(None, Seq(CostPlannerOption))), (1, 21, 20))),
     ("CYPHER 2.2 planner=cost RETURN", CypherQueryWithOptions("RETURN", Seq(ConfigurationOptions(Some(VersionOption("2.2")), Seq(CostPlannerOption))), (1, 25, 24))),
     ("CYPHER 2.2 planner = idp RETURN", CypherQueryWithOptions("RETURN", Seq(ConfigurationOptions(Some(VersionOption("2.2")), Seq(IDPPlannerOption))), (1, 26, 25))),
-<<<<<<< HEAD
     ("CYPHER planner =dp RETURN", CypherQueryWithOptions("RETURN", Seq(ConfigurationOptions(None, Seq(
       DPPlannerOption))), (1, 20, 19))),
 
     ("RUNTIME INTERPRETED RETURN", CypherQueryWithOptions("RETURN", Seq(InterpretedRuntimeOption), (1, 21, 20))),
     ("RUNTIME COMPILED RETURN", CypherQueryWithOptions("RETURN", Seq(CompiledRuntimeOption), (1, 18, 17))),
-
     ("CYPHER 2.3 planner=cost RUNTIME INTERPRETED RETURN", CypherQueryWithOptions("RETURN", Seq(
-      ConfigurationOptions(Some(VersionOption("2.3")), Seq(CostPlannerOption)), InterpretedRuntimeOption),
-      (1, 45, 44))),
+      ConfigurationOptions(Some(VersionOption("2.3")), Seq(CostPlannerOption)), InterpretedRuntimeOption), (1, 45, 44))),
     ("CYPHER 2.3 planner=cost RUNTIME COMPILED RETURN", CypherQueryWithOptions("RETURN", Seq(ConfigurationOptions(
       Some(VersionOption("2.3")), Seq(CostPlannerOption)), CompiledRuntimeOption), (1, 42, 41))),
     ("CYPHER 2.3 planner=dp RUNTIME INTERPRETED RETURN", CypherQueryWithOptions("RETURN", Seq(ConfigurationOptions(
@@ -68,24 +65,15 @@
       (Some(VersionOption("2.3")), Seq(IDPPlannerOption)), InterpretedRuntimeOption), (1, 44, 43))),
     ("CYPHER 2.3 planner=idp RUNTIME COMPILED RETURN", CypherQueryWithOptions("RETURN", Seq(ConfigurationOptions(
       Some(VersionOption("2.3")), Seq(IDPPlannerOption)), CompiledRuntimeOption), (1, 41, 40))),
-
-    ("explainmatch", CypherQueryWithOptions("explainmatch", Seq.empty, (1, 1, 0)))
-    )
-
-
-  forAll(queries) {
-    case (query, expected) => parse(query) should equal(expected)
-=======
     ("CYPHER planner =dp RETURN", CypherQueryWithOptions("RETURN", Seq(ConfigurationOptions(None, Seq(DPPlannerOption))), (1, 20, 19))),
     ("explainmatch", CypherQueryWithOptions("explainmatch", Seq.empty, (1, 1, 0))),
     ("""    CYPHER 2.2 PLANNER COST PROFILE PATTERN""", CypherQueryWithOptions("PATTERN", Seq(ConfigurationOptions(Some(VersionOption("2.2")), Seq.empty), CostPlannerOption, ProfileOption), (1, 37, 36)))
-  )
+    )
 
   test("run the tests") {
     forAll(queries) {
       case (query, expected) => parse(query) should equal(expected)
     }
->>>>>>> 2c8eb0cc
   }
 
   private def parse(arg:String): CypherQueryWithOptions = {
