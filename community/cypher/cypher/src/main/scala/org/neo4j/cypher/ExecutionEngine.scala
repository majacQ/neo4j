/**
 * Copyright (c) 2002-2015 "Neo Technology,"
 * Network Engine for Objects in Lund AB [http://neotechnology.com]
 *
 * This file is part of Neo4j.
 *
 * Neo4j is free software: you can redistribute it and/or modify
 * it under the terms of the GNU General Public License as published by
 * the Free Software Foundation, either version 3 of the License, or
 * (at your option) any later version.
 *
 * This program is distributed in the hope that it will be useful,
 * but WITHOUT ANY WARRANTY; without even the implied warranty of
 * MERCHANTABILITY or FITNESS FOR A PARTICULAR PURPOSE.  See the
 * GNU General Public License for more details.
 *
 * You should have received a copy of the GNU General Public License
 * along with this program.  If not, see <http://www.gnu.org/licenses/>.
 */
package org.neo4j.cypher

import java.util.{Map => JavaMap}

import org.neo4j.cypher.internal.compiler.v2_3.parser.ParserMonitor
import org.neo4j.cypher.internal.compiler.v2_3.prettifier.Prettifier
import org.neo4j.cypher.internal.compiler.v2_3.{CostPlannerName, IDPPlannerName, CypherCacheMonitor, MonitoringCacheAccessor, PlannerName}
import org.neo4j.cypher.internal.{CypherCompiler, _}
import org.neo4j.graphdb.GraphDatabaseService
import org.neo4j.graphdb.config.Setting
import org.neo4j.graphdb.factory.GraphDatabaseSettings
import org.neo4j.kernel.impl.core.ThreadToStatementContextBridge
import org.neo4j.kernel.impl.query.{QueryEngineProvider, QueryExecutionMonitor, QuerySession}
import org.neo4j.kernel.impl.transaction.log.TransactionIdStore
import org.neo4j.kernel.impl.util.StringLogger
import org.neo4j.kernel.{GraphDatabaseAPI, InternalAbstractGraphDatabase, api, monitoring}

import scala.collection.JavaConverters._

trait StringCacheMonitor extends CypherCacheMonitor[String, api.Statement]

class ExecutionEngine(graph: GraphDatabaseService, logger: StringLogger = StringLogger.DEV_NULL) {

  require(graph != null, "Can't work with a null graph database")

  // true means we run inside REST server
  protected val isServer = false
  protected val graphAPI = graph.asInstanceOf[GraphDatabaseAPI]
  protected val kernel = graphAPI.getDependencyResolver.resolveDependency(classOf[org.neo4j.kernel.api.KernelAPI])
  private val lastTxId: () => Long =
      graphAPI.getDependencyResolver.resolveDependency( classOf[TransactionIdStore]).getLastCommittedTransactionId
  protected val kernelMonitors: monitoring.Monitors = graphAPI.getDependencyResolver.resolveDependency(classOf[org.neo4j.kernel.monitoring.Monitors])
  protected val compiler = createCompiler(logger)

  private val cacheMonitor = kernelMonitors.newMonitor(classOf[StringCacheMonitor])
  kernelMonitors.addMonitorListener( new StringCacheMonitor {
    override def cacheDiscard(query: String) {
      logger.info(s"Discarded stale query from the query cache: $query")
    }
  })

  private val executionMonitor = kernelMonitors.newMonitor(classOf[QueryExecutionMonitor])

  private val cacheAccessor = new MonitoringCacheAccessor[String, (ExecutionPlan, Map[String, Any])](cacheMonitor)

  private val preParsedQueries = new LRUCache[String, PreParsedQuery](getPlanCacheSize)
  private val parsedQueries = new LRUCache[String, ParsedQuery](getPlanCacheSize)

  @throws(classOf[SyntaxException])
  def profile(query: String): ExtendedExecutionResult = profile(query, Map[String, Any](), QueryEngineProvider.embeddedSession)

  @throws(classOf[SyntaxException])
  def profile(query: String, params: JavaMap[String, Any]): ExtendedExecutionResult = profile(query, params.asScala.toMap, QueryEngineProvider.embeddedSession)

  @throws(classOf[SyntaxException])
  def profile(query: String, params: Map[String, Any]): ExtendedExecutionResult = profile(query, params, QueryEngineProvider.embeddedSession)

  @throws(classOf[SyntaxException])
  def profile(query: String, params: Map[String, Any],session: QuerySession): ExtendedExecutionResult = {
    executionMonitor.startQueryExecution(session, query)

    val (preparedPlanExecution, txInfo) = planQuery(query)
    preparedPlanExecution.profile(graphAPI, txInfo, params, session)
  }

  @throws(classOf[SyntaxException])
  def profile(query: String, params: JavaMap[String, Any], session: QuerySession): ExtendedExecutionResult =
    profile(query, params.asScala.toMap, session)

  @throws(classOf[SyntaxException])
  def execute(query: String): ExtendedExecutionResult = execute(query, Map[String, Any]())

  @throws(classOf[SyntaxException])
  def execute(query: String, params: JavaMap[String, Any]): ExtendedExecutionResult = execute(query, params.asScala.toMap, QueryEngineProvider.embeddedSession)

  @throws(classOf[SyntaxException])
  def execute(query: String, params: Map[String, Any]): ExtendedExecutionResult =
    execute(query, params, QueryEngineProvider.embeddedSession)

  @throws(classOf[SyntaxException])
  def execute(query: String, params: JavaMap[String, Any], session: QuerySession): ExtendedExecutionResult =
    execute(query, params.asScala.toMap, session)

  @throws(classOf[SyntaxException])
  def execute(query: String, params: Map[String, Any], session: QuerySession): ExtendedExecutionResult = {
    executionMonitor.startQueryExecution(session, query)
    val (preparedPlanExecution, txInfo) = planQuery(query)
    preparedPlanExecution.execute(graphAPI, txInfo, params, session)
  }

  @throws(classOf[SyntaxException])
  protected def parseQuery(queryText: String): ParsedQuery =
    parsePreParsedQuery(preParseQuery(queryText))

  @throws(classOf[SyntaxException])
  private def parsePreParsedQuery(preParsedQuery: PreParsedQuery): ParsedQuery =
    parsedQueries.getOrElseUpdate(preParsedQuery.statementWithVersionAndPlanner, compiler.parseQuery(preParsedQuery))

  @throws(classOf[SyntaxException])
  private def preParseQuery(queryText: String): PreParsedQuery =
    preParsedQueries.getOrElseUpdate(queryText, compiler.preParseQuery(queryText))

  @throws(classOf[SyntaxException])
  protected def planQuery(queryText: String): (PreparedPlanExecution, TransactionInfo) = {
    logger.debug(queryText)

    val preParsedQuery = preParseQuery(queryText)
    val executionMode = preParsedQuery.executionMode
    val cacheKey = preParsedQuery.statementWithVersionAndPlanner

    var n = 0
    while (n < ExecutionEngine.PLAN_BUILDING_TRIES) {
      // create transaction and query context
      var touched = false
      val isTopLevelTx = !txBridge.hasTransaction
      val tx = graph.beginTx()
      val kernelStatement = txBridge.instance()

      val (plan: ExecutionPlan, extractedParameters) = try {
        // fetch plan cache
        val cache: LRUCache[String, (ExecutionPlan, Map[String, Any])] = getOrCreateFromSchemaState(kernelStatement, {
          cacheMonitor.cacheFlushDetected(kernelStatement)
          new LRUCache[String, (ExecutionPlan, Map[String, Any])](getPlanCacheSize)
        })

        Iterator.continually {
          cacheAccessor.getOrElseUpdate(cache)(cacheKey, {
            touched = true
            val parsedQuery = parsePreParsedQuery(preParsedQuery)
            parsedQuery.plan(kernelStatement)
          })
        }.flatMap { case (candidatePlan, params) =>
          if (!touched && candidatePlan.isStale(lastTxId, kernelStatement)) {
            cacheAccessor.remove(cache)(cacheKey)
            None
          } else {
            Some((candidatePlan, params))
          }
        }.next()
      }
      catch {
        case (t: Throwable) =>
          kernelStatement.close()
          tx.failure()
          tx.close()
          throw t
      }

      if (touched) {
        kernelStatement.close()
        tx.success()
        tx.close()
      }
      else {
        // close the old statement reference after the statement has been "upgraded"
        // to either a schema data or a schema statement, so that the locks are "handed over".
        kernelStatement.close()
        val preparedPlanExecution = PreparedPlanExecution(plan, executionMode, extractedParameters)
        val txInfo = TransactionInfo(tx, isTopLevelTx, txBridge.instance())
        return (preparedPlanExecution, txInfo)
      }

      n += 1
    }

    throw new IllegalStateException("Could not execute query due to insanely frequent schema changes")
  }

  private val txBridge = graph.asInstanceOf[GraphDatabaseAPI]
    .getDependencyResolver
    .resolveDependency(classOf[ThreadToStatementContextBridge])

  private def getOrCreateFromSchemaState[V](statement: api.Statement, creator: => V) = {
    val javaCreator = new org.neo4j.helpers.Function[ExecutionEngine, V]() {
      def apply(key: ExecutionEngine) = creator
    }
    statement.readOperations().schemaStateGetOrCreate(this, javaCreator)
  }

  def prettify(query: String): String = Prettifier(query)

  private def createCompiler(logger: StringLogger): CypherCompiler = {
    val version = CypherVersion(optGraphSetting[String](
      graph, GraphDatabaseSettings.cypher_parser_version, CypherVersion.vDefault.name))
    val planner = PlannerName(optGraphSetting[String](
<<<<<<< HEAD
      graph, GraphDatabaseSettings.query_planner_version, PlannerName.default.name))
    if ((version != CypherVersion.v2_2 ||version != CypherVersion.v2_3) && (planner == CostPlannerName || planner == IDPPlannerName)) {
=======
      graph, GraphDatabaseSettings.cypher_planner, PlannerName.default.name))
    if (version != CypherVersion.v2_2 && (planner == CostPlannerName || planner == IDPPlannerName)) {
>>>>>>> 8f102bcb
      logger.error(s"Cannot combine configurations: ${GraphDatabaseSettings.cypher_parser_version.name}=${version.name} " +
        s"with ${GraphDatabaseSettings.cypher_planner.name} = ${planner.name}")
      throw new IllegalStateException(s"Cannot combine configurations: ${GraphDatabaseSettings.cypher_parser_version.name}=${version.name} " +
        s"with ${GraphDatabaseSettings.cypher_planner.name} = ${planner.name}")
    }
    val optionParser = CypherOptionParser(kernelMonitors.newMonitor(classOf[ParserMonitor[CypherQueryWithOptions]]))
    new CypherCompiler(graph, kernel, kernelMonitors, version, planner, optionParser, logger)
  }

  private def getPlanCacheSize: Int =
    optGraphSetting[java.lang.Integer](
      graph, GraphDatabaseSettings.query_cache_size,
      GraphDatabaseSettings.query_cache_size.getDefaultValue.toInt
    )

  private def optGraphSetting[V](graph: GraphDatabaseService, setting: Setting[V], defaultValue: V): V = {
    def optGraphAs[T <: GraphDatabaseService : Manifest]: PartialFunction[GraphDatabaseService, T] = {
      case (db: T) => db
    }
    optGraphAs[InternalAbstractGraphDatabase]
      .andThen(g => Option(g.getConfig.get(setting)))
      .andThen(_.getOrElse(defaultValue))
      .applyOrElse(graph, (_: GraphDatabaseService) => defaultValue)
  }
}

object ExecutionEngine {
  val PLAN_BUILDING_TRIES: Int = 20
}<|MERGE_RESOLUTION|>--- conflicted
+++ resolved
@@ -202,17 +202,12 @@
     val version = CypherVersion(optGraphSetting[String](
       graph, GraphDatabaseSettings.cypher_parser_version, CypherVersion.vDefault.name))
     val planner = PlannerName(optGraphSetting[String](
-<<<<<<< HEAD
-      graph, GraphDatabaseSettings.query_planner_version, PlannerName.default.name))
+      graph, GraphDatabaseSettings.cypher_planner, PlannerName.default.name))
     if ((version != CypherVersion.v2_2 ||version != CypherVersion.v2_3) && (planner == CostPlannerName || planner == IDPPlannerName)) {
-=======
-      graph, GraphDatabaseSettings.cypher_planner, PlannerName.default.name))
-    if (version != CypherVersion.v2_2 && (planner == CostPlannerName || planner == IDPPlannerName)) {
->>>>>>> 8f102bcb
-      logger.error(s"Cannot combine configurations: ${GraphDatabaseSettings.cypher_parser_version.name}=${version.name} " +
-        s"with ${GraphDatabaseSettings.cypher_planner.name} = ${planner.name}")
-      throw new IllegalStateException(s"Cannot combine configurations: ${GraphDatabaseSettings.cypher_parser_version.name}=${version.name} " +
-        s"with ${GraphDatabaseSettings.cypher_planner.name} = ${planner.name}")
+      val message = s"Cannot combine configurations: ${GraphDatabaseSettings.cypher_parser_version.name}=${version.name} " +
+        s"with ${GraphDatabaseSettings.cypher_planner.name} = ${planner.name}"
+      logger.error(message)
+      throw new IllegalStateException(message)
     }
     val optionParser = CypherOptionParser(kernelMonitors.newMonitor(classOf[ParserMonitor[CypherQueryWithOptions]]))
     new CypherCompiler(graph, kernel, kernelMonitors, version, planner, optionParser, logger)
