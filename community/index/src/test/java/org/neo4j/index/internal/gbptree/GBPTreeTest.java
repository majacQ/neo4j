--- conflicted
+++ resolved
@@ -21,20 +21,12 @@
 
 import org.apache.commons.lang3.mutable.MutableLong;
 import org.apache.commons.lang3.tuple.Pair;
-<<<<<<< HEAD
+import org.hamcrest.CoreMatchers;
 import org.junit.jupiter.api.AfterEach;
 import org.junit.jupiter.api.BeforeEach;
 import org.junit.jupiter.api.Test;
 import org.junit.jupiter.api.extension.ExtendWith;
 import org.junit.jupiter.api.extension.RegisterExtension;
-=======
-import org.hamcrest.CoreMatchers;
-import org.junit.After;
-import org.junit.Before;
-import org.junit.Rule;
-import org.junit.Test;
-import org.junit.rules.RuleChain;
->>>>>>> ff2cd7cd
 
 import java.io.File;
 import java.io.IOException;
@@ -42,6 +34,7 @@
 import java.nio.file.NoSuchFileException;
 import java.nio.file.OpenOption;
 import java.nio.file.StandardOpenOption;
+import java.time.Duration;
 import java.util.ArrayList;
 import java.util.Arrays;
 import java.util.LinkedList;
@@ -76,14 +69,11 @@
 import org.neo4j.io.pagecache.PageSwapper;
 import org.neo4j.io.pagecache.PagedFile;
 import org.neo4j.io.pagecache.impl.FileIsNotMappedException;
-<<<<<<< HEAD
 import org.neo4j.io.pagecache.tracing.DefaultPageCacheTracer;
-=======
 import org.neo4j.io.pagecache.tracing.PinEvent;
 import org.neo4j.io.pagecache.tracing.cursor.DefaultPageCursorTracer;
 import org.neo4j.io.pagecache.tracing.cursor.PageCursorTracer;
 import org.neo4j.io.pagecache.tracing.cursor.PageCursorTracerSupplier;
->>>>>>> ff2cd7cd
 import org.neo4j.test.Barrier;
 import org.neo4j.test.extension.DefaultFileSystemExtension;
 import org.neo4j.test.extension.Inject;
@@ -93,15 +83,10 @@
 import org.neo4j.test.rule.PageCacheConfig;
 import org.neo4j.test.rule.RandomRule;
 import org.neo4j.test.rule.TestDirectory;
-<<<<<<< HEAD
-
+import org.neo4j.util.FeatureToggles;
+
+import static java.lang.Long.MAX_VALUE;
 import static java.time.Duration.ofSeconds;
-=======
-import org.neo4j.test.rule.fs.DefaultFileSystemRule;
-import org.neo4j.util.FeatureToggles;
-
-import static java.lang.Long.MAX_VALUE;
->>>>>>> ff2cd7cd
 import static org.hamcrest.CoreMatchers.containsString;
 import static org.hamcrest.MatcherAssert.assertThat;
 import static org.hamcrest.Matchers.hasSize;
@@ -111,6 +96,7 @@
 import static org.junit.jupiter.api.Assertions.assertFalse;
 import static org.junit.jupiter.api.Assertions.assertSame;
 import static org.junit.jupiter.api.Assertions.assertThrows;
+import static org.junit.jupiter.api.Assertions.assertTimeout;
 import static org.junit.jupiter.api.Assertions.assertTimeoutPreemptively;
 import static org.junit.jupiter.api.Assertions.assertTrue;
 import static org.junit.jupiter.api.Assertions.fail;
@@ -1642,7 +1628,6 @@
         }
     }
 
-<<<<<<< HEAD
     @Test
     void skipFlushingPageFileOnCloseWhenPageFileMarkForDeletion() throws IOException
     {
@@ -1662,11 +1647,12 @@
 
             assertEquals( flushesBefore, defaultPageCacheTracer.flushes() );
         }
-=======
+    }
+
     /* Inconsistency tests */
 
-    @Test( timeout = 60_000L )
-    public void mustThrowIfStuckInInfiniteRootCatchup() throws IOException
+    @Test
+    void mustThrowIfStuckInInfiniteRootCatchup() throws IOException
     {
         // Create a tree with root and two children.
         // Corrupt one of the children and make it look like a freelist node.
@@ -1687,24 +1673,25 @@
             // Corrupt the child
             corruptTheChild( pageCache, corruptChild );
 
-            // when seek end up in this corrupt child we should eventually fail with a tree inconsistency exception
-            try ( RawCursor<Hit<MutableLong,MutableLong>,IOException> seek = tree.seek( new MutableLong( 0 ), new MutableLong( 0 ) ) )
-            {
-                seek.next();
-                fail( "Expected to throw" );
-            }
-            catch ( TreeInconsistencyException e )
-            {
-                // then good
+            assertTimeout( Duration.ofSeconds( 60 ), () ->
+            {
+                TreeInconsistencyException e = assertThrows( TreeInconsistencyException.class, () ->
+                {
+                    // when seek end up in this corrupt child we should eventually fail with a tree inconsistency exception
+                    try ( RawCursor<Hit<MutableLong,MutableLong>,IOException> seek = tree.seek( new MutableLong( 0 ), new MutableLong( 0 ) ) )
+                    {
+                        seek.next();
+                    }
+                } );
                 assertThat( e.getMessage(), CoreMatchers.containsString(
                         "Index traversal aborted due to being stuck in infinite loop. This is most likely caused by an inconsistency in the index. " +
                                 "Loop occurred when restarting search from root from page " + corruptChild + "." ) );
-            }
-        }
-    }
-
-    @Test( timeout = 5_000L )
-    public void mustThrowIfStuckInInfiniteRootCatchupMultipleConcurrentSeekers() throws IOException, InterruptedException
+            } );
+        }
+    }
+
+    @Test
+    void mustThrowIfStuckInInfiniteRootCatchupMultipleConcurrentSeekers() throws IOException, InterruptedException
     {
         FeatureToggles.set( TripCountingRootCatchup.class, TripCountingRootCatchup.MAX_TRIP_COUNT_NAME, 10000 );
         try
@@ -1724,34 +1711,38 @@
                 corruptTheChild( pageCache, leftChild );
                 corruptTheChild( pageCache, rightChild );
 
-                // When seek end up in this corrupt child we should eventually fail with a tree inconsistency exception
-                // even if we have multiple seeker that traverse different part of the tree and both get stuck in start from root loop.
-                ExecutorService executor = Executors.newFixedThreadPool( 2 );
-                CountDownLatch go = new CountDownLatch( 2 );
-                Future<Object> execute1 = executor.submit( () ->
+                assertTimeout( Duration.ofSeconds( 5 ), () ->
                 {
-                    go.countDown();
-                    go.await();
-                    try ( RawCursor<Hit<MutableLong,MutableLong>,IOException> seek = tree.seek( new MutableLong( 0 ), new MutableLong( 0 ) ) )
+                    // When seek end up in this corrupt child we should eventually fail with a tree inconsistency exception
+                    // even if we have multiple seeker that traverse different part of the tree and both get stuck in start from root loop.
+                    ExecutorService executor = Executors.newFixedThreadPool( 2 );
+                    CountDownLatch go = new CountDownLatch( 2 );
+                    Future<Object> execute1 = executor.submit( () ->
                     {
-                        seek.next();
-                    }
-                    return null;
+                        go.countDown();
+                        go.await();
+                        try ( RawCursor<Hit<MutableLong,MutableLong>,IOException> seek = tree.seek( new MutableLong( 0 ), new MutableLong( 0 ) ) )
+                        {
+                            seek.next();
+                        }
+                        return null;
+                    } );
+
+                    Future<Object> execute2 = executor.submit( () ->
+                    {
+                        go.countDown();
+                        go.await();
+                        try ( RawCursor<Hit<MutableLong,MutableLong>,IOException> seek = tree
+                                .seek( new MutableLong( MAX_VALUE ), new MutableLong( MAX_VALUE ) ) )
+                        {
+                            seek.next();
+                        }
+                        return null;
+                    } );
+
+                    assertFutureFailsWithTreeInconsistencyException( execute1 );
+                    assertFutureFailsWithTreeInconsistencyException( execute2 );
                 } );
-
-                Future<Object> execute2 = executor.submit( () ->
-                {
-                    go.countDown();
-                    go.await();
-                    try ( RawCursor<Hit<MutableLong,MutableLong>,IOException> seek = tree.seek( new MutableLong( MAX_VALUE ), new MutableLong( MAX_VALUE ) ) )
-                    {
-                        seek.next();
-                    }
-                    return null;
-                } );
-
-                assertFutureFailsWithTreeInconsistencyException( execute1 );
-                assertFutureFailsWithTreeInconsistencyException( execute2 );
             }
         }
         finally
@@ -1760,20 +1751,13 @@
         }
     }
 
-    private void assertFutureFailsWithTreeInconsistencyException( Future<Object> execute1 ) throws InterruptedException
-    {
-        try
-        {
-            execute1.get();
-            fail( "Expected to fail" );
-        }
-        catch ( ExecutionException e )
-        {
-            Throwable cause = e.getCause();
-            if ( !(cause instanceof TreeInconsistencyException) )
-            {
-                fail( "Expected cause to be " + TreeInconsistencyException.class + " but was " + Exceptions.stringify( cause ) );
-            }
+    private void assertFutureFailsWithTreeInconsistencyException( Future<Object> future )
+    {
+        ExecutionException e = assertThrows( ExecutionException.class, future::get );
+        Throwable cause = e.getCause();
+        if ( !(cause instanceof TreeInconsistencyException) )
+        {
+            fail( "Expected cause to be " + TreeInconsistencyException.class + " but was " + Exceptions.stringify( cause ) );
         }
     }
 
@@ -1838,7 +1822,6 @@
         };
         PageCursorTracerSupplier pageCursorTracerSupplier = () -> pageCursorTracer;
         return createPageCache( DEFAULT_PAGE_SIZE, pageCursorTracerSupplier );
->>>>>>> ff2cd7cd
     }
 
     private static class ControlledRecoveryCleanupWorkCollector extends RecoveryCleanupWorkCollector
@@ -1986,7 +1969,7 @@
 
     private PageCache createPageCache( int pageSize, PageCursorTracerSupplier pageCursorTracerSupplier )
     {
-        return pageCacheRule.getPageCache( fs.get(), config().withPageSize( pageSize ).withCursorTracerSupplier( pageCursorTracerSupplier ) );
+        return pageCacheExtension.getPageCache( fileSystem, config().withPageSize( pageSize ).withCursorTracerSupplier( pageCursorTracerSupplier ) );
     }
 
     private static class CleanJobControlledMonitor extends Monitor.Adaptor
