/*
 * Copyright (c) 2002-2016 "Neo Technology,"
 * Network Engine for Objects in Lund AB [http://neotechnology.com]
 *
 * This file is part of Neo4j.
 *
 * Neo4j is free software: you can redistribute it and/or modify
 * it under the terms of the GNU Affero General Public License as
 * published by the Free Software Foundation, either version 3 of the
 * License, or (at your option) any later version.
 *
 * This program is distributed in the hope that it will be useful,
 * but WITHOUT ANY WARRANTY; without even the implied warranty of
 * MERCHANTABILITY or FITNESS FOR A PARTICULAR PURPOSE.  See the
 * GNU Affero General Public License for more details.
 *
 * You should have received a copy of the GNU Affero General Public License
 * along with this program. If not, see <http://www.gnu.org/licenses/>.
 */
package org.neo4j.kernel.stresstests.transaction.checkpoint;

import org.junit.Test;

import java.io.File;
import java.util.concurrent.TimeUnit;

import org.neo4j.graphdb.GraphDatabaseService;
import org.neo4j.graphdb.factory.GraphDatabaseFactory;
import org.neo4j.graphdb.factory.GraphDatabaseSettings;
import org.neo4j.io.fs.FileUtils;
import org.neo4j.kernel.configuration.Config;
import org.neo4j.kernel.impl.factory.GraphDatabaseFacadeFactory;
import org.neo4j.kernel.impl.logging.NullLogService;
import org.neo4j.kernel.impl.store.format.standard.StandardV3_0;
import org.neo4j.kernel.stresstests.transaction.checkpoint.tracers.TimerTransactionTracer;
import org.neo4j.kernel.stresstests.transaction.checkpoint.workload.Workload;
import org.neo4j.unsafe.impl.batchimport.ParallelBatchImporter;
import org.neo4j.unsafe.impl.batchimport.staging.ExecutionMonitors;

import static java.lang.Integer.parseInt;
import static java.lang.Long.parseLong;
import static java.lang.System.getProperty;
import static java.lang.System.getenv;
import static org.neo4j.kernel.stresstests.transaction.checkpoint.mutation.RandomMutationFactory.defaultRandomMutation;
import static org.neo4j.unsafe.impl.batchimport.Configuration.DEFAULT;

/**
 * Notice the class name: this is _not_ going to be run as part of the main build.
 */
public class CheckPointingLogRotationStressTesting
{
    private static final String DEFAULT_DURATION_IN_MINUTES = "5";
    private static final String DEFAULT_STORE_DIR = new File( getProperty( "java.io.tmpdir" ), "store" ).getPath();
    private static final String DEFAULT_NODE_COUNT = "100000";
    private static final String DEFAULT_WORKER_THREADS = "16";
    private static final String DEFAULT_PAGE_CACHE_MEMORY = "2g";
    private static final String DEFAULT_PAGE_SIZE = "8k";

    private static final int CHECK_POINT_INTERVAL_SECONDS = 60;

    @Test
    public void shouldBehaveCorrectlyUnderStress() throws Throwable
    {
        long durationInMinutes =
                parseLong( fromEnv( "CHECK_POINT_LOG_ROTATION_STRESS_DURATION", DEFAULT_DURATION_IN_MINUTES ) );
        File storeDir = ensureExists( fromEnv( "CHECK_POINT_LOG_ROTATION_STORE_DIRECTORY", DEFAULT_STORE_DIR ) );
        long nodeCount = parseLong( fromEnv( "CHECK_POINT_LOG_ROTATION_NODE_COUNT", DEFAULT_NODE_COUNT ) );
        int threads = parseInt( fromEnv( "CHECK_POINT_LOG_ROTATION_WORKER_THREADS", DEFAULT_WORKER_THREADS ) );
        String pageCacheMemory = fromEnv( "CHECK_POINT_LOG_ROTATION_PAGE_CACHE_MEMORY", DEFAULT_PAGE_CACHE_MEMORY );
        String pageSize = fromEnv( "CHECK_POINT_LOG_ROTATION_PAGE_SIZE", DEFAULT_PAGE_SIZE );

        if ( storeDir.exists() )
        {
            FileUtils.deleteRecursively( storeDir );
        }

        System.out.println( "1/6\tBuilding initial store..." );
        new ParallelBatchImporter( storeDir, DEFAULT, NullLogService.getInstance(), ExecutionMonitors.defaultVisible(),
                Config.defaults() ).doImport( new NodeCountInputs( nodeCount ) );

        System.out.println( "2/6\tStarting database..." );
        GraphDatabaseService db = new GraphDatabaseFactory().newEmbeddedDatabaseBuilder( storeDir )
                .setConfig( GraphDatabaseSettings.pagecache_memory, pageCacheMemory )
                .setConfig( GraphDatabaseSettings.mapped_memory_page_size, pageSize )
<<<<<<< HEAD
                .setConfig( GraphDatabaseSettings.record_format, StandardV3_0.NAME )
                .setConfig( GraphDatabaseSettings.check_point_interval_time, "1m" )
=======
                .setConfig( GraphDatabaseSettings.check_point_interval_time, CHECK_POINT_INTERVAL_SECONDS + "s" )
>>>>>>> 44349584
                .setConfig( GraphDatabaseFacadeFactory.Configuration.tracer, "timer" )
                .newGraphDatabase();

        System.out.println("3/6\tWarm up db...");
        try ( Workload workload = new Workload( db, defaultRandomMutation( nodeCount, db ), threads ) )
        {
            // make sure to run at least one checkpoint during warmup
            long warmUpTimeMillis = TimeUnit.SECONDS.toMillis( CHECK_POINT_INTERVAL_SECONDS + 30 );
            workload.run( warmUpTimeMillis, Workload.TransactionThroughput.NONE );
        }

        System.out.println( "4/6\tStarting workload..." );
        TransactionThroughputChecker throughput = new TransactionThroughputChecker();
        try ( Workload workload = new Workload( db, defaultRandomMutation( nodeCount, db ), threads ) )
        {
            workload.run( TimeUnit.MINUTES.toMillis( durationInMinutes ), throughput );
        }

        System.out.println( "5/6\tShutting down..." );
        db.shutdown();

        try
        {
            System.out.println( "6/6\tPrinting stats and recorded timings..." );
            TimerTransactionTracer.printStats( System.out );
            throughput.assertThroughput( System.out );
        }
        finally
        {
            System.out.println( "Done." );
        }
    }

    private File ensureExists( String directory )
    {
        File dir = new File( directory );
        //noinspection ResultOfMethodCallIgnored
        dir.mkdirs();
        return dir;
    }

    private static String fromEnv( String environmentVariableName, String defaultValue )
    {
        String environmentVariableValue = getenv( environmentVariableName );
        return environmentVariableValue == null ? defaultValue : environmentVariableValue;
    }
}<|MERGE_RESOLUTION|>--- conflicted
+++ resolved
@@ -82,12 +82,8 @@
         GraphDatabaseService db = new GraphDatabaseFactory().newEmbeddedDatabaseBuilder( storeDir )
                 .setConfig( GraphDatabaseSettings.pagecache_memory, pageCacheMemory )
                 .setConfig( GraphDatabaseSettings.mapped_memory_page_size, pageSize )
-<<<<<<< HEAD
                 .setConfig( GraphDatabaseSettings.record_format, StandardV3_0.NAME )
-                .setConfig( GraphDatabaseSettings.check_point_interval_time, "1m" )
-=======
                 .setConfig( GraphDatabaseSettings.check_point_interval_time, CHECK_POINT_INTERVAL_SECONDS + "s" )
->>>>>>> 44349584
                 .setConfig( GraphDatabaseFacadeFactory.Configuration.tracer, "timer" )
                 .newGraphDatabase();
 
