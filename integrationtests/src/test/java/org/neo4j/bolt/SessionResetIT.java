/*
 * Copyright (c) 2002-2018 "Neo Technology,"
 * Network Engine for Objects in Lund AB [http://neotechnology.com]
 *
 * This file is part of Neo4j.
 *
 * Neo4j is free software: you can redistribute it and/or modify
 * it under the terms of the GNU Affero General Public License as
 * published by the Free Software Foundation, either version 3 of the
 * License, or (at your option) any later version.
 *
 * This program is distributed in the hope that it will be useful,
 * but WITHOUT ANY WARRANTY; without even the implied warranty of
 * MERCHANTABILITY or FITNESS FOR A PARTICULAR PURPOSE.  See the
 * GNU Affero General Public License for more details.
 *
 * You should have received a copy of the GNU Affero General Public License
 * along with this program. If not, see <http://www.gnu.org/licenses/>.
 */
package org.neo4j.bolt;

import org.junit.After;
import org.junit.Before;
import org.junit.Rule;
import org.junit.Test;
import org.junit.rules.RuleChain;

import java.io.IOException;
import java.io.UncheckedIOException;
import java.net.URI;
import java.nio.channels.ClosedChannelException;
import java.nio.file.Files;
import java.nio.file.Path;
import java.util.ArrayList;
import java.util.List;
import java.util.Random;
import java.util.Set;
import java.util.concurrent.ConcurrentHashMap;
import java.util.concurrent.ExecutionException;
import java.util.concurrent.ExecutorService;
import java.util.concurrent.Executors;
import java.util.concurrent.Future;
import java.util.concurrent.ThreadLocalRandom;
import java.util.concurrent.TimeoutException;
import java.util.concurrent.atomic.AtomicBoolean;
import java.util.concurrent.atomic.AtomicReference;

import org.neo4j.driver.v1.Config;
import org.neo4j.driver.v1.Driver;
import org.neo4j.driver.v1.GraphDatabase;
import org.neo4j.driver.v1.Session;
import org.neo4j.driver.v1.Transaction;
import org.neo4j.driver.v1.exceptions.ClientException;
import org.neo4j.driver.v1.exceptions.ServiceUnavailableException;
import org.neo4j.driver.v1.exceptions.TransientException;
import org.neo4j.graphdb.DependencyResolver;
import org.neo4j.graphdb.Result;
import org.neo4j.harness.junit.EnterpriseNeo4jRule;
import org.neo4j.harness.junit.Neo4jRule;
import org.neo4j.io.IOUtils;
import org.neo4j.kernel.configuration.Settings;
import org.neo4j.kernel.impl.api.KernelTransactions;
import org.neo4j.kernel.internal.GraphDatabaseAPI;
<<<<<<< HEAD
import org.neo4j.test.ThreadTestUtils;
import org.neo4j.test.rule.VerboseTimeout;
=======
import org.neo4j.server.configuration.ServerSettings;
>>>>>>> ed8d7c44

import static java.util.Collections.newSetFromMap;
import static java.util.concurrent.CompletableFuture.runAsync;
import static java.util.concurrent.TimeUnit.MILLISECONDS;
import static java.util.concurrent.TimeUnit.MINUTES;
import static java.util.concurrent.TimeUnit.SECONDS;
import static java.util.stream.Collectors.toList;
import static java.util.stream.IntStream.range;
import static org.hamcrest.Matchers.instanceOf;
import static org.hamcrest.Matchers.is;
import static org.junit.Assert.assertEquals;
import static org.junit.Assert.assertNotNull;
import static org.junit.Assert.assertNull;
import static org.junit.Assert.assertThat;
import static org.junit.Assert.assertTrue;
import static org.junit.Assert.fail;
import static org.neo4j.driver.v1.Config.EncryptionLevel.NONE;
import static org.neo4j.function.Predicates.await;
import static org.neo4j.helpers.Exceptions.rootCause;
import static org.neo4j.helpers.NamedThreadFactory.daemon;
import static org.neo4j.helpers.collection.Iterators.single;
import static org.neo4j.test.assertion.Assert.assertEventually;

public class SessionResetIT
{
    private static final String SHORT_QUERY_1 = "CREATE (n:Node {name: 'foo', occupation: 'bar'})";
    private static final String SHORT_QUERY_2 = "MATCH (n:Node {name: 'foo'}) RETURN count(n)";
    private static final String LONG_QUERY = "UNWIND range(0, 10000000) AS i CREATE (n:Node {idx: i}) DELETE n";
    private static final String LONG_PERIODIC_COMMIT_QUERY = "USING PERIODIC COMMIT 1 " +
                                                             "LOAD CSV FROM '" + createTmpCsvFile() + "' AS l " +
                                                             "UNWIND range(0, 10) AS i " +
                                                             "CREATE (n:Node {name: l[0], occupation: l[1], idx: i}) " +
                                                             "DELETE n";

    private static final int STRESS_IT_THREAD_COUNT = Runtime.getRuntime().availableProcessors() * 2;
    private static final long STRESS_IT_DURATION_MS = SECONDS.toMillis( 5 );
    private static final String[] STRESS_IT_QUERIES = {SHORT_QUERY_1, SHORT_QUERY_2, LONG_QUERY};

    private final VerboseTimeout timeout = VerboseTimeout.builder().withTimeout( 3, MINUTES ).build();
    private final Neo4jRule db = new EnterpriseNeo4jRule();

    @Rule
<<<<<<< HEAD
    public final RuleChain ruleChain = RuleChain.outerRule( timeout ).around( db );

=======
    public final Neo4jRule db = new EnterpriseNeo4jRule().withConfig( ServerSettings.script_enabled, Settings.TRUE );
>>>>>>> ed8d7c44
    private Driver driver;

    @Before
    public void setUp() throws Exception
    {
        driver = GraphDatabase.driver( db.boltURI(), Config.build().withEncryptionLevel( NONE ).toConfig() );
    }

    @After
    public void tearDown() throws Exception
    {
        IOUtils.closeAllSilently( driver );
    }

    @Test
    public void shouldTerminateAutoCommitQuery() throws Exception
    {
        testQueryTermination( LONG_QUERY, true );
    }

    @Test
    public void shouldTerminateQueryInExplicitTransaction() throws Exception
    {
        testQueryTermination( LONG_QUERY, false );
    }

    /**
     * It is currently unsafe to terminate periodic commit query because it'll then be half-committed.
     */
    @Test
    public void shouldNotTerminatePeriodicCommitQueries() throws Exception
    {
        // periodic commit query can't be terminated so but reset must fail the transaction
        Future<Void> queryResult = runQueryInDifferentThreadAndResetSession( LONG_PERIODIC_COMMIT_QUERY, true );

        try
        {
            assertNull( queryResult.get( 1, MINUTES ) );
        }
        catch ( TimeoutException e )
        {
            System.err.println( "Unable to get query result, dumping all stacktraces:" );
            ThreadTestUtils.dumpAllStackTraces();
            throw e;
        }
        assertDatabaseIsIdle();

        // termination must cause transaction failure and no nodes should be committed
        assertEquals( 0, countNodes() );
    }

    @Test
    public void shouldTerminateAutoCommitQueriesRandomly() throws Exception
    {
        testRandomQueryTermination( true );
    }

    @Test
    public void shouldTerminateQueriesInExplicitTransactionsRandomly() throws Exception
    {
        testRandomQueryTermination( false );
    }

    private void testRandomQueryTermination( boolean autoCommit ) throws Exception
    {
        ExecutorService executor = Executors.newFixedThreadPool( STRESS_IT_THREAD_COUNT, daemon( "test-worker" ) );
        Set<Session> runningSessions = newSetFromMap( new ConcurrentHashMap<>() );
        AtomicBoolean stop = new AtomicBoolean();
        List<Future<?>> futures = new ArrayList<>();

        for ( int i = 0; i < STRESS_IT_THREAD_COUNT; i++ )
        {
            futures.add( executor.submit( () ->
            {
                ThreadLocalRandom random = ThreadLocalRandom.current();
                while ( !stop.get() )
                {
                    runRandomQuery( autoCommit, random, runningSessions, stop );
                }
            } ) );
        }

        long deadline = System.currentTimeMillis() + STRESS_IT_DURATION_MS;
        while ( !stop.get() )
        {
            if ( System.currentTimeMillis() > deadline )
            {
                stop.set( true );
            }

            resetAny( runningSessions );

            MILLISECONDS.sleep( 30 );
        }

        driver.close();
        awaitAll( futures );
        assertDatabaseIsIdle();
    }

    private void runRandomQuery( boolean autoCommit, Random random, Set<Session> runningSessions, AtomicBoolean stop )
    {
        try
        {
            Session session = driver.session();
            runningSessions.add( session );
            try
            {
                String query = STRESS_IT_QUERIES[random.nextInt( STRESS_IT_QUERIES.length - 1 )];
                runQuery( session, query, autoCommit );
            }
            finally
            {
                runningSessions.remove( session );
                session.close();
            }
        }
        catch ( Throwable error )
        {
            if ( !stop.get() && !isAcceptable( error ) )
            {
                stop.set( true );
                throw error;
            }
            // else it is fine to receive some errors from the driver because
            // sessions are being reset concurrently by the main thread, driver can also be closed concurrently
        }
    }

    private void testQueryTermination( String query, boolean autoCommit ) throws Exception
    {
        Future<Void> queryResult = runQueryInDifferentThreadAndResetSession( query, autoCommit );

        try
        {
            queryResult.get( 10, SECONDS );
            fail( "Exception expected" );
        }
        catch ( Exception e )
        {
            assertThat( e, instanceOf( ExecutionException.class ) );
            assertTrue( isTransactionTerminatedException( e.getCause() ) );
        }

        assertDatabaseIsIdle();
    }

    private Future<Void> runQueryInDifferentThreadAndResetSession( String query, boolean autoCommit ) throws Exception
    {
        AtomicReference<Session> sessionRef = new AtomicReference<>();

        Future<Void> queryResult = runAsync( () ->
        {
            try ( Session session = driver.session() )
            {
                sessionRef.set( session );
                runQuery( session, query, autoCommit );
            }
        } );

        await( () -> activeQueriesCount() == 1, 10, SECONDS );
        SECONDS.sleep( 1 ); // additionally wait a bit before resetting the session

        Session session = sessionRef.get();
        assertNotNull( session );
        session.reset();

        return queryResult;
    }

    private static void runQuery( Session session, String query, boolean autoCommit )
    {
        if ( autoCommit )
        {
            session.run( query ).consume();
        }
        else
        {
            try ( Transaction tx = session.beginTransaction() )
            {
                tx.run( query );
                tx.success();
            }
        }
    }

    private void assertDatabaseIsIdle() throws InterruptedException
    {
        assertEventually( "Wrong number of active queries", this::activeQueriesCount, is( 0L ), 10, SECONDS );
        assertEventually( "Wrong number of active transactions", this::activeTransactionsCount, is( 0L ), 10, SECONDS );
    }

    private long activeQueriesCount()
    {
        try ( Result result = db().execute( "CALL dbms.listQueries() YIELD queryId RETURN count(queryId) AS result" ) )
        {
            return (long) single( result ).get( "result" ) - 1; // do not count listQueries procedure invocation
        }
    }

    private long activeTransactionsCount()
    {
        DependencyResolver resolver = db().getDependencyResolver();
        KernelTransactions kernelTransactions = resolver.resolveDependency( KernelTransactions.class );
        return kernelTransactions.activeTransactions().size();
    }

    private long countNodes()
    {
        try ( Result result = db().execute( "MATCH (n) RETURN count(n) AS result" ) )
        {
            return (long) single( result ).get( "result" );
        }
    }

    private GraphDatabaseAPI db()
    {
        return (GraphDatabaseAPI) db.getGraphDatabaseService();
    }

    private static void resetAny( Set<Session> sessions )
    {
        sessions.stream().findAny().ifPresent( session ->
        {
            if ( sessions.remove( session ) )
            {
                resetSafely( session );
            }
        } );
    }

    private static void resetSafely( Session session )
    {
        try
        {
            if ( session.isOpen() )
            {
                session.reset();
            }
        }
        catch ( ClientException e )
        {
            if ( session.isOpen() )
            {
                throw e;
            }
            // else this thread lost race with close and it's fine
        }
    }

    private static boolean isAcceptable( Throwable error )
    {
        Throwable cause = rootCause( error );

        return isTransactionTerminatedException( cause ) ||
               cause instanceof ServiceUnavailableException ||
               cause instanceof ClientException ||
               cause instanceof ClosedChannelException;
    }

    private static boolean isTransactionTerminatedException( Throwable error )
    {
        return error instanceof TransientException &&
               error.getMessage().startsWith( "The transaction has been terminated" );
    }

    private static URI createTmpCsvFile()
    {
        try
        {
            Path csvFile = Files.createTempFile( "test", ".csv" );
            List<String> lines = range( 0, 50000 ).mapToObj( i -> "Foo-" + i + ", Bar-" + i ).collect( toList() );
            return Files.write( csvFile, lines ).toAbsolutePath().toUri();
        }
        catch ( IOException e )
        {
            throw new UncheckedIOException( e );
        }
    }

    private static void awaitAll( List<Future<?>> futures ) throws Exception
    {
        for ( Future<?> future : futures )
        {
            assertNull( future.get( 1, MINUTES ) );
        }
    }
}<|MERGE_RESOLUTION|>--- conflicted
+++ resolved
@@ -61,12 +61,9 @@
 import org.neo4j.kernel.configuration.Settings;
 import org.neo4j.kernel.impl.api.KernelTransactions;
 import org.neo4j.kernel.internal.GraphDatabaseAPI;
-<<<<<<< HEAD
 import org.neo4j.test.ThreadTestUtils;
 import org.neo4j.test.rule.VerboseTimeout;
-=======
 import org.neo4j.server.configuration.ServerSettings;
->>>>>>> ed8d7c44
 
 import static java.util.Collections.newSetFromMap;
 import static java.util.concurrent.CompletableFuture.runAsync;
@@ -106,15 +103,11 @@
     private static final String[] STRESS_IT_QUERIES = {SHORT_QUERY_1, SHORT_QUERY_2, LONG_QUERY};
 
     private final VerboseTimeout timeout = VerboseTimeout.builder().withTimeout( 3, MINUTES ).build();
-    private final Neo4jRule db = new EnterpriseNeo4jRule();
+    private final Neo4jRule db = new EnterpriseNeo4jRule().withConfig( ServerSettings.script_enabled, Settings.TRUE );
 
     @Rule
-<<<<<<< HEAD
     public final RuleChain ruleChain = RuleChain.outerRule( timeout ).around( db );
 
-=======
-    public final Neo4jRule db = new EnterpriseNeo4jRule().withConfig( ServerSettings.script_enabled, Settings.TRUE );
->>>>>>> ed8d7c44
     private Driver driver;
 
     @Before
