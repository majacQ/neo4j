For Release Notes, see http://neo4j.org/release-notes#neo4j-${project.version}

2.0.1
-----
Kernel:
o Improve speed of verifying unique constraints on constraint creation.
o Improve speed of creating label scan store in BatchInserter.
o Fixes issue with batch inserter which could lead to record not in use exception
  when adding properties
o Introduces monitoring for reads/writes to the logical log
Server:
o Fixes issue with transactions leaking when there is an exception while rendering the response

Cypher:
o Fixes bug around MERGE inside a FOREACH inside a FOREACH
o Makes it possible to write MERGE queries with no already known parts
o Fixes problem with compiling queries with NOT expressions in them
o Fixes #1735 - Indexes and AND predicates produce wrong results
o Fixes #1876 - Null nodes and properties should be ignored when SETting properties
o Fixes problem with parser not being thread safe. State is bad, m'kay?
o Add support for double literals in exponent form
o Use internal heirarchy for types. Previously dependeded on Scala type hierarchy
o Fixes MERGE without any identifier previously known
o Corrects numerous inconsistencies when performing static type inference during compilation.

2.0.0
-----
Cypher:
o Fix for problem with index lookups against properties
o Fix: MERGE should work when finding multiple elements
o Fix: Should support updates for merging
o Fix issue when mixing Cypher queries of different versions
o Fix problems with CREATE for relationships without declared nodes
o Allow MERGE to run inside FOREACH
o Prevent the use of parameter maps in MATCH and MERGE

2.0.0-RC1
---------
Kernel:
  o BREAKING CHANGE: Reference node has been removed.
  o BREAKING CHANGE: All classes under the org.neo4j.kernel package space, except
    those related to the traversal frameworks, are now deprecated and due to be moved
    into internal packages. This includes well-known classes such as EmbeddedGraphDatabase
    and HighlyAvailableGraphDatabase, both of which are replaced by GraphDatabaseFactory
    and HighlyAvailableGraphDatabaseFactory, respectively.
  o BREAKING CHANGE: Removed deprecated settings from org.neo4j.graphdb.factory.GraphDatabaseSettings. These settings are
    no longer effective and can be removed without any effect.
  o BREAKING CHANGE: Removed deprecated org.neo4j.graphdb.index.IndexProvider (and associated
    org.neo4j.graphdb.index.IndexIterable and org.neo4j.graphdb.index.IndexProviderKernelExtensionFactory). This has been
    replaced by the kernel extension mechanism.
  o BREAKING CHANGE: Removed deprecated org.neo4j.graphdb.PropertyContainer#getPropertyValues(). Instead use
    org.neo4j.graphdb.PropertyContainer#getPropertyKeys() and org.neo4j.graphdb.PropertyContainer#getProperty(String).
  o BREAKING CHANGE: Removed deprecated methods from org.neo4j.kernel.GraphDatabaseAPI: #getDiagnosticsManager(),
    #getMessageLog(), #getIdGeneratorFactory(), #getKernelData() and #getPersistenceSource(). These are internal
    components which Kernel clients should not need to access. The entire org.neo4j.kernel.GraphDatabaseAPI interface is
    deprecated and will be removed in future.
  o BREAKING CHANGE: Deprecated constructors of EmbeddedReadOnlyDatabase and EmbeddedGraphDatabase have been removed,
    in favor of the long-advertised alternative GraphDatabaseFactory.
  o BREAKING CHANGE: All deprecated methods in GraphDatabaseAPI have been removed in favor of getDependencyResolver().

Cypher:
  o Add OPTIONAL MATCH to Cypher
  o Remove question mark symbol from patterns in Cypher
  o Fixes 1313
  o Fixes problem with collection index types
  o Changes behaviour of LAST/HEAD/TAIL and collection slice -
    they now all return null for ranges outside a collection
  o Fixed #1471 - SETting a relationship to a map value fails

Shell:
  o Add '-' as filename for piping stdin directly into the shell, behaves as a file import.

Server:
  o BREAKING CHANGE: Removed deprecated method org.neo4j.server.AbstractNeoServer#stopServerOnly(). To stop the server use
    org.neo4j.server.AbstractNeoServer#stop(). If you would like to disconnect the database life cycle from server control
    use org.neo4j.server.WrappingNeoServer.
  o BREAKING CHANGE: org.neo4j.server.database.Database is now an interface. Direct uses of the class can be replaced by
    one of its implementations.
  o Transactional endpoint status codes are now textual rather than numeric. Since the transactional endpoint was introduced
    in the 2.0.0 series, it is not considered a breaking change. It will, however, require modifying client code that depends
    on the numeric status codes.

2.0.0-M06
---------
o Windows desktop GUI added

Cypher:
  o Parenthesis around nodes are now mandatory if a label is used on the node

2.0.0-M05
---------
Kernel:
  o BREAKING CHANGE: GraphDatabaseSettings now only exposes Setting, deprecated settings classes have been removed.
  o Fixed problems with array properties being updated multiple times in a single transaction
  o Adds label store as an index
  o Transaction now implements AutoClosable
  o Distinguish between data and schema transactions
  o Unique constraint validation for new data

Cypher:
  o Promote the experimental parser to the default
  o Added literal maps
  o Makes RETURN only queries valid
  o Labels on optional nodes no longer stop the whole MATCH
    clause from returning results.
  o Updated NOT precedence
  o Added collection slice and collection index
  o Added list comprehension documentation

 Shell:
  o Adds support for RETURN only Cypher queries

2.0.0-M04
---------
Kernel:
  o BREAKING CHANGE: Require Java 7
  o BREAKING CHANGE: Transactions are now required for all operations throughout Java Core API,
    read operations as well as write operations
  o Define proper equality for indexing of array properties
  o BREAKING CHANGE: Equality for indexing of number properties compares numbers independent of underlying primitive Java type

Cypher:
  o Fixes #844 - Label predicate do not work on optional nodes that are null
  o Fixes #897 - Cypher start doesnt allow combining multiple starting points with start node sets
  o BREAKING CHANGE: Removes "?", "!" syntax for accessing properties. Missing properties are now treated as null
  o Introduced a new experimental and fast PEG parser
  o BREAKING CHANGE: Escaped identifiers in the RETURN clause are kept as the user entered them
  o BREAKING CHANGE: No longer possible to use expressions and params to identify nodes in patterns
  o BREAKING CHANGE: Use "|" in favor of ":" in FOREACH, EXTRACT and REDUCE to avoid disambiguity with label syntax

Cypher:
o Fixes a concurrency problem in query parser

Server:
  o Added support for extracting and returning the graph structure from the result of a Cypher query executed via the transactional endpoint

2.0.0-M03
---------
Kernel:
  o Read-only index results are closed properly

Cypher:
  o Make Cypher execution results closable
  o Adds Cypher label scan hint
  o Removes alternative WITH syntax in Cypher
  o Fixes bug with UNION text output
  o Added startNode()/endNode()
  o Fixes #780 - Queries with literal collections fail against schema indexes

<<<<<<< HEAD
Server:
  o Added support for transaction keep-alive

2.0.0-M02
---------
o In server, added REST transaction support
o In cypher, added MERGE clause
o In cypher, MATCH now supports single-node patterns
o In shell, support for listing indexes and their state
o Support for labels in the org.neo4j.unsafe.batchinsert APIs.
o BREAKING CHANGE: Replaced protected fields from org.neo4j.graphdb.factory.GraphDatabaseFactory with a single
  org.neo4j.graphdb.factory.GraphDatabaseFactoryState instance to avoid race conditions when creating multiple,
  lazily instantiated builders
o BREAKING CHANGE: org.neo4j.graphdb.index.BatchInserterIndex and org.neo4j.graphdb.index.BatchInserterIndexProvider
  has been removed in favor of the same interfaces available in org.neo4j.unsafe.batchinsert
o BREAKING CHANGE: The BatchInserter and the BatchGraphDatabase are not binary compatible with 1.9 due to some methods
  now taking a varargs array of labels as last argument.  Please recompile any code that depends on the BatchInserter.

2.0.0-M01
---------
o Added support for labels across all APIs: Cypher, Core Java and REST
o Added support for the new label-based indexes across all APIs: Cypher, Core Java and REST
o Improvements to shell, including import/export of small graphs via cypher statements

=======
>>>>>>> 299d20bd
1.9.5 (2013-11-11)
------------------
Kernel:
o Fixed NPE in PersistenceWindowPool when concurrently loading non-mapped windows
o Fixed potential deadlock in PersistenceWindowPool cause by negative mark count
o Performance optimizations for best-first selector
o Database now waits on a timeout for transactions to finish before actually shutting
  down, while preventing new transactions from starting up

Server:
o Shutdown hook is now properly removed on normal shutdown, removing potential thread
  leak which might prevent orderly exit of the VM process

Graph Algorithms:
o Fixed potential suboptimal path finding in A* executions for particular graph topologies. Also
  improved performance and memory consumption of A*

1.9.4 (2013-09-19)
------------------
Lucene index:
o Fixed issue where querying an index for "*:*" while having removed entities
  from it in the same transaction might result in exceptions.

1.9.3 (2013-08-30)
------------------
Logging in console is now consistent across modules and more informative

Kernel:
o Remove hard dependency on Logback
o Introduction of logical_log_rotation_threshold to control log rotation.
o Autoconfigurator can handle cases where physical memory is less than the configured JVM heap
o Fixes index out of bounds errors when iterating over relationships
o Fixes race in persistent window pool which might lead to inconsistent data

Cypher:
o Fixes problems with extra columns showing up in some conditions

Server:
o Reintroduces, deprecated, the Configurator.getThirdpartyJaxRsClasses. Fixes, among other things, the authentication-extension
o Server now properly returns the version when asked through REST

Index:
o Stop keeping norms in Lucene indexes, saving space and memory

1.9.2 (2013-07-16)
------------------
Kernel:
o When flushing persistent windows, do so only if dirty. This is a performance improvement
  for certain scenarios.
o Fixes bug where loading relationship chains with high ids would cause them to be
  ignored when iterating over them.

Cypher:
o Fixes problem where Cypher would see changes while the query was running

Server:
o The Content-Type is now correctly used to set the text encoding, not Content-Encoding
o Fixes concurrency issue with generation of JSON responses
o HTTPS scheme is now properly propagated on batch requests

1.9.1 (2013-06-24)
------------------
Kernel:
o Fixes bug where creating an Index with an invalid configuration would not properly clean up
  the configuration for it.
o Fixes race condition that occasionally would make Node.getSingleRelationship() mistakenly fail.
o Fixes compliance for non-logback logging implementations
o Cleanup of transactions that fail commit happens under the same lock as the commit

Cypher:
o Cypher execution results are now closeable
o Allow | to be used as a separator in foreach and extract+reduce

Server:
o Fixes bug where the last security rule would be the only one respected, if multiple would
  be present
o Support for chained certificates
o Enabled streaming support for paged traversals

Packaging:
o Improved handling of JAVA_HOME on OSX

1.9 (2013-05-13)
----------------
Kernel:
o Performance improvement on initial loading of relationship types during startup

1.9.RC2 (2013-04-30)
--------------------
Kernel:
o Fixes race conditions on usage of persistence windows' byte buffers that occasionally led to buffer over/underflows.

Server:
o Create unique node with properties that have collection values properly casts them to arrays
o Data visualization editor now navigates back to the data browser on save and cancel

Cypher:
o Fixes problem when sending down custom queries to index providers

1.9.RC1 (2013-04-15)
--------------------
Lucene Index:
o Lucene upgraded to 3.6.2

Server:
o Introduces new splash screen containing a guide to Neo4j. Several small aesthetic improvements

Cypher:
o Fixed #578 - problem with profiling queries that use LIMIT
o Fixes #550 - problem when using START after WITH
o Allows single node patterns in MATCH
o Fixes problem for some patterns and all-nodes start points
o Fixes #650 - issue when doing multiple aggregation expressions on the same identifier
o Added timestamp function

Packaging:
o plugins/ subdirectory is searched recursively for server plugins

1.9.M05 (2013-03-05)
--------------------

Now compiles and runs under JDK 7

Kernel:
o Concurrent modifications to relationship chains now do now lead to RecordNotInUse exceptions or
  cache poisoning
o Proper tx management will now make negative transaction counts impossible
o IndexProvider is now deprecated, replaced by KernelExtensionFactory
o Store locks are respected from read only instances too
o grab_file_lock configuration setting is now deprecated

Lucene Index:
o LuceneIndexProvider is now replaced by LuceneKernelExtension

Server:
o Added support for X-Forwarded-Host and X-Forwarded-Proto headers to allow parameterising of
  links in data for hosting behind proxy servers.

JMX:
o JMX will now provide info on all configuration values, including the defaults not explicitly set

Cypher:
o Fixes #450 - Predicates in WHERE are not evaluated correctly for certain patterns
o Fixes problem with null comparisons and optional relationships
o Made it possible to run the parser concurrently
o DISTINCT is now lazy, and keeps the incoming ordering
o Added execution plan descriptions to execution results
o Fixes #464 - getDeletedRelationships does not work for javacompat.ExecutionResult
o Fixes #535 - 'INTERNAL_SORT' columns show when doing RETURN * ORDER BY
o Added experimental profiled query support
o Fixes #489 - CREATE UNIQUE does not work as expected inside FOREACH

1.9.M04 (2013-01-17)
--------------------
Kernel:
o Start entries are now explicitly marked as written, solves a bug that might cause recovery to fail

Server:
o Increased performance for rest-batch-operations by a factor of 100

Cypher:
o Clearer error message for when aggregations are used in ORDER BY and not in RETURN
o Fixes #394 - Identifiers inside of FOREACH get the wrong type
o Fixes #390 - IN/ANY/NONE/ANY/SINGLE causes RuntimeException for some patterns
o Fixes #387 - Some patterns produced "Unexpected traversal state" in Cypher
o Upgraded the Scala version to 2.10
o Fixes #355 - Collections in collections are still Scala collections instead of Java collections

1.9.M03 (2012-12-21)
--------------------
Server:
o Pulled out Gremlin as separate plugin to support different versions

Cypher:
o Fixes #336 - Patterns that re-use a pattern node can produce non-existing matches
o Fixes #369 - The substring-function sometimes fails when no length is specified

1.9.M02 (2012-11-30)
--------------------
Kernel:
o Made sure that auto-indexing removed graph elements from indexes when they are delete
o OrderByTypeExpander keeps ordering of type AND direction
o Fixed an issue where a lock on a store was sometimes not released
o Old GraphDatabaseSetting classes are now wrappers for Settings instances
o Fixes an issue where an incomplete 2PC transaction could cause recovery to not be triggered
o Optimizations for read performance
  - Cache refers to relationship types as ints instead of Strings.
  - Binary search on sorted arrays for finding properties and
    relationship types in the cache.
  - Less objects instantiated during getting and iterating relationships.
  - Reduced number of map lookups significantly for a getProperty call,
    especially outside transaction or in transactions without any changes.
    (previously 8 lookups whereof 2 synchronized, now down to as low as 2)
  - Uses ThreadLocal as mapper from thread to transaction
  - Refactored LockReleaser into TransactionState, associated with each
    transaction instead

Server:
o Server now allows - under some specific circumstances - setting empty arrays as properties.
  Specifically, it is allowed if there is a pre-existing array property on the entity from
  which the server can infer the type of array to store.
o Traversal Javascript is now security sandboxed. It is possible to turn the sandbox off for
  the next two releases, for backwards compatibility.

Cypher:
o The traversal pattern matcher now supports variable length relationship patterns
o Fixes #946 - HAS(...) fails with ThisShouldNotHappenException for some patterns
o Made Cypher better at keeping a numeric type. Adding two integers now returns an integer, and not a double.
o Major refactoring to make certain Cypher is more lazy
o When asking for the top x rows by some value, Cypher will now only keep a list the size of x
o Fix so identifiers created inside a foreach can be used by other statements in the foreach
o Fix for problems when using patterns with multiple unnamed nodes
o Fixes problems when doing ORDER BY ... LIMIT x. When x is larger than the input set, sorting was never done.

1.9.M01 (2012-10-23)
--------------------
Kernel:
o XaDatasources now implement lifecycle and their registration with XaDatasourceManager triggers TxManager recovery
  on startup.
o Neo4j logical log now handles running out of disk space at a critical point gracefully.
o Kernel extensions are now factories that create instances which participate in the database's lifecycle
o Fixes a race condition around relationship chain loading from multiple threads on the same node

Cypher:
o Predicates can now be returned and used to set properties
o Fixes #797: CREATE UNIQUE now makes sure used identifiers have the same properties even if
  they are re-used without the properties
o Added the traversal matcher, which uses the new traversal framework abilities to do
  pattern matching. It should provide for nice performance benefits for a lot of queries.
o Fixed #866: Changed the LRU cache to make it safe to use concurrently, and made the parser single threaded
o Added the reduce() functionality
o Made addition automatically convert numbers to strings when adding the two together
o Added the string functions: str(), replace(), substring(), left(), right(), ltrim(), rtrim(), trim(), lower(), upper()
o Added the possibility to use ORDER BY, SKIP and LIMIT together with WITH
o Fixes #904: CREATE UNIQUE doesn't work with parameter maps
o Fixes #908: Parameters do not survive WITH if it has aggregation
o SET can now be used to set properties on nodes and relationships from maps or other graph elements

1.8.RC1 (2012-09-05)
--------------------
Kernel:
 o Removed contention around allocating and moving persistence windows so that a thread won't need to await
   another thread doing this refresh, instead just continue knowing that the windows will be optimally
   placed in a very near future.
 o Removed contention around translating a key (as String) into the ID by using copy-on-write map instead
   of a concurrent hash map. Used in property key as well as relationship type translation.
 o Fix for Node/Relationship#getPropertyValues() sometimes returning null values from the iterator.

Server:
 o Upgraded Jackson JAXRS to version 1.9.7
 o Keeping the Cypher execution engine between calls makes it possible to re-use execution plans
 o added User-Agent header tracking to udc to determine rest-driver usage

Cypher:
 o Removed the /../ literal for regular expressions. Now a normal string literal is used instead
 o Concatenation handles types better
 o Changed how the graph-matching module is used, to make it safe for concurrent use
 o Better type error messages
 o Renamed iterable to collection
 o Fixed #795: so that WITH keeps parameters also for empty aggregation results
 o Fixed #772: Creating nodes/relationships goes before SET, so SET can run on already created elements
 o Added error when using != instead of <>
 o Fixed #787: Issue when comparing array properties with literal collections
 o Fixed #751: Better error message for some type errors
 o Fixed #818: Problem where properties could only have scalar values (they can be arrays as well)
 o Fixed #834: Gives relevant syntax exception when properties are entered in MATCH

1.8.M07 (2012-08-08)
--------------------
Kernel:
 o Traversal framework backwards compatibility
   + Cleaned up any breaking changes
   + Removed Expander#addFilter
 o Kernel JMX bean instance identifier is now reused and can optionally be set explicitly via forced_kernel_id config setting

Server:
 o Consoles in webadmin can now be disabled.

Cypher:
 o Added escape characters to string literals
 o Renamed `RELATE` to `CREATE UNIQUE`

UDC:
 o Added edition information (community, advanced, enterprise)
 o Added a cluster-name hash so that stores originating from the same cluster can be aggregated
 o Fixed release version and revision
 o Changed precedence of database configuration over internal udc configuration
 o Added distribution information (dpkg, rpm, unknown)

1.8.M06 (2012-07-06)
--------------------
Kernel:
 o Deprecated AbstractGraphDatabase.transactionRunning()
 o Changed synchronization of applying transactions to prevent a deadlock scenario
 o Original cause can be extracted from a transaction RollbackException

Server:
 o Fixed issue that stopped the server from starting without the UDC-jars.

Cypher:
 o Fixes problem when graph elements are deleted multiple times in the same query
 o Fixes #625: Values passed through WITH have the wrong type
 o Fixes #654: Some paths are returned the wrong way

1.8.M05 (2012-06-25)
--------------------
Kernel:
 o Configurable amount of logical logs to keep, by for example number of days or size on disk.
   keep_logical_logs configuration is extended to support values such as: "10 days", "200M size" a.s.o.
   Regardless of configuration there will always be at least the latest non-empty logical log left.
 o Reduced synchronization while memory mapping files, leading to increased multithreaded performance

Server:
 o Added support for multi line Cypher queries in webadmin browser

Lucene-index:
o Removed lucene_writers_cache_size and have lucene_searcher_cache_size decide for both, since
  it's doesn't make sense to have a writer w/o a searcher and isn't possible to have a searcher
  w/o its writer.
o Loosened contention regarding getting index searchers for querying.

Cypher:
 o CREATE and RELATE can now introduce path identifiers
 o String literals can now contain escape characters
 o Fixes #600: Double optional with no matching relationships returns too many rows
 o Fixes #613: Missing dependencies not reported correctly for queries with RELATE/SET/DELETE
 o Fixes around optional paths

1.8.M04 (2012-06-07)
--------------------
Kernel:
 o Additions to the traversal framework:
   + Bidirectional traversals (with BidirectionalTraversalDescription). AllPaths/AllSimplePaths
     uses this feature and are now faster due to less relationships being traversed.
   + Multiple start nodes (as well as multiple end nodes for bidirectional traversals).
   + PathExpander (RelationshipExpander for Paths) which has the full Path passed in instead of
     just the end node of the path. It can also see and modify a user defined traversal branch state.
   + Metadata about the traversal, for the time being: number of relationships traversal and
     number paths returned.
   + Added Path#reverseNodes() and Path#reverseRelationships which gives all nodes/relationships in
    a path in reverse order (starting from the end node going back to the start node). More relevant
  	in many scenarios as well as allowing for a more efficient implementation.
   + Sorting of traversal results, specify with TraversalDescription#sort(Comparable).
   + Some measure to reduce memory consumption and garbage generation during traversals.

Graph-algo:
 o AllPaths/AllSimplePaths uses the new bidirectional traversal feature in the traversal framework.
  Less relationships now needs to be traversed to find the requested paths.
 o Added an implementation of the shortest path algorithm with the bidirectional traversal feature.

Cypher:
 o CREATE now accepts full paths and not only single nodes and relationships
 o Path patterns can now be used as expressions and as predicates
 o Fixes bug where RELATE fails to compare array properties
 o Fixes #573: Arithmetics operations have wrong type
 o Fixes #567: Parameter maps coming through REST are not parsed correctly
 o Fixes #563: COUNT(*) does not return 0 for empty result
 o Fixes #561: RELATE doesn't work as expected with map-parameters

1.8.M03 (2012-05-24)
--------------------
Kernel:
 o Changed array map to CHM in property index manager, better multithreaded performance
Shell:
 o Added BEGIN TRANSACTION/COMMIT/ROLLBACK
 o Sessions now live on the server side instead of on the client, which means that not just
  serializable values can be set there. Paves the way for Cypher making use of it.
Server:
 o keep_logical_logs is now respected if set to false - default is still true
Cypher:
 o Added RELATE
 o Changed the CREATE syntax, so it looks more like RELATE
 o Fixes #506: delete head(rels) doesn't work
 o Fixes #508: length function on array properties doesn't work
 o Fixes #512: start n=node(*) match n-[r?]->() delete n,r not working
 o Fixes #514: Extract doesn't work with array properties
 o Fixes #523: String literals not parsed correctly in CREATE statement
 o Fixes #526: cypher filter in return clause
 o Fixes #536: SQRT only returns an integer
 o Fixes #543: Appending elements to collections

1.8.M02 (2012-05-11)
--------------------
Kernel:
 o Optimized short string and short array encoding algorithms
 o Fixed problem with SpringTransactionManager during HA master switch
Shell:
 o Shell can now be exited with Ctrl-D
Server:
 o Support for streaming results for http batch operations.
 o Proper encoding of Index URI key/value pairs.
 o Fixed Swedish character problem in webadmin string properties.
 o Webadmin chart labels have nice formatting now.
Cypher:
 o Added the possibility to create nodes from an iterable of maps

1.8.M01 (2012-04-26)
--------------------
o Byte array properties are handled in a more optimized way, increasing performance by a couple of times at least.
o Fix for an issue where update of cache when creating a relationship on a very dense node would take longer and longer time.
o Fix for an issue where a recovery would sometimes fail with it reporting that a start record already had been injected.
o Added "create" shell app for Cypher queries only doing creations.
Server:
  o Added streaming to REST API. All representation implementations have been adapted to produce their data lazily.
  o Added HTTP logging.
Cypher:
  o Added the possibility to return all graph elements using RETURN *
  o Added CREATE, SET, DELETE, FOREACH, WITH
  o Fixes issue #432, #446

1.7 (2012-04-18)
----------------
o Moved BatchInserter to a different package.
o Fixed 'Record Not In Use' issue with creating and setting Node properties with the BatchInserter.
Cypher:
  o Added the possibility to use multiple relationship types on patterns
  o Fixed bug when aggregation is used in ORDER BY and not listed in the RETURN clause
Server:
  o Added scored index results to REST API
  o Improvements to installation docs for the server
  o Added auto index management API to REST, fixing #399
  o Fixed unicode issues in batch operations API in windows and OS X
  o Server now disallows creating indexes with empty names. Closes #311
  o Attempting to delete a non-existing index now returns 404, closes #349
UDC:
  o Modified UDC to run one thread per DB, and to shut down background thread on unload. Closes #279
  o UDC now sends the machines MAC adress to Neo Technology, to separate between instances behind firewalls
  o UDC now sends database registration ID to Neo Technology, if one is available
  o UDC now sends "tags" to Neo Technology, these contain information about the type of deployment, such as language, web-container, app-container, spring, ejb

1.7.M03 (2012-04-11)
--------------------
o Removed old OSGi support in favor of the new and better one.
o Added possibility to use logback for logging.
o Renamed array cache to GC resistant cache (GCR) and moved it to enterprise.
o Fixed problem with GCR cache that could cause it to calculate incorrect size.
o Fixed problem with closing of messages.log on windows

1.7.M02 (2012-03-26)
--------------------
o Added lock free atomic array cache that avoids triggering full GCs.
o Added GC monitor that will keep track on how much the JVM blocks application threads.
o Fix for an issue where upgrading indices with an unclean shutdown.

1.7.M01 (2012-03-12)
--------------------
o Fixed bug in PropertyStore that during recovery would throw exception if the last record was incomplete.
o Fixes to transaction log start position caching which mitigates a performance issue and fixes a caching issue during rotation.
o Fixed a couple of issue around copying incomplete transaction to new log during a log rotation.
o Fixed a property cache poisoning bug and some stale references leaking.
o Fixed a data race issue between threads removing the same property while the node is evicted from cache.
o Fixed an issue where a property record in the logical log was missing its owner.
o Log messages in messages.log are now printed in UTC time zone so that it's the same across servers.
o Fix for an issue where a full rebuild of an id generator (rebuild_idgenerators_fast=false) could result
  in exception when adding free ids.
o Fix for issue which would close an id generator as clean if a startup failed at the wrong time, which would make
  the id generator diverge from the store it held ids for and possible truncate that store file the next clean shutdown.
Indexing:
  o Added LowerCaseKeywordAnalyzer and a clear test for it which shows how to configure a case-insensitive exact index.
Cypher:
  o Added literal collections and the IN predicate
  o Added HEAD, TAIL, LAST and FILTER
  o Added ! so that missing property can evaluate to false
  o BREAKING CHANGE: To check whether a property exists on a node, use the HAS(...) function
  o Arithmetic & string concatenation
  o An identifier can now be assigned all the nodes/rels in the graph - START a=node(*)
  o Predicates can be specified inside of a pattern relationship description
Server:
  o Fixed a NPE in guarded database for the result of Index#putIfAbsent.
  o Added SSL support in the server.
  o SecurityRule implementations can now use simple wildcards to allow whole sub paths of URIs to be covered by the rule.
  o Added an "order" parameter to index REST queries to control result ordering.
Shell:
  o dbinfo command now able to print simple values as well as arrays and compound values as JSON output.
  o A shell server which isn't remotely avaiable doesn't touch RMI, neither does a client which connects
    to a server within the same JVM. This makes for less RMI garbage when forgetting to call shutdown().
  o Fixes problem with eval command in that it couldn't execute a single-line command, which made it impossible
    to do ./shell -c 'eval ...' from outside
UDC:
  o Added MAC address to pings.

1.6 (2012-01-19)
----------------
o Fixed a ConcurrentModificationException problem in lucene index when rotating logs and listing store files.
o Fixes issues #173, #118, #138, #103
o Minor performance optimization in property handling code.
Cypher:
  o Lots of changes to the parsers error reporting
  o Queries can now be pre-pended with which parser version to use
  o Database configuration can now change which version of the parser to use as default

1.6.M03 (2012-01-12)
--------------------
o Added a different aggregation logic. Makes aggregating on the same columns as sorting much faster
o Made it possible to query on array properties
o Fixed bugs #157,#140,#168,#170 and a bug which prevented a node sent in as a parameter unable to be returned in a result
o Added means of introspecting locks taken by the LockManager.
o Added a diagnostics API.
o Added Index#putIfAbsent which ensures uniquely put key/value pair for an entity.
o Added UniqueFactory which gets or creates entities uniquely using Index#putIfAbsent
o Fixed an issue with upgrading an 1.5.M02 store where a "store version" record wouldn't be added and which caused problems after non-clean shutdown.
o Fixed an issue where sometimes dual start entries for a transaction would be added in the logical log.
o Upgraded to Lucene version 3.5.
o Added request timeout, controlled with org.neo4j.server.webserver.limit.executiontime (disabled by default).
  Request header (max-execution-time) can shorten it if specified.
o Fixed issues #113, #166, #172
o Allow overriding of server base url for when test browser needs to access server via a different hostname from the bind address.
o Exposes get-or-create-uniquely via REST in ex. POST /index/node/<name>?unique {...}
o Added shell command mknode for creating new nodes w/o creating a relationship.

1.6.M02 (2011-12-16)
--------------------
o [server] Webadmin data browser now supports cypher queries
o [server] DEPRECATION: Cypher execution is now part of the core REST API, the cypher plugin is deprecated.
o [server] Updated to gremlin 1.4
o [server] Fixed bug in how auto indexes are represented
o [server] Max request execution time can now be limited
o [server] Hypermedia URLs returned by the server now set their host based on the HTTP host header
o [kernel] Lower memory usage of ImpermanentGraphDatabase.
o [kernel] Abstracted stores that stores id/name pairs into AbstractNameStore/AbstractNameRecord and removed lots of duplicated code.
o [kernel] Fixed a race condition in the property cache which cuold poison the cache.
o [kernel] Fixed an issue where a JVM crash in the wrong place would make the next startup rename the current logical log without
  incrementing the logVersion, making the next log rename fail.
o [kernel] Start records in the logical log aren't written until the transaction starts preparing/committing. This fixes an issue
  with the logical log not being rotated sometimes.
o [kernel] Added AbstractGraphDatabase#tx() which returns a TransactionBuilder possible of configuring the transaction to be "unforced"
  meaning that logical logs won't be forced when committing. Means better performance for small non-critical transactions.
o [kernel] Reduced number of proxy object instantiation and node record loading in general.
o [kernel] Added a wrapping graphdb abstraction, which makes instances survive even if the underlying db restarts.
o [kernel] Detached LogExtractor from XaLogicaLog so that it can be used without having a db running.
o [kernel] Added an API for progress indication. With a default implementation that prints dots (every 0.5%) and percentages (every 10%) to a PrintStream.
o [cypher] Added allShortestPaths
o [cypher] Added COALESCE
o [cypher] Added column aliasing with AS
o [cypher] Variable length relationships can now introduce a rel-iterable
o [cypher] BREAKING CHANGE: Changed the syntax for iterable predicated ALL/NONE/ANY/SINGLE to use WHERE instead of a colon
o [cypher] BREAKING CHANGE: ExecutionResult is now a read-once, forward only iterator.
o [cypher] Fixed problems with optional graph elements

1.6.M01 (2011-11-24)
--------------------
o ImpermantentGraphDatabase now uses purely in-memory structures for speed during tests. It's done on a FileChannel level
  so that every other aspect of the database is intact, just that the bytes end up in ByteBuffers instead of files.
o Fixed an issue with evaluators not executing correctly for the start node of a traversal.
o Fixed an issue with BufferOverflowException thrown sometimes during extraction of prepared transactions.
o Added graph properties, i.e. properties that belongs to the graph itself as opposed to a specific node or relationship.
  Useful for extensions which would like to store configuration and what not.
o Better multi-line support in shell, as well as case insensitive app names.
o GraphDatabaseService#getAllNodes and #getRelationshipTypes @Deprecated and moved to GlobalGraphOperations class,
  where also #getAllRelationships is implemented.
o Added LRU cache for open indexes so that a limit can be set. Thanks vivekprahlad (github id) for the patch.
o When using ImpermanentGraphDatabase RAMDirectory is used instead of FSDirectory. Useful for speed during testing.
o Added a LowerCaseKeywordAnalyzer to use for having an exact case-insensitive index.
o Cypher console in webadmin is now a Neo4j Shell console with the exact same Cypher support included.
o More documentation and examples.
o Made zero length (a single node) as well as optional paths in Cypher possible
o Cypher Skip, limit and regular expressions can now be parameterized
o Column order in Cypher output is now preserved
o Cypher Distinct and order by can now be used at the same time
o Cypher Execution plans can now be pretty printed
o Solved a bug when using multiple regular expressions in the same query
o Added the extract function in Cypher

1.5 (2011-10-18)
----------------
o More useful logging to messages.log to help investigating problems.
o Fixed some issues with detection of version and the need to migrate a store.
o In webadmin: visualization adds nodes/relationships to the view for each search and search is performed with CTRL+ENTER.
o Added DISTINCT to all aggregate functions in Cypher.

1.5.M02 (2011-10-10)
--------------------
o [STORE FORMAT CHANGE] New layout of the property store(s) which results in roughly a 30% reduction in size on disk as well as fewer I/O read operations for reading properties.
o Significant performance improvements for extracting transactions from logical logs.
o Lots of new Cypher features, f.ex: path functions, parameters, shortest path function.
o Icons in the visualization in webadmin and added a standalone webadmin mode.
o REST batch API has reduced memory overhead and more appropriate response codes in case of failure.
o Adding to index via REST has changed to have the value in the JSON body.
o Added simple security and authorization hooks and configuration in the server.

1.5.M01 (2011-08-31)
--------------------
o Fixed file lock issues on an open database which could cause them to be released, making the database vulnerable.
o Fixed several recovery issues which could leave the logical logs in an inconsistent state after a recovery.
o Fixed some data visibility issue for relationships as well as some issues with committing relationships to NodeImpl.
o Auto indexing follows tightly with each mutating operation, not per transaction commit.
o Tighter integration with the manual in a lot of places.

1.4 (2011-06-27)
----------------
o Fix for numerical values not being indexes properly in fulltext index.
o More shell commands for deleting entities from the graph.

1.4.M04 (2011-06-09)
--------------------
o First iteration of the Cypher Query Language included,
  with a section in the manual.
o Experimental support for batch operations in REST
o The Neo4j Manual now includes some examples, and the
  section on REST has been extended.

1.4.M01 (2011-04-28)
--------------------
o Server logging has been changed, see the Server Configuration chapter in
  the manual for further information.

1.3 (2011-04-11)
----------------
o Neo4j Community now licensed under GPL
o All known Windows problems in Neo4j fixed.
o rewritten Webadmin interface with graph visualization support
o Short string support in kernel for better
o 256 Billion database primitives
o support for Gremlin 0.9 and related Tinkerpop projects
o Better JMX and monitoring support (Neo4j Advanced)
o New backup solution with support for both incremental and full online backup (Neo4j Enterprise)

1.3.M05 (2011-03-24)
--------------------
o New look and feel of the webadmin
o New visual data browser
o Updated to Gremlin 0.8
o Added docs for server plugin initialization.

1.3.M04 (2011-03-10)
--------------------
o All manpages are included in the manual.
o Some fixes to be more Windows friendly.
o Added Dijkstra to the list of graph algorithms to be used when finding paths.
o Support for advanced index queries through REST.

1.3.M03 (2011-02-24)
--------------------

o Numerous updates to the Webadmin tool to make it more usable and to fix some visual bugs.
o Removal of the properties service, replaced with a discovery service to allow third-party apps to bind to the server at runtime and discover what services are offered and where.
o Changed the configuration file format to make it simpler and less error prone (but it is *not*) backwards compatible with earlier versions.
o Separated out the server plugin API for easier development, making only the only development dependency for server a very thin layer and small jar.

1.3.M02 (2011-02-10)
--------------------

o Gremlin updated to 0.7 and trimmed down to bare bones dependencies.
o Webadmin minor improvements in Console, Data browser and monitoring.
o better REST JSON property support in Arrays.
o server started in High Availability mode.

1.3.M01 (2011-01-27)
--------------------

o Full online backup (no need to copy store files before hand) in HA and general support for requests with unlimited size.
o A couple of bugs fixed in lucene index.
o More memory efficient handling of transaction streams (extracting and applying).
o New 'eval' shell command which lets you execute JavaScript on the database.

- Server
o Ability to start the server in HA mode.
o Excludes the neo4j-index component (not used anyhow) to enable HA mode.

- Examples
o Added an example of an ordered traversal.

1.2 (2010-12-29)
----------------

- New components:
o Neo4j Server, including Web Admin
o Neo4j High Availability
o Neo4j Graph Database Monitoring and Management tools moved to its own component
o Neo4j Index API integrated in the GraphDatabaseService API
o Neo4j Usage Data Collection

- Other changes:
o Additional services (extensions) for the Neo4j kernel are loaded automatically or can be injected in a running instance.
o Improved memory footprint and read performance.
o A weak reference cache is now available for high load low latency workloads.
o The old index API has been deprecated (but still included and have been updated to use Lucene version 3.0.1).
o There is a new index API based on Lucene supporting multiple indexes both for nodes and relationships.
o Path algos can now be performed using the shell.

o All known bugs have been fixed. For more details see the individual milestone releases below.

1.2.M06 (2010-12-21)
--------------------

- Kernel
o Fixed an issues with PruneEvaluators getting invoked with the start node as argument.
  PruneEvaluators was never invoked with the start node before the arrival of Evaluator interface.
o Added logging of recovery completion.
o Added TransactionData#isDeleted(Node) and #isDeleted(Relationship) and also made
  the collection to hold these a HashSet instead of ArrayList. This allows fast
  lookups for asking if a node/relationship is deleted in a transaction.
o More flexible caching (can instantiate an arbitrary Cache object).

- Shell
o Fixed a problem where ShellServerExtension assumed the shell was enabled during shutdown, which could result in NPE.

- Lucene-index
o More flexible caching (can instantiate an arbitrary Cache object).
o Merged the fast-writes branch. Basically it makes committing changes to lucene indexes
  faster and more throughput-friendly for multiple threads. The performance improvement
  for committing lucene transactions shows best for small transactions, but will improve
  all modifying operations to lucene indexes.
o Fixed bug which could close an IndexSearcher before it was supposed to when
  there was exactly one item in the result set, two or more threads did this at
  the same time as there was another thread doing an update... AND the reading
  threads all called IndexHits#getSingle() on the result.

- HA
o When a new master is chosen, slaves throws away the id allocations they got from the previous master. This fixes a problem where occupied ids where reused.
o Enabled (and fixed problem with) thread on master which checks for dead slave connections and rolls back those transactions, so that their locks are released.
  This fixes a problem where an HA cluster would seem to freeze up and become unresponsive to write requests.
o Adding Log4j and Netty license information.
o Also closes the executor containing the connections.
o Changed dependency scopes.
o Shuts down databases after verifying them.

- Server
o Bridge OSGi LogService to server Logger. Bundle log messages and stdout pipe through correctly.
o Refactoring of functional tests to remove static dependencies. Introduced a server builder to deal with it instead.
o Can now add performance-tweaking properties to the database hosted by the server. It uses the same neo4j.properties file as the embedded version, but you need to add a property:
  org.neo4j.server.db.tuning.properties into the neo4j-server.properties file.
o Webadmin: Removed component titles, added save button to data browser, minor change to data browser layout.
o Webadmin: Minor UI updates, added error message that shows up when server connection is lost.
o Webadmin: Moved charts into tabbed box, minor UI updates.
o Fixed an issue with initialization order of things in the server to make sure that RRD is initialized when it is needed.
o Webadmin: Added proper tab-like styling to chart tabs and scale selectors.
o Fixed bug in RRD memory usage sampler, making rounding happen at end of calculations, instead of in the midst of.
o Webadmin: Made 30minutes the default view in charts.
o Webadmin: Added kernel version to dashboard, fixed bug in chart drawing (was drawing when the charts are not visible under certain conditions).
o Webadmin: Disallow self relationships in UI, and show error message explaining this.
o Can now load 3rd party JAX-RS jars from the classpath.
o Updated static assembly to properly include both webadmin statics and documentation. Documentation now tested and ships properly down to neo4j-standalone.
o Webadmin: Made the current node show up by default when adding new relations in webadmin.
o Webadmin: Dashboard shows charts with tabs, and allows switching between charts.
o Added a basic readme with instructions for building, running, and functional testing.
o Updating the way to create temporary files to solve the functional test problem where lots of files stick around.
o re-implemented REST to expose indexing of nodes and relationships (new index API)
o single path algo works in RestfulGraphDatabase now
o fixed duplicate paths for delete node or relationship from index
o Http DELETE requires the proper mediatype to accept
o All indexes must be created to use them.
o Added the ability extend the REST API with server plugins.
o Added back links to the first page in the HTML format.
o updating to Gremlin 0.6
o Updated the component site documentation with the new index API.

1.2.M05 (2010-12-02)
--------------------

-New components
o neo4j-ha, providing high availability

-Important changes, server
o updated to Jersey 1.4
o integrated index is now supported by the shell
o new Evaluator interface improves the traversal API
o support for index hit scores in neo4j-lucene-index
o index caching support added to BatchInserter

1.2.M04 (2010-11-18)
--------------------

o added a server packaging as part of neo4j
o added more configuration options to neo4j-lucene-index
o generating javadocs for all components automatically to components.neo4j.org/{component-name}
o Added ImpermanentGraphDatabase to aid in testing

1.2.M03 (2010-11-04)
--------------------

o Monitoring/management over JMX was moved to the new neo4j-management component.
o Added ability to get the name and configuration of existing integrated indexes.

1.2.M02 (2010-10-21)
--------------------

-New components
o Lucene index, an implementation of the integrated index framework
  using lucene as backend. Planned to replace current index service.

-Important changes
o Fixed shutdown issue regarding UDC leaving a thread running.
o A new index framework integrated into the kernel API.
o Getting relationships is faster due to less cache lookups.

1.2.M01 (2010-10-08)
--------------------

-New components
o Udc

-Important changes
o Index:
   - Lucene version upgraded to 3.0.1
o Shell:
   - Apps discoverable with service locator
   - Added read-only mode on server
   - 'host' and 'config' options
o Graph-algo:
   - Find paths of certain length
o Kernel:
   - Lower memory footprint
   - Higher throughput/concurrency for reads
   - Common interface for loading kernel extensions (f.ex. shell)

1.1 (2010-07-29)
----------------

-New components
o Graph-algo
o Online-backup

1.0 (2010-02-16)
----------------

-Initial components
o Kernel
o Index
o Remote-graphdb
o Shell<|MERGE_RESOLUTION|>--- conflicted
+++ resolved
@@ -1,7 +1,7 @@
 For Release Notes, see http://neo4j.org/release-notes#neo4j-${project.version}
 
-2.0.1
------
+2.0.1 (2014-01-04)
+------------------
 Kernel:
 o Improve speed of verifying unique constraints on constraint creation.
 o Improve speed of creating label scan store in BatchInserter.
@@ -23,8 +23,8 @@
 o Fixes MERGE without any identifier previously known
 o Corrects numerous inconsistencies when performing static type inference during compilation.
 
-2.0.0
------
+2.0.0 (2013-12-11)
+------------------
 Cypher:
 o Fix for problem with index lookups against properties
 o Fix: MERGE should work when finding multiple elements
@@ -34,125 +34,124 @@
 o Allow MERGE to run inside FOREACH
 o Prevent the use of parameter maps in MATCH and MERGE
 
-2.0.0-RC1
----------
-Kernel:
-  o BREAKING CHANGE: Reference node has been removed.
-  o BREAKING CHANGE: All classes under the org.neo4j.kernel package space, except
-    those related to the traversal frameworks, are now deprecated and due to be moved
-    into internal packages. This includes well-known classes such as EmbeddedGraphDatabase
-    and HighlyAvailableGraphDatabase, both of which are replaced by GraphDatabaseFactory
-    and HighlyAvailableGraphDatabaseFactory, respectively.
-  o BREAKING CHANGE: Removed deprecated settings from org.neo4j.graphdb.factory.GraphDatabaseSettings. These settings are
-    no longer effective and can be removed without any effect.
-  o BREAKING CHANGE: Removed deprecated org.neo4j.graphdb.index.IndexProvider (and associated
-    org.neo4j.graphdb.index.IndexIterable and org.neo4j.graphdb.index.IndexProviderKernelExtensionFactory). This has been
-    replaced by the kernel extension mechanism.
-  o BREAKING CHANGE: Removed deprecated org.neo4j.graphdb.PropertyContainer#getPropertyValues(). Instead use
-    org.neo4j.graphdb.PropertyContainer#getPropertyKeys() and org.neo4j.graphdb.PropertyContainer#getProperty(String).
-  o BREAKING CHANGE: Removed deprecated methods from org.neo4j.kernel.GraphDatabaseAPI: #getDiagnosticsManager(),
-    #getMessageLog(), #getIdGeneratorFactory(), #getKernelData() and #getPersistenceSource(). These are internal
-    components which Kernel clients should not need to access. The entire org.neo4j.kernel.GraphDatabaseAPI interface is
-    deprecated and will be removed in future.
-  o BREAKING CHANGE: Deprecated constructors of EmbeddedReadOnlyDatabase and EmbeddedGraphDatabase have been removed,
-    in favor of the long-advertised alternative GraphDatabaseFactory.
-  o BREAKING CHANGE: All deprecated methods in GraphDatabaseAPI have been removed in favor of getDependencyResolver().
-
-Cypher:
-  o Add OPTIONAL MATCH to Cypher
-  o Remove question mark symbol from patterns in Cypher
-  o Fixes 1313
-  o Fixes problem with collection index types
-  o Changes behaviour of LAST/HEAD/TAIL and collection slice -
-    they now all return null for ranges outside a collection
-  o Fixed #1471 - SETting a relationship to a map value fails
+2.0.0-RC1 (2013-11-21)
+----------------------
+Kernel:
+o BREAKING CHANGE: Reference node has been removed.
+o BREAKING CHANGE: All classes under the org.neo4j.kernel package space, except
+  those related to the traversal frameworks, are now deprecated and due to be moved
+  into internal packages. This includes well-known classes such as EmbeddedGraphDatabase
+  and HighlyAvailableGraphDatabase, both of which are replaced by GraphDatabaseFactory
+  and HighlyAvailableGraphDatabaseFactory, respectively.
+o BREAKING CHANGE: Removed deprecated settings from org.neo4j.graphdb.factory.GraphDatabaseSettings. These settings are
+  no longer effective and can be removed without any effect.
+o BREAKING CHANGE: Removed deprecated org.neo4j.graphdb.index.IndexProvider (and associated
+  org.neo4j.graphdb.index.IndexIterable and org.neo4j.graphdb.index.IndexProviderKernelExtensionFactory). This has been
+  replaced by the kernel extension mechanism.
+o BREAKING CHANGE: Removed deprecated org.neo4j.graphdb.PropertyContainer#getPropertyValues(). Instead use
+  org.neo4j.graphdb.PropertyContainer#getPropertyKeys() and org.neo4j.graphdb.PropertyContainer#getProperty(String).
+o BREAKING CHANGE: Removed deprecated methods from org.neo4j.kernel.GraphDatabaseAPI: #getDiagnosticsManager(),
+  #getMessageLog(), #getIdGeneratorFactory(), #getKernelData() and #getPersistenceSource(). These are internal
+  components which Kernel clients should not need to access. The entire org.neo4j.kernel.GraphDatabaseAPI interface is
+  deprecated and will be removed in future.
+o BREAKING CHANGE: Deprecated constructors of EmbeddedReadOnlyDatabase and EmbeddedGraphDatabase have been removed,
+  in favor of the long-advertised alternative GraphDatabaseFactory.
+o BREAKING CHANGE: All deprecated methods in GraphDatabaseAPI have been removed in favor of getDependencyResolver().
+
+Cypher:
+o Add OPTIONAL MATCH to Cypher
+o Remove question mark symbol from patterns in Cypher
+o Fixes 1313
+o Fixes problem with collection index types
+o Changes behaviour of LAST/HEAD/TAIL and collection slice -
+  they now all return null for ranges outside a collection
+o Fixed #1471 - SETting a relationship to a map value fails
 
 Shell:
-  o Add '-' as filename for piping stdin directly into the shell, behaves as a file import.
-
-Server:
-  o BREAKING CHANGE: Removed deprecated method org.neo4j.server.AbstractNeoServer#stopServerOnly(). To stop the server use
-    org.neo4j.server.AbstractNeoServer#stop(). If you would like to disconnect the database life cycle from server control
-    use org.neo4j.server.WrappingNeoServer.
-  o BREAKING CHANGE: org.neo4j.server.database.Database is now an interface. Direct uses of the class can be replaced by
-    one of its implementations.
-  o Transactional endpoint status codes are now textual rather than numeric. Since the transactional endpoint was introduced
-    in the 2.0.0 series, it is not considered a breaking change. It will, however, require modifying client code that depends
-    on the numeric status codes.
-
-2.0.0-M06
----------
+o Add '-' as filename for piping stdin directly into the shell, behaves as a file import.
+
+Server:
+o BREAKING CHANGE: Removed deprecated method org.neo4j.server.AbstractNeoServer#stopServerOnly(). To stop the server use
+  org.neo4j.server.AbstractNeoServer#stop(). If you would like to disconnect the database life cycle from server control
+  use org.neo4j.server.WrappingNeoServer.
+o BREAKING CHANGE: org.neo4j.server.database.Database is now an interface. Direct uses of the class can be replaced by
+  one of its implementations.
+o Transactional endpoint status codes are now textual rather than numeric. Since the transactional endpoint was introduced
+  in the 2.0.0 series, it is not considered a breaking change. It will, however, require modifying client code that depends
+  on the numeric status codes.
+
+2.0.0-M06 (2013-10-15)
+----------------------
 o Windows desktop GUI added
 
 Cypher:
-  o Parenthesis around nodes are now mandatory if a label is used on the node
-
-2.0.0-M05
----------
-Kernel:
-  o BREAKING CHANGE: GraphDatabaseSettings now only exposes Setting, deprecated settings classes have been removed.
-  o Fixed problems with array properties being updated multiple times in a single transaction
-  o Adds label store as an index
-  o Transaction now implements AutoClosable
-  o Distinguish between data and schema transactions
-  o Unique constraint validation for new data
-
-Cypher:
-  o Promote the experimental parser to the default
-  o Added literal maps
-  o Makes RETURN only queries valid
-  o Labels on optional nodes no longer stop the whole MATCH
-    clause from returning results.
-  o Updated NOT precedence
-  o Added collection slice and collection index
-  o Added list comprehension documentation
-
- Shell:
-  o Adds support for RETURN only Cypher queries
-
-2.0.0-M04
----------
-Kernel:
-  o BREAKING CHANGE: Require Java 7
-  o BREAKING CHANGE: Transactions are now required for all operations throughout Java Core API,
-    read operations as well as write operations
-  o Define proper equality for indexing of array properties
-  o BREAKING CHANGE: Equality for indexing of number properties compares numbers independent of underlying primitive Java type
-
-Cypher:
-  o Fixes #844 - Label predicate do not work on optional nodes that are null
-  o Fixes #897 - Cypher start doesnt allow combining multiple starting points with start node sets
-  o BREAKING CHANGE: Removes "?", "!" syntax for accessing properties. Missing properties are now treated as null
-  o Introduced a new experimental and fast PEG parser
-  o BREAKING CHANGE: Escaped identifiers in the RETURN clause are kept as the user entered them
-  o BREAKING CHANGE: No longer possible to use expressions and params to identify nodes in patterns
-  o BREAKING CHANGE: Use "|" in favor of ":" in FOREACH, EXTRACT and REDUCE to avoid disambiguity with label syntax
+o Parenthesis around nodes are now mandatory if a label is used on the node
+
+2.0.0-M05 (2013-09-10)
+----------------------
+Kernel:
+o BREAKING CHANGE: GraphDatabaseSettings now only exposes Setting, deprecated settings classes have been removed.
+o Fixed problems with array properties being updated multiple times in a single transaction
+o Adds label store as an index
+o Transaction now implements AutoClosable
+o Distinguish between data and schema transactions
+o Unique constraint validation for new data
+
+Cypher:
+o Promote the experimental parser to the default
+o Added literal maps
+o Makes RETURN only queries valid
+o Labels on optional nodes no longer stop the whole MATCH
+  clause from returning results.
+o Updated NOT precedence
+o Added collection slice and collection index
+o Added list comprehension documentation
+
+Shell:
+o Adds support for RETURN only Cypher queries
+
+2.0.0-M04 (2013-08-08)
+----------------------
+Kernel:
+o BREAKING CHANGE: Require Java 7
+o BREAKING CHANGE: Transactions are now required for all operations throughout Java Core API,
+  read operations as well as write operations
+o Define proper equality for indexing of array properties
+o BREAKING CHANGE: Equality for indexing of number properties compares numbers independent of underlying primitive Java type
+
+Cypher:
+o Fixes #844 - Label predicate do not work on optional nodes that are null
+o Fixes #897 - Cypher start doesnt allow combining multiple starting points with start node sets
+o BREAKING CHANGE: Removes "?", "!" syntax for accessing properties. Missing properties are now treated as null
+o Introduced a new experimental and fast PEG parser
+o BREAKING CHANGE: Escaped identifiers in the RETURN clause are kept as the user entered them
+o BREAKING CHANGE: No longer possible to use expressions and params to identify nodes in patterns
+o BREAKING CHANGE: Use "|" in favor of ":" in FOREACH, EXTRACT and REDUCE to avoid disambiguity with label syntax
 
 Cypher:
 o Fixes a concurrency problem in query parser
 
 Server:
-  o Added support for extracting and returning the graph structure from the result of a Cypher query executed via the transactional endpoint
-
-2.0.0-M03
----------
-Kernel:
-  o Read-only index results are closed properly
-
-Cypher:
-  o Make Cypher execution results closable
-  o Adds Cypher label scan hint
-  o Removes alternative WITH syntax in Cypher
-  o Fixes bug with UNION text output
-  o Added startNode()/endNode()
-  o Fixes #780 - Queries with literal collections fail against schema indexes
-
-<<<<<<< HEAD
-Server:
-  o Added support for transaction keep-alive
-
-2.0.0-M02
----------
+o Added support for extracting and returning the graph structure from the result of a Cypher query executed via the transactional endpoint
+
+2.0.0-M03 (2013-05-29)
+----------------------
+Kernel:
+o Read-only index results are closed properly
+
+Cypher:
+o Make Cypher execution results closable
+o Adds Cypher label scan hint
+o Removes alternative WITH syntax in Cypher
+o Fixes bug with UNION text output
+o Added startNode()/endNode()
+o Fixes #780 - Queries with literal collections fail against schema indexes
+
+Server:
+o Added support for transaction keep-alive
+
+2.0.0-M02 (2013-04-28)
+----------------------
 o In server, added REST transaction support
 o In cypher, added MERGE clause
 o In cypher, MATCH now supports single-node patterns
@@ -166,14 +165,22 @@
 o BREAKING CHANGE: The BatchInserter and the BatchGraphDatabase are not binary compatible with 1.9 due to some methods
   now taking a varargs array of labels as last argument.  Please recompile any code that depends on the BatchInserter.
 
-2.0.0-M01
----------
+2.0.0-M01 (2013-04-08)
+----------------------
 o Added support for labels across all APIs: Cypher, Core Java and REST
 o Added support for the new label-based indexes across all APIs: Cypher, Core Java and REST
 o Improvements to shell, including import/export of small graphs via cypher statements
 
-=======
->>>>>>> 299d20bd
+1.9.6 (2014-01-31)
+------------------
+Kernel:
+o Fixes issue with batch inserter which could lead to record not in use exception
+  when adding properties
+o Introduces monitoring for reads/writes to the logical log
+
+Server:
+o Fixes issue with transacions leaking when there is an exception while rendering the response
+
 1.9.5 (2013-11-11)
 ------------------
 Kernel:
