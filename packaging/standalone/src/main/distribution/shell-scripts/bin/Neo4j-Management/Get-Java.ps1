--- conflicted
+++ resolved
@@ -208,10 +208,9 @@
       # Parse Java config settings - GC
       $option = (Get-Neo4jSetting -Name 'dbms.logs.gc.enabled' -Neo4jServer $Neo4jServer)
       if (($option -ne $null) -and ($option.value.ToLower() -eq 'true')) {
-<<<<<<< HEAD
         if ($javaVersion.isJava8) {
           # JAVA 8 GC logs configuration
-          $ShellArgs += "-Xloggc:`"$( $Neo4jServer.Home )/gc.log`""
+          $ShellArgs += "-Xloggc:`"$($Neo4jServer.LogDir)/gc.log`""
 
           $option = (Get-Neo4jSetting -Name 'dbms.logs.gc.options' -Neo4jServer $Neo4jServer)
           if ($option -eq $null) {
@@ -239,18 +238,6 @@
           } else {
             $ShellArgs += "-XX:NumberOfGCLogFiles=5"
           }
-=======
-        $ShellArgs += "-Xloggc:`"$($Neo4jServer.LogDir)/gc.log`""
-
-        $option = (Get-Neo4jSetting -Name 'dbms.logs.gc.options' -Neo4jServer $Neo4jServer)
-        if ($option -eq $null) {
-          $ShellArgs += @('-XX:+PrintGCDetails',
-            '-XX:+PrintGCDateStamps',
-            '-XX:+PrintGCApplicationStoppedTime',
-            '-XX:+PrintPromotionFailure',
-            '-XX:+PrintTenuringDistribution',
-            '-XX:+UseGCLogFileRotation')
->>>>>>> 30769ebe
         } else {
           # JAVA 9 and newer GC logs configuration
           $option = (Get-Neo4jSetting -Name 'dbms.logs.gc.options' -Neo4jServer $Neo4jServer)
@@ -260,7 +247,7 @@
             $gcOptions = '-Xlog:gc*,safepoint,age*=trace'
           }
           # GC file name should be escaped on Windows because of ':' usage as part of absolute name
-          $gcFile = "\`"" + "$($Neo4jServer.Home)/gc.log" + "\`""
+          $gcFile = "\`"" + "$($Neo4jServer.LogDir)/gc.log" + "\`""
           $gcOptions += ":file=$( $gcFile )::"
 
           $option = (Get-Neo4jSetting -Name 'dbms.logs.gc.rotation.keep_number' -Neo4jServer $Neo4jServer)
