
# Enable this to be able to upgrade a store from an older version.
#allow_store_upgrade=true

# The amount of memory to use for mapping the store files, either in bytes or
# as a percentage of available memory. This will be clipped at the amount of
# free memory observed when the database starts, and automatically be rounded
# down to the nearest whole page. For example, if "500MB" is configured, but
# only 450MB of memory is free when the database starts, then the database will
# map at most 450MB. If "50%" is configured, and the system has a capacity of
# 4GB, then at most 2GB of memory will be mapped, unless the database observes
# that less than 2GB of memory is free when it starts.
#mapped_memory_total_size=50%

# Size of the pages, in bytes, that we'll use for mapping the store files into
# memory. Don't change this without carefully measuring the performance
# implications.
#mapped_memory_page_size=8192

# Enable this to specify a parser other than the default one.
#cypher_parser_version=2.0

# Keep logical logs, helps debugging but uses more disk space, enabled for
# legacy reasons To limit space needed to store historical logs use values such
# as: "7 days" or "100M size" instead of "true".
keep_logical_logs=7 days

# Autoindexing

# Enable auto-indexing for nodes, default is false.
#node_auto_indexing=true

# The node property keys to be auto-indexed, if enabled.
#node_keys_indexable=name,age

# Enable auto-indexing for relationships, default is false.
#relationship_auto_indexing=true

# The relationship property keys to be auto-indexed, if enabled.
#relationship_keys_indexable=name,age

<<<<<<< HEAD
# Enable shell server so that remote clients can connect via Neo4j shell.
#remote_shell_enabled=true
# The network interface IP the shell will listen on (use 0.0.0 for all interfaces).
#remote_shell_host=127.0.0.1
# The port the shell will listen on, default is 1337.
#remote_shell_port=1337

# The type of cache to use for nodes and relationships.
#cache_type=hpc

# Maximum size of the heap memory to dedicate to the cached nodes.
#node_cache_size=

# Maximum size of the heap memory to dedicate to the cached relationships.
#relationship_cache_size=
=======
# Keep logical logs, helps debugging but uses more disk space, enabled for
# legacy reasons To limit space needed to store historical logs use values such
# as: "7 days" or "100M size" instead of "true"
#keep_logical_logs=7 days
>>>>>>> c44cba0d

# Enable online backups to be taken from this database.
online_backup_enabled=true

# Port to listen to for incoming backup requests.
online_backup_server=127.0.0.1:6362


# Uncomment and specify these lines for running Neo4j in High Availability mode.
# See the High availability setup tutorial for more details on these settings
# ${getting-started-ha.url}

# ha.server_id is the number of each instance in the HA cluster. It should be
# an integer (e.g. 1), and should be unique for each cluster instance.
#ha.server_id=

# ha.initial_hosts is a comma-separated list (without spaces) of the host:port
# where the ha.cluster_server of all instances will be listening. Typically
# this will be the same for all cluster instances.
#ha.initial_hosts=192.168.0.1:5001,192.168.0.2:5001,192.168.0.3:5001

# IP and port for this instance to listen on, for communicating cluster status
# information iwth other instances (also see ha.initial_hosts). The IP
# must be the configured IP address for one of the local interfaces.
#ha.cluster_server=192.168.0.1:5001

# IP and port for this instance to listen on, for communicating transaction
# data with other instances (also see ha.initial_hosts). The IP
# must be the configured IP address for one of the local interfaces.
#ha.server=192.168.0.1:6001

# The interval at which slaves will pull updates from the master. Comment out
# the option to disable periodic pulling of updates. Unit is seconds.
ha.pull_interval=10

# Amount of slaves the master will try to push a transaction to upon commit
# (default is 1). The master will optimistically continue and not fail the
# transaction even if it fails to reach the push factor. Setting this to 0 will
# increase write performance when writing through master but could potentially
# lead to branched data (or loss of transaction) if the master goes down.
#ha.tx_push_factor=1

# Strategy the master will use when pushing data to slaves (if the push factor
# is greater than 0). There are two options available "fixed" (default) or
# "round_robin". Fixed will start by pushing to slaves ordered by server id
# (highest first) improving performance since the slaves only have to cache up
# one transaction at a time.
#ha.tx_push_strategy=fixed

# Policy for how to handle branched data.
#branched_data_policy=keep_all

# Clustering timeouts
# Default timeout.
#ha.default_timeout=5s

# How often heartbeat messages should be sent. Defaults to ha.default_timeout.
#ha.heartbeat_interval=5s

# Timeout for heartbeats between cluster members. Should be at least twice that of ha.heartbeat_interval.
#heartbeat_timeout=11s
<|MERGE_RESOLUTION|>--- conflicted
+++ resolved
@@ -23,7 +23,7 @@
 # Keep logical logs, helps debugging but uses more disk space, enabled for
 # legacy reasons To limit space needed to store historical logs use values such
 # as: "7 days" or "100M size" instead of "true".
-keep_logical_logs=7 days
+#keep_logical_logs=7 days
 
 # Autoindexing
 
@@ -39,7 +39,6 @@
 # The relationship property keys to be auto-indexed, if enabled.
 #relationship_keys_indexable=name,age
 
-<<<<<<< HEAD
 # Enable shell server so that remote clients can connect via Neo4j shell.
 #remote_shell_enabled=true
 # The network interface IP the shell will listen on (use 0.0.0 for all interfaces).
@@ -55,12 +54,6 @@
 
 # Maximum size of the heap memory to dedicate to the cached relationships.
 #relationship_cache_size=
-=======
-# Keep logical logs, helps debugging but uses more disk space, enabled for
-# legacy reasons To limit space needed to store historical logs use values such
-# as: "7 days" or "100M size" instead of "true"
-#keep_logical_logs=7 days
->>>>>>> c44cba0d
 
 # Enable online backups to be taken from this database.
 online_backup_enabled=true
