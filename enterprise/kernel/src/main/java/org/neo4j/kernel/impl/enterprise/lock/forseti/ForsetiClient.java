--- conflicted
+++ resolved
@@ -28,12 +28,7 @@
 import org.neo4j.collection.primitive.PrimitiveLongIntMap;
 import org.neo4j.collection.primitive.PrimitiveLongVisitor;
 import org.neo4j.kernel.DeadlockDetectedException;
-<<<<<<< HEAD
 import org.neo4j.kernel.impl.enterprise.lock.forseti.ForsetiLockManager.DeadlockResolutionStrategy;
-import org.neo4j.kernel.impl.locking.LockClientAlreadyClosedException;
-=======
-import org.neo4j.kernel.impl.locking.AcquireLockTimeoutException;
->>>>>>> aa254fd5
 import org.neo4j.kernel.impl.locking.LockClientStateHolder;
 import org.neo4j.kernel.impl.locking.LockClientStoppedException;
 import org.neo4j.kernel.impl.locking.Locks;
@@ -111,13 +106,9 @@
     public ForsetiClient( int id,
                           ConcurrentMap<Long,ForsetiLockManager.Lock>[] lockMaps,
                           WaitStrategy<AcquireLockTimeoutException>[] waitStrategies,
-<<<<<<< HEAD
-                          LinkedQueuePool<ForsetiClient> clientPool,
+                          Pool<ForsetiClient> clientPool,
                           DeadlockResolutionStrategy deadlockResolutionStrategy,
                           IntFunction<ForsetiClient> clientById )
-=======
-                          Pool<ForsetiClient> clientPool )
->>>>>>> aa254fd5
     {
         this.clientId = id;
         this.lockMaps = lockMaps;
@@ -147,17 +138,9 @@
     @Override
     public void acquireShared( ResourceType resourceType, long resourceId ) throws AcquireLockTimeoutException
     {
-<<<<<<< HEAD
         hasLocks = true;
-        // increment number of active clients if we can't do so we are closed so exiting
-        if ( !stateHolder.incrementActiveClients() )
-        {
-            throw new LockClientAlreadyClosedException( String.format( "%s is already closed", this ) );
-        }
-=======
         stateHolder.incrementActiveClients( this );
 
->>>>>>> aa254fd5
         try
         {
             // Grab the global lock map we will be using
@@ -259,8 +242,6 @@
     public void acquireExclusive( ResourceType resourceType, long resourceId ) throws AcquireLockTimeoutException
     {
         hasLocks = true;
-        // For details on how this works, refer to the acquireShared method call, as the two are very similar
-
         stateHolder.incrementActiveClients( this );
 
         try
@@ -312,16 +293,8 @@
     @Override
     public boolean tryExclusiveLock( ResourceType resourceType, long resourceId )
     {
-<<<<<<< HEAD
         hasLocks = true;
-        // increment number of active clients if we can't do so we are closed so exiting
-        if ( !stateHolder.incrementActiveClients() )
-        {
-            return false;
-        }
-=======
         stateHolder.incrementActiveClients( this );
->>>>>>> aa254fd5
 
         try
         {
@@ -372,17 +345,9 @@
     @Override
     public boolean trySharedLock( ResourceType resourceType, long resourceId )
     {
-<<<<<<< HEAD
         hasLocks = true;
-        // increment number of active clients if we can't do so we are closed so exiting
-        if ( !stateHolder.incrementActiveClients() )
-        {
-            return false;
-        }
-=======
         stateHolder.incrementActiveClients( this );
 
->>>>>>> aa254fd5
         try
         {
             ConcurrentMap<Long,ForsetiLockManager.Lock> lockMap = lockMaps[resourceType.typeId()];
@@ -768,14 +733,6 @@
             catch ( DeadlockDetectedException e )
             {
                 sharedLock.releaseUpdateLock( this );
-<<<<<<< HEAD
-                throw e;
-            }
-            catch ( Throwable e )
-            {
-                sharedLock.releaseUpdateLock( this );
-                clearWaitList();
-=======
                 // wait list is not cleared here as in other catch blocks because it is cleared in
                 // markAsWaitingFor() before throwing DeadlockDetectedException
                 throw e;
@@ -788,7 +745,6 @@
             catch ( Throwable e )
             {
                 handleUpgradeToExclusiveFailure( sharedLock );
->>>>>>> aa254fd5
                 throw new RuntimeException( e );
             }
         }
@@ -876,7 +832,7 @@
         return clientId;
     }
 
-    private void applyWaitStrategy( Locks.ResourceType resourceType, int tries )
+    private void applyWaitStrategy( ResourceType resourceType, int tries )
     {
         WaitStrategy<AcquireLockTimeoutException> waitStrategy = waitStrategies[resourceType.typeId()];
         waitStrategy.apply( tries );
