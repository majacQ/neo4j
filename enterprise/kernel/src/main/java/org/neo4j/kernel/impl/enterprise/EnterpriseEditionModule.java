/*
 * Copyright (c) 2002-2016 "Neo Technology,"
 * Network Engine for Objects in Lund AB [http://neotechnology.com]
 *
 * This file is part of Neo4j.
 *
 * Neo4j is free software: you can redistribute it and/or modify
 * it under the terms of the GNU Affero General Public License as
 * published by the Free Software Foundation, either version 3 of the
 * License, or (at your option) any later version.
 *
 * This program is distributed in the hope that it will be useful,
 * but WITHOUT ANY WARRANTY; without even the implied warranty of
 * MERCHANTABILITY or FITNESS FOR A PARTICULAR PURPOSE.  See the
 * GNU Affero General Public License for more details.
 *
 * You should have received a copy of the GNU Affero General Public License
 * along with this program. If not, see <http://www.gnu.org/licenses/>.
 */
package org.neo4j.kernel.impl.enterprise;

import org.neo4j.kernel.api.bolt.SessionTracker;
import org.neo4j.kernel.configuration.Config;
import org.neo4j.kernel.impl.constraints.ConstraintSemantics;
import org.neo4j.kernel.impl.enterprise.id.EnterpriseIdTypeConfigurationProvider;
import org.neo4j.kernel.impl.enterprise.transaction.log.checkpoint.ConfigurableIOLimiter;
import org.neo4j.kernel.impl.factory.CommunityEditionModule;
import org.neo4j.kernel.impl.factory.EditionModule;
import org.neo4j.kernel.impl.factory.PlatformModule;
import org.neo4j.kernel.impl.factory.StatementLocksFactorySelector;
import org.neo4j.kernel.impl.locking.Locks;
import org.neo4j.kernel.impl.locking.StatementLocksFactory;
import org.neo4j.kernel.impl.logging.LogService;
import org.neo4j.kernel.impl.store.id.configuration.IdTypeConfigurationProvider;
import org.neo4j.kernel.impl.store.stats.IdBasedStoreEntityCounters;

/**
 * This implementation of {@link EditionModule} creates the implementations of services
 * that are specific to the Enterprise edition, without HA
 */
public class EnterpriseEditionModule extends CommunityEditionModule
{
    public EnterpriseEditionModule( PlatformModule platformModule )
    {
        super( platformModule );
        platformModule.dependencies.satisfyDependency( new IdBasedStoreEntityCounters( this.idGeneratorFactory ) );
        ioLimiter = new ConfigurableIOLimiter( platformModule.config );
        platformModule.dependencies.satisfyDependency( createSessionTracker() );
    }

    @Override
    protected IdTypeConfigurationProvider createIdTypeConfigurationProvider( Config config )
    {
        return new EnterpriseIdTypeConfigurationProvider( config );
    }

    @Override
    protected ConstraintSemantics createSchemaRuleVerifier()
    {
        return new EnterpriseConstraintSemantics();
    }

    @Override
<<<<<<< HEAD
    protected SessionTracker createSessionTracker()
    {
        return new StandardSessionTracker();
=======
    protected StatementLocksFactory createStatementLocksFactory( Locks locks, Config config, LogService logService )
    {
        return new StatementLocksFactorySelector( locks, config, logService ).select();
>>>>>>> 039d4bbb
    }
}<|MERGE_RESOLUTION|>--- conflicted
+++ resolved
@@ -61,14 +61,14 @@
     }
 
     @Override
-<<<<<<< HEAD
     protected SessionTracker createSessionTracker()
     {
         return new StandardSessionTracker();
-=======
+    }
+
+    @Override
     protected StatementLocksFactory createStatementLocksFactory( Locks locks, Config config, LogService logService )
     {
         return new StatementLocksFactorySelector( locks, config, logService ).select();
->>>>>>> 039d4bbb
     }
 }