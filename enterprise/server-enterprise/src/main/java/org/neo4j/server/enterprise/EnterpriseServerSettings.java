--- conflicted
+++ resolved
@@ -45,17 +45,7 @@
     public static final Setting<Boolean> browser_retainConnectionCredentials =
             setting( "browser.retain_connection_credentials", BOOLEAN, TRUE );
 
-<<<<<<< HEAD
     @SuppressWarnings( "unused" ) // accessed from the browser
-    @Description( "Whitelist of hosts for the Neo4j Browser to be allowed to fetch content from." )
-    public static final Setting<String> browser_remoteContentHostnameWhitelist =
-            setting( "browser.remote_content_hostname_whitelist", STRING,
-                    "http://guides.neo4j.com,https://guides.neo4j.com,http://localhost,https://localhost" );
-
-    @SuppressWarnings( "unused" ) // accessed from the browser
-=======
-    @SuppressWarnings("unused") // accessed from the browser
->>>>>>> 66267ac3
     @Description( "Configure the policy for outgoing Neo4j Browser connections." )
     public static final Setting<Boolean> browser_allowOutgoingBrowserConnections =
             setting( "browser.allow_outgoing_connections", BOOLEAN, TRUE );
