/*
 * Copyright (c) 2002-2017 "Neo Technology,"
 * Network Engine for Objects in Lund AB [http://neotechnology.com]
 *
 * This file is part of Neo4j.
 *
 * Neo4j is free software: you can redistribute it and/or modify
 * it under the terms of the GNU Affero General Public License as
 * published by the Free Software Foundation, either version 3 of the
 * License, or (at your option) any later version.
 *
 * This program is distributed in the hope that it will be useful,
 * but WITHOUT ANY WARRANTY; without even the implied warranty of
 * MERCHANTABILITY or FITNESS FOR A PARTICULAR PURPOSE.  See the
 * GNU Affero General Public License for more details.
 *
 * You should have received a copy of the GNU Affero General Public License
 * along with this program. If not, see <http://www.gnu.org/licenses/>.
 */
package org.neo4j.causalclustering.discovery;

import java.io.File;
import java.util.ArrayList;
import java.util.Arrays;
import java.util.Collection;
import java.util.HashSet;
import java.util.List;
import java.util.Map;
import java.util.Set;
import java.util.concurrent.Callable;
import java.util.concurrent.CompletionService;
import java.util.concurrent.ConcurrentHashMap;
import java.util.concurrent.ExecutionException;
import java.util.concurrent.ExecutorCompletionService;
import java.util.concurrent.ExecutorService;
import java.util.concurrent.Executors;
import java.util.concurrent.TimeUnit;
import java.util.concurrent.TimeoutException;
import java.util.function.BiConsumer;
import java.util.function.IntFunction;
import java.util.stream.Collectors;

import org.neo4j.causalclustering.core.CoreGraphDatabase;
import org.neo4j.causalclustering.core.LeaderCanWrite;
import org.neo4j.causalclustering.core.consensus.NoLeaderFoundException;
import org.neo4j.causalclustering.core.consensus.roles.Role;
import org.neo4j.causalclustering.core.state.machines.id.IdGenerationException;
import org.neo4j.causalclustering.core.state.machines.locks.LeaderOnlyLockManager;
import org.neo4j.causalclustering.readreplica.ReadReplicaGraphDatabase;
import org.neo4j.function.ThrowingSupplier;
import org.neo4j.graphdb.DatabaseShutdownException;
import org.neo4j.graphdb.Transaction;
import org.neo4j.graphdb.TransactionFailureException;
import org.neo4j.graphdb.security.WriteOperationsNotAllowedException;
import org.neo4j.helpers.AdvertisedSocketAddress;
import org.neo4j.helpers.NamedThreadFactory;
import org.neo4j.kernel.internal.DatabaseHealth;
import org.neo4j.kernel.monitoring.Monitors;
import org.neo4j.storageengine.api.lock.AcquireLockTimeoutException;
import org.neo4j.test.DbRepresentation;

import static java.util.stream.Collectors.toList;
import static java.util.stream.Collectors.toSet;
import static org.neo4j.concurrent.Futures.combine;
import static org.neo4j.function.Predicates.await;
import static org.neo4j.function.Predicates.awaitEx;
import static org.neo4j.function.Predicates.notNull;
import static org.neo4j.helpers.collection.Iterables.firstOrNull;
import static org.neo4j.kernel.api.exceptions.Status.Transaction.LockSessionExpired;

public class Cluster
{
    private static final int DEFAULT_TIMEOUT_MS = 25_000;
    private static final int DEFAULT_CLUSTER_SIZE = 3;

    private final File parentDir;
    private final Map<String,String> coreParams;
    private final Map<String,IntFunction<String>> instanceCoreParams;
    private final Map<String,String> readReplicaParams;
    private final Map<String,IntFunction<String>> instanceReadReplicaParams;
    private final String recordFormat;
    private final DiscoveryServiceFactory discoveryServiceFactory;
    private final String listenAddress;
    private final String advertisedAddress;

    private Map<Integer,CoreClusterMember> coreMembers = new ConcurrentHashMap<>();
    private Map<Integer,ReadReplica> readReplicas = new ConcurrentHashMap<>();

    public Cluster( File parentDir, int noOfCoreMembers, int noOfReadReplicas,
<<<<<<< HEAD
            DiscoveryServiceFactory discoveryServiceFactory, Map<String,String> coreParams,
            Map<String,IntFunction<String>> instanceCoreParams, Map<String,String> readReplicaParams,
            Map<String,IntFunction<String>> instanceReadReplicaParams, String recordFormat )
=======
            DiscoveryServiceFactory discoveryServiceFactory,
            Map<String,String> coreParams, Map<String,IntFunction<String>> instanceCoreParams,
            Map<String,String> readReplicaParams, Map<String,IntFunction<String>> instanceReadReplicaParams,
            String recordFormat )
    {
        this( parentDir, noOfCoreMembers, noOfReadReplicas, discoveryServiceFactory, coreParams,
                instanceCoreParams, readReplicaParams, instanceReadReplicaParams, recordFormat, IpFamily.IPV4, false );
    }

    public Cluster( File parentDir, int noOfCoreMembers, int noOfReadReplicas,
            DiscoveryServiceFactory discoveryServiceFactory,
            Map<String,String> coreParams, Map<String,IntFunction<String>> instanceCoreParams,
            Map<String,String> readReplicaParams, Map<String,IntFunction<String>> instanceReadReplicaParams,
            String recordFormat, IpFamily ipFamily, boolean useWildcard )
>>>>>>> d0315743
    {
        this.discoveryServiceFactory = discoveryServiceFactory;
        this.parentDir = parentDir;
        this.coreParams = coreParams;
        this.instanceCoreParams = instanceCoreParams;
        this.readReplicaParams = readReplicaParams;
        this.instanceReadReplicaParams = instanceReadReplicaParams;
        this.recordFormat = recordFormat;
        HashSet<Integer> coreServerIds = new HashSet<>();
        for ( int i = 0; i < noOfCoreMembers; i++ )
        {
            coreServerIds.add( i );
        }
        listenAddress = useWildcard ? ipFamily.wildcardAddress() : ipFamily.localhostAddress();
        advertisedAddress = ipFamily.localhostName();
        List<AdvertisedSocketAddress> initialHosts = buildInitialHosts( coreServerIds );
        createCoreMembers( noOfCoreMembers, initialHosts, coreParams, instanceCoreParams, recordFormat );
        createReadReplicas( noOfReadReplicas, initialHosts, readReplicaParams, instanceReadReplicaParams, recordFormat );
    }

    public void start() throws InterruptedException, ExecutionException
    {
        ExecutorService executor = Executors.newCachedThreadPool( new NamedThreadFactory( "cluster-starter" ) );
        try
        {
            startCoreMembers( executor );
            startReadReplicas( executor );
        }
        finally
        {
            executor.shutdown();
        }
    }

    public Set<CoreClusterMember> healthyCoreMembers()
    {
        return coreMembers.values().stream()
                .filter( db -> db.database().getDependencyResolver().resolveDependency( DatabaseHealth.class )
                        .isHealthy() )
                .collect( Collectors.toSet() );
    }

    public CoreClusterMember getCoreMemberById( int memberId )
    {
        return coreMembers.get( memberId );
    }

    public ReadReplica getReadReplicaById( int memberId )
    {
        return readReplicas.get( memberId );
    }

    public CoreClusterMember addCoreMemberWithId( int memberId )
    {
        List<AdvertisedSocketAddress> advertisedAddress = buildAddresses( coreMembers.keySet() );
        return addCoreMemberWithId( memberId, coreParams, instanceCoreParams, recordFormat, advertisedAddress );
    }

    public CoreClusterMember addCoreMemberWithIdAndInitialMembers( int memberId,
            List<AdvertisedSocketAddress> initialMembers )
    {
<<<<<<< HEAD
        return addCoreMemberWithId( memberId, coreParams, instanceCoreParams, recordFormat, initialMembers );
    }

    private CoreClusterMember addCoreMemberWithId( int memberId, Map<String,String> extraParams,
            Map<String,IntFunction<String>> instanceExtraParams, String recordFormat,
            List<AdvertisedSocketAddress> advertisedAddress )
    {
        CoreClusterMember coreClusterMember =
                new CoreClusterMember( memberId, DEFAULT_CLUSTER_SIZE, advertisedAddress, discoveryServiceFactory,
                        recordFormat, parentDir, extraParams, instanceExtraParams );
=======
        CoreClusterMember coreClusterMember = new CoreClusterMember( memberId, DEFAULT_CLUSTER_SIZE, initialMembers,
                discoveryServiceFactory, StandardV3_0.NAME, parentDir,
                emptyMap(), emptyMap(), listenAddress, advertisedAddress );
>>>>>>> d0315743
        coreMembers.put( memberId, coreClusterMember );
        return coreClusterMember;
    }

    public ReadReplica addReadReplicaWithIdAndRecordFormat( int memberId, String recordFormat )
    {
<<<<<<< HEAD
        return addReadReplica( memberId, recordFormat, new Monitors() );
=======
        List<AdvertisedSocketAddress> initialHosts = buildInitialHosts( coreMembers.keySet() );
        ReadReplica member = new ReadReplica( parentDir, memberId, discoveryServiceFactory, initialHosts,
                stringMap(), emptyMap(), recordFormat, new Monitors(), advertisedAddress, listenAddress );
        readReplicas.put( memberId, member );
        return member;
>>>>>>> d0315743
    }

    public ReadReplica addReadReplicaWithId( int memberId )
    {
        return addReadReplicaWithIdAndRecordFormat( memberId, recordFormat );
    }

    public ReadReplica addReadReplicaWithIdAndMonitors( @SuppressWarnings( "SameParameterValue" ) int memberId, Monitors monitors )
    {
<<<<<<< HEAD
        return addReadReplica( memberId, recordFormat, monitors );
    }

    private ReadReplica addReadReplica( int memberId, String recordFormat, Monitors monitors )
    {
        List<AdvertisedSocketAddress> hazelcastAddresses = buildAddresses( coreMembers.keySet() );
        ReadReplica member =
                new ReadReplica( parentDir, memberId, discoveryServiceFactory, hazelcastAddresses, readReplicaParams,
                        instanceReadReplicaParams, recordFormat, monitors );
=======
        List<AdvertisedSocketAddress> initialHosts = buildInitialHosts( coreMembers.keySet() );
        ReadReplica member = new ReadReplica( parentDir, memberId, discoveryServiceFactory, initialHosts,
                stringMap(), emptyMap(), StandardV3_0.NAME, monitors, advertisedAddress, listenAddress );
>>>>>>> d0315743
        readReplicas.put( memberId, member );
        return member;
    }

    public void shutdown() throws ExecutionException, InterruptedException
    {
        shutdownCoreMembers();
        shutdownReadReplicas();
    }

    public void shutdownCoreMembers() throws InterruptedException, ExecutionException
    {
        ExecutorService executor = Executors.newCachedThreadPool();
        List<Callable<Object>> memberShutdownSuppliers = new ArrayList<>();
        for ( final CoreClusterMember coreClusterMember : coreMembers.values() )
        {
            memberShutdownSuppliers.add( () ->
            {
                coreClusterMember.shutdown();
                return null;
            } );
        }

        try
        {
            combine( executor.invokeAll( memberShutdownSuppliers ) ).get();
        }
        finally
        {
            executor.shutdown();
        }
    }

    public void removeCoreMemberWithMemberId( int memberId )
    {
        CoreClusterMember memberToRemove = getCoreMemberById( memberId );

        if ( memberToRemove != null )
        {
            memberToRemove.shutdown();
            removeCoreMember( memberToRemove );
        }
        else
        {
            throw new RuntimeException( "Could not remove core member with id " + memberId );
        }
    }

    public void removeCoreMember( CoreClusterMember memberToRemove )
    {
        memberToRemove.shutdown();
        coreMembers.values().remove( memberToRemove );
    }

    public void removeReadReplicaWithMemberId( int memberId )
    {
        ReadReplica memberToRemove = getReadReplicaById( memberId );

        if ( memberToRemove != null )
        {
            removeReadReplica( memberToRemove );
        }
        else
        {
            throw new RuntimeException( "Could not remove core member with member id " + memberId );
        }
    }

    private void removeReadReplica( ReadReplica memberToRemove )
    {
        memberToRemove.shutdown();
        readReplicas.values().remove( memberToRemove );
    }

    public Collection<CoreClusterMember> coreMembers()
    {
        return coreMembers.values();
    }

    public Collection<ReadReplica> readReplicas()
    {
        return readReplicas.values();
    }

    public ReadReplica findAnyReadReplica()
    {
        return firstOrNull( readReplicas.values() );
    }

    public CoreClusterMember getDbWithRole( Role role )
    {
        return getDbWithAnyRole( role );
    }

    public CoreClusterMember getDbWithAnyRole( Role... roles )
    {
        Set<Role> roleSet = Arrays.stream( roles ).collect( toSet() );
        for ( CoreClusterMember coreClusterMember : coreMembers.values() )
        {
            if ( coreClusterMember.database() != null && roleSet.contains( coreClusterMember.database().getRole() ) )
            {
                return coreClusterMember;
            }
        }
        return null;
    }

    public CoreClusterMember awaitLeader() throws TimeoutException
    {
        return awaitCoreMemberWithRole( Role.LEADER, DEFAULT_TIMEOUT_MS, TimeUnit.MILLISECONDS );
    }

    public CoreClusterMember awaitLeader( long timeout, TimeUnit timeUnit ) throws TimeoutException
    {
        return awaitCoreMemberWithRole( Role.LEADER, timeout, timeUnit );
    }

    public CoreClusterMember awaitCoreMemberWithRole( Role role, long timeout, TimeUnit timeUnit ) throws TimeoutException
    {
        return await( () -> getDbWithRole( role ), notNull(), timeout, timeUnit );
    }

    public int numberOfCoreMembersReportedByTopology()
    {
        CoreClusterMember aCoreGraphDb = coreMembers.values().stream()
                .filter( ( member ) -> member.database() != null ).findAny().orElseThrow( IllegalArgumentException::new );
        CoreTopologyService coreTopologyService = aCoreGraphDb.database().getDependencyResolver()
                .resolveDependency( CoreTopologyService.class );
        return coreTopologyService.coreServers().members().size();
    }

    /**
     * Perform a transaction against the core cluster, selecting the target and retrying as necessary.
     */
    public CoreClusterMember coreTx( BiConsumer<CoreGraphDatabase,Transaction> op ) throws Exception
    {
        // this currently wraps the leader-only strategy, since it is the recommended and only approach
        return leaderTx( op, DEFAULT_TIMEOUT_MS, TimeUnit.MILLISECONDS );
    }

<<<<<<< HEAD
=======
    private CoreClusterMember addCoreMemberWithId( int memberId, Map<String,String> extraParams, Map<String,IntFunction<String>> instanceExtraParams, String recordFormat )
    {
        List<AdvertisedSocketAddress> initialHosts = buildInitialHosts( coreMembers.keySet() );
        CoreClusterMember coreClusterMember = new CoreClusterMember( memberId, DEFAULT_CLUSTER_SIZE, initialHosts,
                discoveryServiceFactory, recordFormat, parentDir, extraParams, instanceExtraParams,
                listenAddress, advertisedAddress );
        coreMembers.put( memberId, coreClusterMember );
        return coreClusterMember;
    }

>>>>>>> d0315743
    /**
     * Perform a transaction against the leader of the core cluster, retrying as necessary.
     */
    private CoreClusterMember leaderTx( BiConsumer<CoreGraphDatabase,Transaction> op, int timeout, TimeUnit timeUnit )
            throws Exception
    {
        ThrowingSupplier<CoreClusterMember,Exception> supplier = () ->
        {
            CoreClusterMember member = awaitLeader( timeout, timeUnit );
            CoreGraphDatabase db = member.database();
            if ( db == null )
            {
                throw new DatabaseShutdownException();
            }

            try ( Transaction tx = db.beginTx() )
            {
                op.accept( db, tx );
                return member;
            }
            catch ( Throwable e )
            {
                if ( isTransientFailure( e ) )
                {
                    // this is not the best, but it helps in debugging
                    System.err.println( "Transient failure in leader transaction, trying again." );
                    e.printStackTrace();
                    return null;
                }
                else
                {
                    throw e;
                }
            }
        };
        return awaitEx( supplier, notNull()::test, timeout, timeUnit );
    }

    private boolean isTransientFailure( Throwable e )
    {
        // TODO: This should really catch all cases of transient failures. Must be able to express that in a clearer
        // manner...
        return (e instanceof IdGenerationException) || isLockExpired( e ) || isLockOnFollower( e ) ||
               isWriteNotOnLeader( e );

    }

    private boolean isWriteNotOnLeader( Throwable e )
    {
        return e instanceof WriteOperationsNotAllowedException &&
               e.getMessage().startsWith( String.format( LeaderCanWrite.NOT_LEADER_ERROR_MSG, "" ) );
    }

    private boolean isLockOnFollower( Throwable e )
    {
        return e instanceof AcquireLockTimeoutException &&
               (e.getMessage().equals( LeaderOnlyLockManager.LOCK_NOT_ON_LEADER_ERROR_MESSAGE ) ||
                e.getCause() instanceof NoLeaderFoundException);
    }

    private boolean isLockExpired( Throwable e )
    {
        return e instanceof TransactionFailureException &&
               e.getCause() instanceof org.neo4j.kernel.api.exceptions.TransactionFailureException &&
               ((org.neo4j.kernel.api.exceptions.TransactionFailureException) e.getCause()).status() ==
               LockSessionExpired;
    }

<<<<<<< HEAD
    private static List<AdvertisedSocketAddress> buildAddresses( Set<Integer> coreServerIds )
=======
    private List<AdvertisedSocketAddress> buildInitialHosts( Set<Integer> coreServerIds )
>>>>>>> d0315743
    {
        return coreServerIds.stream().map( this::discoveryAddressForServer ).collect( toList() );
    }

    public AdvertisedSocketAddress discoveryAddressForServer( int id )
    {
<<<<<<< HEAD
        String advertisedAddress = "127.0.0.1";
        return new AdvertisedSocketAddress( advertisedAddress, 5000 + id );
    }

    private void createCoreMembers( final int noOfCoreMembers,
            List<AdvertisedSocketAddress> addresses, Map<String, String> extraParams,
            Map<String, IntFunction<String>> instanceExtraParams, String recordFormat )
=======
        return new AdvertisedSocketAddress( advertisedAddress, (5000 + id) );
    }

    private void createCoreMembers( final int noOfCoreMembers,
            List<AdvertisedSocketAddress> addresses, Map<String,String> extraParams,
            Map<String,IntFunction<String>> instanceExtraParams, String recordFormat )
>>>>>>> d0315743
    {
        for ( int i = 0; i < noOfCoreMembers; i++ )
        {
            CoreClusterMember coreClusterMember = new CoreClusterMember( i, noOfCoreMembers, addresses,
                    discoveryServiceFactory, recordFormat, parentDir, extraParams, instanceExtraParams,
                    listenAddress, advertisedAddress );
            coreMembers.put( i, coreClusterMember );
        }
    }

    private void startCoreMembers( ExecutorService executor ) throws InterruptedException, ExecutionException
    {
        CompletionService<CoreGraphDatabase> ecs = new ExecutorCompletionService<>( executor );

        for ( CoreClusterMember coreClusterMember : coreMembers.values() )
        {
            ecs.submit( () ->
            {
                coreClusterMember.start();
                return coreClusterMember.database();
            } );
        }

        for ( int i = 0; i < coreMembers.size(); i++ )
        {
            ecs.take().get();
        }
    }

    private void startReadReplicas( ExecutorService executor ) throws InterruptedException, ExecutionException
    {
        CompletionService<ReadReplicaGraphDatabase> rrcs = new ExecutorCompletionService<>( executor );

        for ( ReadReplica readReplicas : this.readReplicas.values() )
        {
            rrcs.submit( () ->
            {
                readReplicas.start();
                return readReplicas.database();
            } );
        }

        for ( int i = 0; i < readReplicas.size(); i++ )
        {
            rrcs.take().get();
        }
    }

    private void createReadReplicas( int noOfReadReplicas,
            final List<AdvertisedSocketAddress> coreMemberAddresses,
<<<<<<< HEAD
            Map<String, String> extraParams,
            Map<String, IntFunction<String>> instanceExtraParams,
=======
            Map<String,String> extraParams,
            Map<String,IntFunction<String>> instanceExtraParams,
>>>>>>> d0315743
            String recordFormat )
    {
        for ( int i = 0; i < noOfReadReplicas; i++ )
        {
<<<<<<< HEAD
            readReplicas.put( i, new ReadReplica( parentDir, i, discoveryServiceFactory, coreMemberAddresses,
                    extraParams, instanceExtraParams, recordFormat, new Monitors() ) );
=======
            readReplicas.put( i, new ReadReplica( parentDir, i, discoveryServiceFactory, coreMemberAddresses, extraParams,
                    instanceExtraParams, recordFormat, new Monitors(), advertisedAddress, listenAddress ) );
>>>>>>> d0315743
        }
    }

    private void shutdownReadReplicas()
    {
        readReplicas.values().forEach( ReadReplica::shutdown );
    }

    /**
     * Waits for {@link #DEFAULT_TIMEOUT_MS} for the <code>memberThatChanges</code> to match the contents of
     * <code>memberToLookLike</code>. After calling this method, changes both in <code>memberThatChanges</code> and
     * <code>memberToLookLike</code> are picked up.
     */
    public static void dataOnMemberEventuallyLooksLike( CoreClusterMember memberThatChanges,
            CoreClusterMember memberToLookLike )
            throws TimeoutException, InterruptedException
    {
        await( () ->
                {
                    try
                    {
                        // We recalculate the DbRepresentation of both source and target, so changes can be picked up
                        DbRepresentation representationToLookLike = DbRepresentation.of( memberToLookLike.database() );
                        DbRepresentation representationThatChanges = DbRepresentation.of( memberThatChanges.database() );
                        return representationToLookLike.equals( representationThatChanges );
                    }
                    catch ( DatabaseShutdownException e )
                    {
                    /*
                     * This can happen if the database is still in the process of starting. Yes, the naming
                     * of the exception is unfortunate, since it is thrown when the database lifecycle is not
                     * in RUNNING state and therefore signals general unavailability (e.g still starting) and not
                     * necessarily a database that is shutting down.
                     */
                    }
                    return false;
                },
                DEFAULT_TIMEOUT_MS, TimeUnit.MILLISECONDS );
    }

    public static <T extends ClusterMember> void dataMatchesEventually( ClusterMember source, Collection<T> targets )
            throws TimeoutException, InterruptedException
    {
        dataMatchesEventually( DbRepresentation.of( source.database() ), targets );
    }

    /**
     * Waits for {@link #DEFAULT_TIMEOUT_MS} for the <code>targetDBs</code> to have the same content as the
     * <code>member</code>. Changes in the <code>member</code> database contents after this method is called do not get
     * picked up and are not part of the comparison.
     *
     * @param source  The database to check against
     * @param targets The databases expected to match the contents of <code>member</code>
     */
    public static <T extends ClusterMember> void dataMatchesEventually( DbRepresentation source, Collection<T> targets )
            throws TimeoutException, InterruptedException
    {
        for ( ClusterMember targetDB : targets )
        {
            await( () ->
            {
                DbRepresentation representation = DbRepresentation.of( targetDB.database() );
                return source.equals( representation );
            }, DEFAULT_TIMEOUT_MS, TimeUnit.MILLISECONDS );
        }
    }

    public void startCoreMembers() throws ExecutionException, InterruptedException
    {
        ExecutorService executor = Executors.newCachedThreadPool( new NamedThreadFactory( "core-starter" ) );
        try
        {
            startCoreMembers( executor );
        }
        finally
        {
            executor.shutdown();
        }
    }

    public ClusterMember getMemberByBoltAddress( AdvertisedSocketAddress advertisedSocketAddress )
    {
        for ( CoreClusterMember member : coreMembers.values() )
        {
            if ( member.boltAdvertisedAddress().equals( advertisedSocketAddress.toString() ) )
            {
                return member;
            }
        }

        for ( ReadReplica member : readReplicas.values() )
        {
            if ( member.boltAdvertisedAddress().equals( advertisedSocketAddress.toString() ) )
            {
                return member;
            }
        }

        throw new RuntimeException( "Could not find a member for bolt address " + advertisedSocketAddress );
    }
}<|MERGE_RESOLUTION|>--- conflicted
+++ resolved
@@ -87,26 +87,10 @@
     private Map<Integer,ReadReplica> readReplicas = new ConcurrentHashMap<>();
 
     public Cluster( File parentDir, int noOfCoreMembers, int noOfReadReplicas,
-<<<<<<< HEAD
-            DiscoveryServiceFactory discoveryServiceFactory, Map<String,String> coreParams,
-            Map<String,IntFunction<String>> instanceCoreParams, Map<String,String> readReplicaParams,
-            Map<String,IntFunction<String>> instanceReadReplicaParams, String recordFormat )
-=======
-            DiscoveryServiceFactory discoveryServiceFactory,
-            Map<String,String> coreParams, Map<String,IntFunction<String>> instanceCoreParams,
-            Map<String,String> readReplicaParams, Map<String,IntFunction<String>> instanceReadReplicaParams,
-            String recordFormat )
-    {
-        this( parentDir, noOfCoreMembers, noOfReadReplicas, discoveryServiceFactory, coreParams,
-                instanceCoreParams, readReplicaParams, instanceReadReplicaParams, recordFormat, IpFamily.IPV4, false );
-    }
-
-    public Cluster( File parentDir, int noOfCoreMembers, int noOfReadReplicas,
             DiscoveryServiceFactory discoveryServiceFactory,
             Map<String,String> coreParams, Map<String,IntFunction<String>> instanceCoreParams,
             Map<String,String> readReplicaParams, Map<String,IntFunction<String>> instanceReadReplicaParams,
             String recordFormat, IpFamily ipFamily, boolean useWildcard )
->>>>>>> d0315743
     {
         this.discoveryServiceFactory = discoveryServiceFactory;
         this.parentDir = parentDir;
@@ -161,44 +145,27 @@
 
     public CoreClusterMember addCoreMemberWithId( int memberId )
     {
-        List<AdvertisedSocketAddress> advertisedAddress = buildAddresses( coreMembers.keySet() );
-        return addCoreMemberWithId( memberId, coreParams, instanceCoreParams, recordFormat, advertisedAddress );
-    }
-
-    public CoreClusterMember addCoreMemberWithIdAndInitialMembers( int memberId,
-            List<AdvertisedSocketAddress> initialMembers )
-    {
-<<<<<<< HEAD
-        return addCoreMemberWithId( memberId, coreParams, instanceCoreParams, recordFormat, initialMembers );
+        return addCoreMemberWithId( memberId, coreParams, instanceCoreParams, recordFormat );
+    }
+
+    public CoreClusterMember addCoreMemberWithIdAndInitialMembers( int memberId )
+    {
+        return addCoreMemberWithId( memberId, coreParams, instanceCoreParams, recordFormat );
     }
 
     private CoreClusterMember addCoreMemberWithId( int memberId, Map<String,String> extraParams,
-            Map<String,IntFunction<String>> instanceExtraParams, String recordFormat,
-            List<AdvertisedSocketAddress> advertisedAddress )
-    {
-        CoreClusterMember coreClusterMember =
-                new CoreClusterMember( memberId, DEFAULT_CLUSTER_SIZE, advertisedAddress, discoveryServiceFactory,
-                        recordFormat, parentDir, extraParams, instanceExtraParams );
-=======
+            Map<String,IntFunction<String>> instanceExtraParams, String recordFormat )
+    {
+        List<AdvertisedSocketAddress> initialMembers = buildInitialHosts( coreMembers.keySet() );
         CoreClusterMember coreClusterMember = new CoreClusterMember( memberId, DEFAULT_CLUSTER_SIZE, initialMembers,
-                discoveryServiceFactory, StandardV3_0.NAME, parentDir,
-                emptyMap(), emptyMap(), listenAddress, advertisedAddress );
->>>>>>> d0315743
+                discoveryServiceFactory, recordFormat, parentDir, extraParams, instanceExtraParams, listenAddress, advertisedAddress );
         coreMembers.put( memberId, coreClusterMember );
         return coreClusterMember;
     }
 
     public ReadReplica addReadReplicaWithIdAndRecordFormat( int memberId, String recordFormat )
     {
-<<<<<<< HEAD
         return addReadReplica( memberId, recordFormat, new Monitors() );
-=======
-        List<AdvertisedSocketAddress> initialHosts = buildInitialHosts( coreMembers.keySet() );
-        ReadReplica member = new ReadReplica( parentDir, memberId, discoveryServiceFactory, initialHosts,
-                stringMap(), emptyMap(), recordFormat, new Monitors(), advertisedAddress, listenAddress );
-        readReplicas.put( memberId, member );
-        return member;
->>>>>>> d0315743
     }
 
     public ReadReplica addReadReplicaWithId( int memberId )
@@ -208,21 +175,15 @@
 
     public ReadReplica addReadReplicaWithIdAndMonitors( @SuppressWarnings( "SameParameterValue" ) int memberId, Monitors monitors )
     {
-<<<<<<< HEAD
         return addReadReplica( memberId, recordFormat, monitors );
     }
 
     private ReadReplica addReadReplica( int memberId, String recordFormat, Monitors monitors )
     {
-        List<AdvertisedSocketAddress> hazelcastAddresses = buildAddresses( coreMembers.keySet() );
+        List<AdvertisedSocketAddress> hazelcastAddresses = buildInitialHosts( coreMembers.keySet() );
         ReadReplica member =
                 new ReadReplica( parentDir, memberId, discoveryServiceFactory, hazelcastAddresses, readReplicaParams,
-                        instanceReadReplicaParams, recordFormat, monitors );
-=======
-        List<AdvertisedSocketAddress> initialHosts = buildInitialHosts( coreMembers.keySet() );
-        ReadReplica member = new ReadReplica( parentDir, memberId, discoveryServiceFactory, initialHosts,
-                stringMap(), emptyMap(), StandardV3_0.NAME, monitors, advertisedAddress, listenAddress );
->>>>>>> d0315743
+                        instanceReadReplicaParams, recordFormat, monitors, advertisedAddress, listenAddress );
         readReplicas.put( memberId, member );
         return member;
     }
@@ -363,19 +324,6 @@
         return leaderTx( op, DEFAULT_TIMEOUT_MS, TimeUnit.MILLISECONDS );
     }
 
-<<<<<<< HEAD
-=======
-    private CoreClusterMember addCoreMemberWithId( int memberId, Map<String,String> extraParams, Map<String,IntFunction<String>> instanceExtraParams, String recordFormat )
-    {
-        List<AdvertisedSocketAddress> initialHosts = buildInitialHosts( coreMembers.keySet() );
-        CoreClusterMember coreClusterMember = new CoreClusterMember( memberId, DEFAULT_CLUSTER_SIZE, initialHosts,
-                discoveryServiceFactory, recordFormat, parentDir, extraParams, instanceExtraParams,
-                listenAddress, advertisedAddress );
-        coreMembers.put( memberId, coreClusterMember );
-        return coreClusterMember;
-    }
-
->>>>>>> d0315743
     /**
      * Perform a transaction against the leader of the core cluster, retrying as necessary.
      */
@@ -444,33 +392,19 @@
                LockSessionExpired;
     }
 
-<<<<<<< HEAD
-    private static List<AdvertisedSocketAddress> buildAddresses( Set<Integer> coreServerIds )
-=======
     private List<AdvertisedSocketAddress> buildInitialHosts( Set<Integer> coreServerIds )
->>>>>>> d0315743
     {
         return coreServerIds.stream().map( this::discoveryAddressForServer ).collect( toList() );
     }
 
     public AdvertisedSocketAddress discoveryAddressForServer( int id )
     {
-<<<<<<< HEAD
-        String advertisedAddress = "127.0.0.1";
         return new AdvertisedSocketAddress( advertisedAddress, 5000 + id );
-    }
-
-    private void createCoreMembers( final int noOfCoreMembers,
-            List<AdvertisedSocketAddress> addresses, Map<String, String> extraParams,
-            Map<String, IntFunction<String>> instanceExtraParams, String recordFormat )
-=======
-        return new AdvertisedSocketAddress( advertisedAddress, (5000 + id) );
     }
 
     private void createCoreMembers( final int noOfCoreMembers,
             List<AdvertisedSocketAddress> addresses, Map<String,String> extraParams,
             Map<String,IntFunction<String>> instanceExtraParams, String recordFormat )
->>>>>>> d0315743
     {
         for ( int i = 0; i < noOfCoreMembers; i++ )
         {
@@ -521,24 +455,14 @@
 
     private void createReadReplicas( int noOfReadReplicas,
             final List<AdvertisedSocketAddress> coreMemberAddresses,
-<<<<<<< HEAD
-            Map<String, String> extraParams,
-            Map<String, IntFunction<String>> instanceExtraParams,
-=======
             Map<String,String> extraParams,
             Map<String,IntFunction<String>> instanceExtraParams,
->>>>>>> d0315743
             String recordFormat )
     {
         for ( int i = 0; i < noOfReadReplicas; i++ )
         {
-<<<<<<< HEAD
             readReplicas.put( i, new ReadReplica( parentDir, i, discoveryServiceFactory, coreMemberAddresses,
-                    extraParams, instanceExtraParams, recordFormat, new Monitors() ) );
-=======
-            readReplicas.put( i, new ReadReplica( parentDir, i, discoveryServiceFactory, coreMemberAddresses, extraParams,
-                    instanceExtraParams, recordFormat, new Monitors(), advertisedAddress, listenAddress ) );
->>>>>>> d0315743
+                    extraParams, instanceExtraParams, recordFormat, new Monitors(), advertisedAddress, listenAddress ) );
         }
     }
 
