--- conflicted
+++ resolved
@@ -80,17 +80,12 @@
 
         String initialMembers = addresses.stream().map( AdvertisedSocketAddress::toString ).collect( joining( "," ) );
 
-<<<<<<< HEAD
-        config.put( ClusterSettings.mode.name(), ClusterSettings.Mode.CORE.name() );
-        config.put( GraphDatabaseSettings.default_advertised_address.name(), "localhost" );
-=======
         AdvertisedSocketAddress advertisedSocketAddress = Cluster.socketAddressForServer( serverId );
         String advertisedAddress = advertisedSocketAddress.getHostname();
         String listenAddress = "127.0.0.1";
 
-        config.put( "dbms.mode", "CORE" );
+        config.put( ClusterSettings.mode.name(), ClusterSettings.Mode.CORE.name() );
         config.put( GraphDatabaseSettings.default_advertised_address.name(), advertisedAddress );
->>>>>>> 729893ed
         config.put( CausalClusteringSettings.initial_discovery_members.name(), initialMembers );
         config.put( CausalClusteringSettings.discovery_listen_address.name(), listenAddress + ":" + hazelcastPort );
         config.put( CausalClusteringSettings.transaction_listen_address.name(), listenAddress + ":" + txPort );
@@ -101,27 +96,15 @@
         config.put( CausalClusteringSettings.raft_messages_log_enable.name(), Settings.TRUE );
         config.put( GraphDatabaseSettings.store_internal_log_level.name(), Level.DEBUG.name() );
         config.put( GraphDatabaseSettings.record_format.name(), recordFormat );
-<<<<<<< HEAD
         config.put( new BoltConnector( "bolt" ).type.name(), "BOLT" );
         config.put( new BoltConnector( "bolt" ).enabled.name(), "true" );
-        config.put( new BoltConnector( "bolt" ).listen_address.name(), "127.0.0.1:" + boltPort );
-        boltAdvertisedAddress = "127.0.0.1:" + boltPort;
+        config.put( new BoltConnector( "bolt" ).listen_address.name(), listenAddress + ":" + boltPort );
+        boltAdvertisedAddress = advertisedAddress + ":" + boltPort;
         config.put( new BoltConnector( "bolt" ).advertised_address.name(), boltAdvertisedAddress );
         config.put( new HttpConnector( "http", Encryption.NONE ).type.name(), "HTTP" );
         config.put( new HttpConnector( "http", Encryption.NONE ).enabled.name(), "true" );
-        config.put( new HttpConnector( "http", Encryption.NONE ).listen_address.name(), "127.0.0.1:" + httpPort );
-        config.put( new HttpConnector( "http", Encryption.NONE ).advertised_address.name(), "127.0.0.1:" + httpPort );
-=======
-        config.put( new GraphDatabaseSettings.BoltConnector( "bolt" ).type.name(), "BOLT" );
-        config.put( new GraphDatabaseSettings.BoltConnector( "bolt" ).enabled.name(), "true" );
-        config.put( new GraphDatabaseSettings.BoltConnector( "bolt" ).listen_address.name(), listenAddress + ":" + boltPort );
-        boltAdvertisedAddress = advertisedAddress + ":" + boltPort;
-        config.put( new GraphDatabaseSettings.BoltConnector( "bolt" ).advertised_address.name(), boltAdvertisedAddress );
-        config.put( new ClientConnectorSettings.HttpConnector( "http", Encryption.NONE ).type.name(), "HTTP" );
-        config.put( new ClientConnectorSettings.HttpConnector( "http", Encryption.NONE ).enabled.name(), "true" );
-        config.put( new ClientConnectorSettings.HttpConnector( "http", Encryption.NONE ).listen_address.name(), listenAddress + ":" + httpPort );
-        config.put( new ClientConnectorSettings.HttpConnector( "http", Encryption.NONE ).advertised_address.name(), advertisedAddress + ":" + httpPort );
->>>>>>> 729893ed
+        config.put( new HttpConnector( "http", Encryption.NONE ).listen_address.name(), listenAddress + ":" + httpPort );
+        config.put( new HttpConnector( "http", Encryption.NONE ).advertised_address.name(), advertisedAddress + ":" + httpPort );
         config.put( GraphDatabaseSettings.pagecache_memory.name(), "8m" );
         config.put( GraphDatabaseSettings.auth_store.name(), new File( parentDir, "auth" ).getAbsolutePath() );
         config.putAll( extraParams );
