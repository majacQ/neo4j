--- conflicted
+++ resolved
@@ -70,13 +70,8 @@
     private final File storeDir = new File( "graph.db" );
 
     private final CoreStateDownloader downloader =
-<<<<<<< HEAD
-            new CoreStateDownloader( localDatabase, startStopLife, remoteStore, catchUpClient, logProvider, storeCopyProcess, coreStateMachines,
-                    snaptshotService, topologyService );
-=======
-            new CoreStateDownloader( localDatabase, startStopLife, remoteStore, catchUpClient, logProvider,
-                    storeCopyProcess, coreStateMachines, snapshotService, topologyService );
->>>>>>> ba878797
+            new CoreStateDownloader( localDatabase, startStopLife, remoteStore, catchUpClient, logProvider,storeCopyProcess, coreStateMachines,
+                    snapshotService, topologyService );
 
     @Before
     public void commonMocking() throws IOException
