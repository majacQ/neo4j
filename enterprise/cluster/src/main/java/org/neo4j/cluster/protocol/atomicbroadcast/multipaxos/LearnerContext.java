--- conflicted
+++ resolved
@@ -52,13 +52,9 @@
 
     void setNextInstanceId( long id );
 
-<<<<<<< HEAD
-    void notifyLearnMiss( InstanceId instanceId );
-=======
     void notifyLearnMiss( org.neo4j.cluster.protocol.atomicbroadcast.multipaxos.InstanceId instanceId );
 
     org.neo4j.cluster.InstanceId getLastKnownAliveUpToDateInstance();
 
     void setLastKnownLearnedInstanceInCluster( long lastKnownLearnedInstanceInCluster, org.neo4j.cluster.InstanceId instanceId );
->>>>>>> 5d9e8363
 }