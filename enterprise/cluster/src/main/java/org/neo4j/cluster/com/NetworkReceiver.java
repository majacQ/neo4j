--- conflicted
+++ resolved
@@ -339,15 +339,11 @@
             InetSocketAddress remote = (InetSocketAddress) ctx.getChannel().getRemoteAddress();
             String remoteAddress = remote.getAddress().getHostAddress();
             URI fromHeader = URI.create( message.getHeader( Message.FROM ) );
-<<<<<<< HEAD
+            if ( remote.getAddress() instanceof Inet6Address )
+            {
+                remoteAddress = wrapAddressForIPv6Uri( remoteAddress );
+            }
             fromHeader = URI.create( fromHeader.getScheme() + "://" + remoteAddress + ":" + fromHeader.getPort() );
-=======
-            if ( remote.getAddress() instanceof Inet6Address )
-            {
-                remoteAddress = wrapAddressForIPv6Uri( remoteAddress );
-            }
-            fromHeader = URI.create(fromHeader.getScheme()+"://"+remoteAddress + ":" + fromHeader.getPort());
->>>>>>> 7afd6c67
             message.setHeader( Message.FROM, fromHeader.toASCIIString() );
 
             msgLog.debug( "Received:" + message );
