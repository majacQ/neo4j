This file contains the full license text of the included third party
libraries. For an overview of the licenses see the NOTICE.txt file.

------------------------------------------------------------------------------
Apache Software License, Version 2.0
  Apache Commons Lang
  ConcurrentLinkedHashMap
  Ganglia Integration for Metrics
  Graphite Integration for Metrics
  Lucene Core
<<<<<<< HEAD
  Metrics Core
=======
  Netty
>>>>>>> 5cd7cb3f
  opencsv
  parboiled-core
  parboiled-scala
------------------------------------------------------------------------------

                                 Apache License
                           Version 2.0, January 2004
                        http://www.apache.org/licenses/

   TERMS AND CONDITIONS FOR USE, REPRODUCTION, AND DISTRIBUTION

   1. Definitions.

      "License" shall mean the terms and conditions for use, reproduction,
      and distribution as defined by Sections 1 through 9 of this document.

      "Licensor" shall mean the copyright owner or entity authorized by
      the copyright owner that is granting the License.

      "Legal Entity" shall mean the union of the acting entity and all
      other entities that control, are controlled by, or are under common
      control with that entity. For the purposes of this definition,
      "control" means (i) the power, direct or indirect, to cause the
      direction or management of such entity, whether by contract or
      otherwise, or (ii) ownership of fifty percent (50%) or more of the
      outstanding shares, or (iii) beneficial ownership of such entity.

      "You" (or "Your") shall mean an individual or Legal Entity
      exercising permissions granted by this License.

      "Source" form shall mean the preferred form for making modifications,
      including but not limited to software source code, documentation
      source, and configuration files.

      "Object" form shall mean any form resulting from mechanical
      transformation or translation of a Source form, including but
      not limited to compiled object code, generated documentation,
      and conversions to other media types.

      "Work" shall mean the work of authorship, whether in Source or
      Object form, made available under the License, as indicated by a
      copyright notice that is included in or attached to the work
      (an example is provided in the Appendix below).

      "Derivative Works" shall mean any work, whether in Source or Object
      form, that is based on (or derived from) the Work and for which the
      editorial revisions, annotations, elaborations, or other modifications
      represent, as a whole, an original work of authorship. For the purposes
      of this License, Derivative Works shall not include works that remain
      separable from, or merely link (or bind by name) to the interfaces of,
      the Work and Derivative Works thereof.

      "Contribution" shall mean any work of authorship, including
      the original version of the Work and any modifications or additions
      to that Work or Derivative Works thereof, that is intentionally
      submitted to Licensor for inclusion in the Work by the copyright owner
      or by an individual or Legal Entity authorized to submit on behalf of
      the copyright owner. For the purposes of this definition, "submitted"
      means any form of electronic, verbal, or written communication sent
      to the Licensor or its representatives, including but not limited to
      communication on electronic mailing lists, source code control systems,
      and issue tracking systems that are managed by, or on behalf of, the
      Licensor for the purpose of discussing and improving the Work, but
      excluding communication that is conspicuously marked or otherwise
      designated in writing by the copyright owner as "Not a Contribution."

      "Contributor" shall mean Licensor and any individual or Legal Entity
      on behalf of whom a Contribution has been received by Licensor and
      subsequently incorporated within the Work.

   2. Grant of Copyright License. Subject to the terms and conditions of
      this License, each Contributor hereby grants to You a perpetual,
      worldwide, non-exclusive, no-charge, royalty-free, irrevocable
      copyright license to reproduce, prepare Derivative Works of,
      publicly display, publicly perform, sublicense, and distribute the
      Work and such Derivative Works in Source or Object form.

   3. Grant of Patent License. Subject to the terms and conditions of
      this License, each Contributor hereby grants to You a perpetual,
      worldwide, non-exclusive, no-charge, royalty-free, irrevocable
      (except as stated in this section) patent license to make, have made,
      use, offer to sell, sell, import, and otherwise transfer the Work,
      where such license applies only to those patent claims licensable
      by such Contributor that are necessarily infringed by their
      Contribution(s) alone or by combination of their Contribution(s)
      with the Work to which such Contribution(s) was submitted. If You
      institute patent litigation against any entity (including a
      cross-claim or counterclaim in a lawsuit) alleging that the Work
      or a Contribution incorporated within the Work constitutes direct
      or contributory patent infringement, then any patent licenses
      granted to You under this License for that Work shall terminate
      as of the date such litigation is filed.

   4. Redistribution. You may reproduce and distribute copies of the
      Work or Derivative Works thereof in any medium, with or without
      modifications, and in Source or Object form, provided that You
      meet the following conditions:

      (a) You must give any other recipients of the Work or
          Derivative Works a copy of this License; and

      (b) You must cause any modified files to carry prominent notices
          stating that You changed the files; and

      (c) You must retain, in the Source form of any Derivative Works
          that You distribute, all copyright, patent, trademark, and
          attribution notices from the Source form of the Work,
          excluding those notices that do not pertain to any part of
          the Derivative Works; and

      (d) If the Work includes a "NOTICE" text file as part of its
          distribution, then any Derivative Works that You distribute must
          include a readable copy of the attribution notices contained
          within such NOTICE file, excluding those notices that do not
          pertain to any part of the Derivative Works, in at least one
          of the following places: within a NOTICE text file distributed
          as part of the Derivative Works; within the Source form or
          documentation, if provided along with the Derivative Works; or,
          within a display generated by the Derivative Works, if and
          wherever such third-party notices normally appear. The contents
          of the NOTICE file are for informational purposes only and
          do not modify the License. You may add Your own attribution
          notices within Derivative Works that You distribute, alongside
          or as an addendum to the NOTICE text from the Work, provided
          that such additional attribution notices cannot be construed
          as modifying the License.

      You may add Your own copyright statement to Your modifications and
      may provide additional or different license terms and conditions
      for use, reproduction, or distribution of Your modifications, or
      for any such Derivative Works as a whole, provided Your use,
      reproduction, and distribution of the Work otherwise complies with
      the conditions stated in this License.

   5. Submission of Contributions. Unless You explicitly state otherwise,
      any Contribution intentionally submitted for inclusion in the Work
      by You to the Licensor shall be under the terms and conditions of
      this License, without any additional terms or conditions.
      Notwithstanding the above, nothing herein shall supersede or modify
      the terms of any separate license agreement you may have executed
      with Licensor regarding such Contributions.

   6. Trademarks. This License does not grant permission to use the trade
      names, trademarks, service marks, or product names of the Licensor,
      except as required for reasonable and customary use in describing the
      origin of the Work and reproducing the content of the NOTICE file.

   7. Disclaimer of Warranty. Unless required by applicable law or
      agreed to in writing, Licensor provides the Work (and each
      Contributor provides its Contributions) on an "AS IS" BASIS,
      WITHOUT WARRANTIES OR CONDITIONS OF ANY KIND, either express or
      implied, including, without limitation, any warranties or conditions
      of TITLE, NON-INFRINGEMENT, MERCHANTABILITY, or FITNESS FOR A
      PARTICULAR PURPOSE. You are solely responsible for determining the
      appropriateness of using or redistributing the Work and assume any
      risks associated with Your exercise of permissions under this License.

   8. Limitation of Liability. In no event and under no legal theory,
      whether in tort (including negligence), contract, or otherwise,
      unless required by applicable law (such as deliberate and grossly
      negligent acts) or agreed to in writing, shall any Contributor be
      liable to You for damages, including any direct, indirect, special,
      incidental, or consequential damages of any character arising as a
      result of this License or out of the use or inability to use the
      Work (including but not limited to damages for loss of goodwill,
      work stoppage, computer failure or malfunction, or any and all
      other commercial damages or losses), even if such Contributor
      has been advised of the possibility of such damages.

   9. Accepting Warranty or Additional Liability. While redistributing
      the Work or Derivative Works thereof, You may choose to offer,
      and charge a fee for, acceptance of support, warranty, indemnity,
      or other liability obligations and/or rights consistent with this
      License. However, in accepting such obligations, You may act only
      on Your own behalf and on Your sole responsibility, not on behalf
      of any other Contributor, and only if You agree to indemnify,
      defend, and hold each Contributor harmless for any liability
      incurred by, or claims asserted against, such Contributor by reason
      of your accepting any such warranty or additional liability.

   END OF TERMS AND CONDITIONS

   APPENDIX: How to apply the Apache License to your work.

      To apply the Apache License to your work, attach the following
      boilerplate notice, with the fields enclosed by brackets "[]"
      replaced with your own identifying information. (Don't include
      the brackets!)  The text should be enclosed in the appropriate
      comment syntax for the file format. We also recommend that a
      file or class name and description of purpose be included on the
      same "printed page" as the copyright notice for easier
      identification within third-party archives.

   Copyright [yyyy] [name of copyright owner]

   Licensed under the Apache License, Version 2.0 (the "License");
   you may not use this file except in compliance with the License.
   You may obtain a copy of the License at

       http://www.apache.org/licenses/LICENSE-2.0

   Unless required by applicable law or agreed to in writing, software
   distributed under the License is distributed on an "AS IS" BASIS,
   WITHOUT WARRANTIES OR CONDITIONS OF ANY KIND, either express or implied.
   See the License for the specific language governing permissions and
   limitations under the License.


------------------------------------------------------------------------------
BSD - Scala License
  Scala Library
------------------------------------------------------------------------------

SCALA LICENSE

Copyright (c) 2002-2012 EPFL, Lausanne, unless otherwise specified.
All rights reserved.

This software was developed by the Programming Methods Laboratory of the
Swiss Federal Institute of Technology (EPFL), Lausanne, Switzerland.

Permission to use, copy, modify, and distribute this software in source
or binary form for any purpose with or without fee is hereby granted,
provided that the following conditions are met:

   1. Redistributions of source code must retain the above copyright
      notice, this list of conditions and the following disclaimer.

   2. Redistributions in binary form must reproduce the above copyright
      notice, this list of conditions and the following disclaimer in the
      documentation and/or other materials provided with the distribution.

   3. Neither the name of the EPFL nor the names of its contributors
      may be used to endorse or promote products derived from this
      software without specific prior written permission.


THIS SOFTWARE IS PROVIDED BY THE REGENTS AND CONTRIBUTORS ``AS IS'' AND
ANY EXPRESS OR IMPLIED WARRANTIES, INCLUDING, BUT NOT LIMITED TO, THE
IMPLIED WARRANTIES OF MERCHANTABILITY AND FITNESS FOR A PARTICULAR PURPOSE
ARE DISCLAIMED. IN NO EVENT SHALL THE REGENTS OR CONTRIBUTORS BE LIABLE
FOR ANY DIRECT, INDIRECT, INCIDENTAL, SPECIAL, EXEMPLARY, OR CONSEQUENTIAL
DAMAGES (INCLUDING, BUT NOT LIMITED TO, PROCUREMENT OF SUBSTITUTE GOODS OR
SERVICES; LOSS OF USE, DATA, OR PROFITS; OR BUSINESS INTERRUPTION) HOWEVER
CAUSED AND ON ANY THEORY OF LIABILITY, WHETHER IN CONTRACT, STRICT
LIABILITY, OR TORT (INCLUDING NEGLIGENCE OR OTHERWISE) ARISING IN ANY WAY
OUT OF THE USE OF THIS SOFTWARE, EVEN IF ADVISED OF THE POSSIBILITY OF
SUCH DAMAGE.


------------------------------------------------------------------------------
BSD License
  ASM Core
  Scala Compiler
  scala-parser-combinators
------------------------------------------------------------------------------

Copyright (c) <year>, <copyright holder>
All rights reserved.

Redistribution and use in source and binary forms, with or without
modification, are permitted provided that the following conditions are met:
    * Redistributions of source code must retain the above copyright
      notice, this list of conditions and the following disclaimer.
    * Redistributions in binary form must reproduce the above copyright
      notice, this list of conditions and the following disclaimer in the
      documentation and/or other materials provided with the distribution.
    * Neither the name of the <organization> nor the
      names of its contributors may be used to endorse or promote products
      derived from this software without specific prior written permission.

THIS SOFTWARE IS PROVIDED BY THE COPYRIGHT HOLDERS AND CONTRIBUTORS "AS IS" AND
ANY EXPRESS OR IMPLIED WARRANTIES, INCLUDING, BUT NOT LIMITED TO, THE IMPLIED
WARRANTIES OF MERCHANTABILITY AND FITNESS FOR A PARTICULAR PURPOSE ARE
DISCLAIMED. IN NO EVENT SHALL <COPYRIGHT HOLDER> BE LIABLE FOR ANY
DIRECT, INDIRECT, INCIDENTAL, SPECIAL, EXEMPLARY, OR CONSEQUENTIAL DAMAGES
(INCLUDING, BUT NOT LIMITED TO, PROCUREMENT OF SUBSTITUTE GOODS OR SERVICES;
LOSS OF USE, DATA, OR PROFITS; OR BUSINESS INTERRUPTION) HOWEVER CAUSED AND
ON ANY THEORY OF LIABILITY, WHETHER IN CONTRACT, STRICT LIABILITY, OR TORT
(INCLUDING NEGLIGENCE OR OTHERWISE) ARISING IN ANY WAY OUT OF THE USE OF THIS
SOFTWARE, EVEN IF ADVISED OF THE POSSIBILITY OF SUCH DAMAGE.


------------------------------------------------------------------------------
GNU Lesser General Public License, Version 2.1
  Remote Tea Runtime
------------------------------------------------------------------------------

                   GNU LESSER GENERAL PUBLIC LICENSE
                       Version 2.1, February 1999

 Copyright (C) 1991, 1999 Free Software Foundation, Inc.
 51 Franklin Street, Fifth Floor, Boston, MA  02110-1301  USA
 Everyone is permitted to copy and distribute verbatim copies
 of this license document, but changing it is not allowed.

[This is the first released version of the Lesser GPL.  It also counts
 as the successor of the GNU Library Public License, version 2, hence
 the version number 2.1.]

                            Preamble

  The licenses for most software are designed to take away your
freedom to share and change it.  By contrast, the GNU General Public
Licenses are intended to guarantee your freedom to share and change
free software--to make sure the software is free for all its users.

  This license, the Lesser General Public License, applies to some
specially designated software packages--typically libraries--of the
Free Software Foundation and other authors who decide to use it.  You
can use it too, but we suggest you first think carefully about whether
this license or the ordinary General Public License is the better
strategy to use in any particular case, based on the explanations below.

  When we speak of free software, we are referring to freedom of use,
not price.  Our General Public Licenses are designed to make sure that
you have the freedom to distribute copies of free software (and charge
for this service if you wish); that you receive source code or can get
it if you want it; that you can change the software and use pieces of
it in new free programs; and that you are informed that you can do
these things.

  To protect your rights, we need to make restrictions that forbid
distributors to deny you these rights or to ask you to surrender these
rights.  These restrictions translate to certain responsibilities for
you if you distribute copies of the library or if you modify it.

  For example, if you distribute copies of the library, whether gratis
or for a fee, you must give the recipients all the rights that we gave
you.  You must make sure that they, too, receive or can get the source
code.  If you link other code with the library, you must provide
complete object files to the recipients, so that they can relink them
with the library after making changes to the library and recompiling
it.  And you must show them these terms so they know their rights.

  We protect your rights with a two-step method: (1) we copyright the
library, and (2) we offer you this license, which gives you legal
permission to copy, distribute and/or modify the library.

  To protect each distributor, we want to make it very clear that
there is no warranty for the free library.  Also, if the library is
modified by someone else and passed on, the recipients should know
that what they have is not the original version, so that the original
author's reputation will not be affected by problems that might be
introduced by others.

  Finally, software patents pose a constant threat to the existence of
any free program.  We wish to make sure that a company cannot
effectively restrict the users of a free program by obtaining a
restrictive license from a patent holder.  Therefore, we insist that
any patent license obtained for a version of the library must be
consistent with the full freedom of use specified in this license.

  Most GNU software, including some libraries, is covered by the
ordinary GNU General Public License.  This license, the GNU Lesser
General Public License, applies to certain designated libraries, and
is quite different from the ordinary General Public License.  We use
this license for certain libraries in order to permit linking those
libraries into non-free programs.

  When a program is linked with a library, whether statically or using
a shared library, the combination of the two is legally speaking a
combined work, a derivative of the original library.  The ordinary
General Public License therefore permits such linking only if the
entire combination fits its criteria of freedom.  The Lesser General
Public License permits more lax criteria for linking other code with
the library.

  We call this license the "Lesser" General Public License because it
does Less to protect the user's freedom than the ordinary General
Public License.  It also provides other free software developers Less
of an advantage over competing non-free programs.  These disadvantages
are the reason we use the ordinary General Public License for many
libraries.  However, the Lesser license provides advantages in certain
special circumstances.

  For example, on rare occasions, there may be a special need to
encourage the widest possible use of a certain library, so that it becomes
a de-facto standard.  To achieve this, non-free programs must be
allowed to use the library.  A more frequent case is that a free
library does the same job as widely used non-free libraries.  In this
case, there is little to gain by limiting the free library to free
software only, so we use the Lesser General Public License.

  In other cases, permission to use a particular library in non-free
programs enables a greater number of people to use a large body of
free software.  For example, permission to use the GNU C Library in
non-free programs enables many more people to use the whole GNU
operating system, as well as its variant, the GNU/Linux operating
system.

  Although the Lesser General Public License is Less protective of the
users' freedom, it does ensure that the user of a program that is
linked with the Library has the freedom and the wherewithal to run
that program using a modified version of the Library.

  The precise terms and conditions for copying, distribution and
modification follow.  Pay close attention to the difference between a
"work based on the library" and a "work that uses the library".  The
former contains code derived from the library, whereas the latter must
be combined with the library in order to run.

                  GNU LESSER GENERAL PUBLIC LICENSE
   TERMS AND CONDITIONS FOR COPYING, DISTRIBUTION AND MODIFICATION

  0. This License Agreement applies to any software library or other
program which contains a notice placed by the copyright holder or
other authorized party saying it may be distributed under the terms of
this Lesser General Public License (also called "this License").
Each licensee is addressed as "you".

  A "library" means a collection of software functions and/or data
prepared so as to be conveniently linked with application programs
(which use some of those functions and data) to form executables.

  The "Library", below, refers to any such software library or work
which has been distributed under these terms.  A "work based on the
Library" means either the Library or any derivative work under
copyright law: that is to say, a work containing the Library or a
portion of it, either verbatim or with modifications and/or translated
straightforwardly into another language.  (Hereinafter, translation is
included without limitation in the term "modification".)

  "Source code" for a work means the preferred form of the work for
making modifications to it.  For a library, complete source code means
all the source code for all modules it contains, plus any associated
interface definition files, plus the scripts used to control compilation
and installation of the library.

  Activities other than copying, distribution and modification are not
covered by this License; they are outside its scope.  The act of
running a program using the Library is not restricted, and output from
such a program is covered only if its contents constitute a work based
on the Library (independent of the use of the Library in a tool for
writing it).  Whether that is true depends on what the Library does
and what the program that uses the Library does.

  1. You may copy and distribute verbatim copies of the Library's
complete source code as you receive it, in any medium, provided that
you conspicuously and appropriately publish on each copy an
appropriate copyright notice and disclaimer of warranty; keep intact
all the notices that refer to this License and to the absence of any
warranty; and distribute a copy of this License along with the
Library.

  You may charge a fee for the physical act of transferring a copy,
and you may at your option offer warranty protection in exchange for a
fee.

  2. You may modify your copy or copies of the Library or any portion
of it, thus forming a work based on the Library, and copy and
distribute such modifications or work under the terms of Section 1
above, provided that you also meet all of these conditions:

    a) The modified work must itself be a software library.

    b) You must cause the files modified to carry prominent notices
    stating that you changed the files and the date of any change.

    c) You must cause the whole of the work to be licensed at no
    charge to all third parties under the terms of this License.

    d) If a facility in the modified Library refers to a function or a
    table of data to be supplied by an application program that uses
    the facility, other than as an argument passed when the facility
    is invoked, then you must make a good faith effort to ensure that,
    in the event an application does not supply such function or
    table, the facility still operates, and performs whatever part of
    its purpose remains meaningful.

    (For example, a function in a library to compute square roots has
    a purpose that is entirely well-defined independent of the
    application.  Therefore, Subsection 2d requires that any
    application-supplied function or table used by this function must
    be optional: if the application does not supply it, the square
    root function must still compute square roots.)

These requirements apply to the modified work as a whole.  If
identifiable sections of that work are not derived from the Library,
and can be reasonably considered independent and separate works in
themselves, then this License, and its terms, do not apply to those
sections when you distribute them as separate works.  But when you
distribute the same sections as part of a whole which is a work based
on the Library, the distribution of the whole must be on the terms of
this License, whose permissions for other licensees extend to the
entire whole, and thus to each and every part regardless of who wrote
it.

Thus, it is not the intent of this section to claim rights or contest
your rights to work written entirely by you; rather, the intent is to
exercise the right to control the distribution of derivative or
collective works based on the Library.

In addition, mere aggregation of another work not based on the Library
with the Library (or with a work based on the Library) on a volume of
a storage or distribution medium does not bring the other work under
the scope of this License.

  3. You may opt to apply the terms of the ordinary GNU General Public
License instead of this License to a given copy of the Library.  To do
this, you must alter all the notices that refer to this License, so
that they refer to the ordinary GNU General Public License, version 2,
instead of to this License.  (If a newer version than version 2 of the
ordinary GNU General Public License has appeared, then you can specify
that version instead if you wish.)  Do not make any other change in
these notices.

  Once this change is made in a given copy, it is irreversible for
that copy, so the ordinary GNU General Public License applies to all
subsequent copies and derivative works made from that copy.

  This option is useful when you wish to copy part of the code of
the Library into a program that is not a library.

  4. You may copy and distribute the Library (or a portion or
derivative of it, under Section 2) in object code or executable form
under the terms of Sections 1 and 2 above provided that you accompany
it with the complete corresponding machine-readable source code, which
must be distributed under the terms of Sections 1 and 2 above on a
medium customarily used for software interchange.

  If distribution of object code is made by offering access to copy
from a designated place, then offering equivalent access to copy the
source code from the same place satisfies the requirement to
distribute the source code, even though third parties are not
compelled to copy the source along with the object code.

  5. A program that contains no derivative of any portion of the
Library, but is designed to work with the Library by being compiled or
linked with it, is called a "work that uses the Library".  Such a
work, in isolation, is not a derivative work of the Library, and
therefore falls outside the scope of this License.

  However, linking a "work that uses the Library" with the Library
creates an executable that is a derivative of the Library (because it
contains portions of the Library), rather than a "work that uses the
library".  The executable is therefore covered by this License.
Section 6 states terms for distribution of such executables.

  When a "work that uses the Library" uses material from a header file
that is part of the Library, the object code for the work may be a
derivative work of the Library even though the source code is not.
Whether this is true is especially significant if the work can be
linked without the Library, or if the work is itself a library.  The
threshold for this to be true is not precisely defined by law.

  If such an object file uses only numerical parameters, data
structure layouts and accessors, and small macros and small inline
functions (ten lines or less in length), then the use of the object
file is unrestricted, regardless of whether it is legally a derivative
work.  (Executables containing this object code plus portions of the
Library will still fall under Section 6.)

  Otherwise, if the work is a derivative of the Library, you may
distribute the object code for the work under the terms of Section 6.
Any executables containing that work also fall under Section 6,
whether or not they are linked directly with the Library itself.

  6. As an exception to the Sections above, you may also combine or
link a "work that uses the Library" with the Library to produce a
work containing portions of the Library, and distribute that work
under terms of your choice, provided that the terms permit
modification of the work for the customer's own use and reverse
engineering for debugging such modifications.

  You must give prominent notice with each copy of the work that the
Library is used in it and that the Library and its use are covered by
this License.  You must supply a copy of this License.  If the work
during execution displays copyright notices, you must include the
copyright notice for the Library among them, as well as a reference
directing the user to the copy of this License.  Also, you must do one
of these things:

    a) Accompany the work with the complete corresponding
    machine-readable source code for the Library including whatever
    changes were used in the work (which must be distributed under
    Sections 1 and 2 above); and, if the work is an executable linked
    with the Library, with the complete machine-readable "work that
    uses the Library", as object code and/or source code, so that the
    user can modify the Library and then relink to produce a modified
    executable containing the modified Library.  (It is understood
    that the user who changes the contents of definitions files in the
    Library will not necessarily be able to recompile the application
    to use the modified definitions.)

    b) Use a suitable shared library mechanism for linking with the
    Library.  A suitable mechanism is one that (1) uses at run time a
    copy of the library already present on the user's computer system,
    rather than copying library functions into the executable, and (2)
    will operate properly with a modified version of the library, if
    the user installs one, as long as the modified version is
    interface-compatible with the version that the work was made with.

    c) Accompany the work with a written offer, valid for at
    least three years, to give the same user the materials
    specified in Subsection 6a, above, for a charge no more
    than the cost of performing this distribution.

    d) If distribution of the work is made by offering access to copy
    from a designated place, offer equivalent access to copy the above
    specified materials from the same place.

    e) Verify that the user has already received a copy of these
    materials or that you have already sent this user a copy.

  For an executable, the required form of the "work that uses the
Library" must include any data and utility programs needed for
reproducing the executable from it.  However, as a special exception,
the materials to be distributed need not include anything that is
normally distributed (in either source or binary form) with the major
components (compiler, kernel, and so on) of the operating system on
which the executable runs, unless that component itself accompanies
the executable.

  It may happen that this requirement contradicts the license
restrictions of other proprietary libraries that do not normally
accompany the operating system.  Such a contradiction means you cannot
use both them and the Library together in an executable that you
distribute.

  7. You may place library facilities that are a work based on the
Library side-by-side in a single library together with other library
facilities not covered by this License, and distribute such a combined
library, provided that the separate distribution of the work based on
the Library and of the other library facilities is otherwise
permitted, and provided that you do these two things:

    a) Accompany the combined library with a copy of the same work
    based on the Library, uncombined with any other library
    facilities.  This must be distributed under the terms of the
    Sections above.

    b) Give prominent notice with the combined library of the fact
    that part of it is a work based on the Library, and explaining
    where to find the accompanying uncombined form of the same work.

  8. You may not copy, modify, sublicense, link with, or distribute
the Library except as expressly provided under this License.  Any
attempt otherwise to copy, modify, sublicense, link with, or
distribute the Library is void, and will automatically terminate your
rights under this License.  However, parties who have received copies,
or rights, from you under this License will not have their licenses
terminated so long as such parties remain in full compliance.

  9. You are not required to accept this License, since you have not
signed it.  However, nothing else grants you permission to modify or
distribute the Library or its derivative works.  These actions are
prohibited by law if you do not accept this License.  Therefore, by
modifying or distributing the Library (or any work based on the
Library), you indicate your acceptance of this License to do so, and
all its terms and conditions for copying, distributing or modifying
the Library or works based on it.

  10. Each time you redistribute the Library (or any work based on the
Library), the recipient automatically receives a license from the
original licensor to copy, distribute, link with or modify the Library
subject to these terms and conditions.  You may not impose any further
restrictions on the recipients' exercise of the rights granted herein.
You are not responsible for enforcing compliance by third parties with
this License.

  11. If, as a consequence of a court judgment or allegation of patent
infringement or for any other reason (not limited to patent issues),
conditions are imposed on you (whether by court order, agreement or
otherwise) that contradict the conditions of this License, they do not
excuse you from the conditions of this License.  If you cannot
distribute so as to satisfy simultaneously your obligations under this
License and any other pertinent obligations, then as a consequence you
may not distribute the Library at all.  For example, if a patent
license would not permit royalty-free redistribution of the Library by
all those who receive copies directly or indirectly through you, then
the only way you could satisfy both it and this License would be to
refrain entirely from distribution of the Library.

If any portion of this section is held invalid or unenforceable under any
particular circumstance, the balance of the section is intended to apply,
and the section as a whole is intended to apply in other circumstances.

It is not the purpose of this section to induce you to infringe any
patents or other property right claims or to contest validity of any
such claims; this section has the sole purpose of protecting the
integrity of the free software distribution system which is
implemented by public license practices.  Many people have made
generous contributions to the wide range of software distributed
through that system in reliance on consistent application of that
system; it is up to the author/donor to decide if he or she is willing
to distribute software through any other system and a licensee cannot
impose that choice.

This section is intended to make thoroughly clear what is believed to
be a consequence of the rest of this License.

  12. If the distribution and/or use of the Library is restricted in
certain countries either by patents or by copyrighted interfaces, the
original copyright holder who places the Library under this License may add
an explicit geographical distribution limitation excluding those countries,
so that distribution is permitted only in or among countries not thus
excluded.  In such case, this License incorporates the limitation as if
written in the body of this License.

  13. The Free Software Foundation may publish revised and/or new
versions of the Lesser General Public License from time to time.
Such new versions will be similar in spirit to the present version,
but may differ in detail to address new problems or concerns.

Each version is given a distinguishing version number.  If the Library
specifies a version number of this License which applies to it and
"any later version", you have the option of following the terms and
conditions either of that version or of any later version published by
the Free Software Foundation.  If the Library does not specify a
license version number, you may choose any version ever published by
the Free Software Foundation.

  14. If you wish to incorporate parts of the Library into other free
programs whose distribution conditions are incompatible with these,
write to the author to ask for permission.  For software which is
copyrighted by the Free Software Foundation, write to the Free
Software Foundation; we sometimes make exceptions for this.  Our
decision will be guided by the two goals of preserving the free status
of all derivatives of our free software and of promoting the sharing
and reuse of software generally.

                            NO WARRANTY

  15. BECAUSE THE LIBRARY IS LICENSED FREE OF CHARGE, THERE IS NO
WARRANTY FOR THE LIBRARY, TO THE EXTENT PERMITTED BY APPLICABLE LAW.
EXCEPT WHEN OTHERWISE STATED IN WRITING THE COPYRIGHT HOLDERS AND/OR
OTHER PARTIES PROVIDE THE LIBRARY "AS IS" WITHOUT WARRANTY OF ANY
KIND, EITHER EXPRESSED OR IMPLIED, INCLUDING, BUT NOT LIMITED TO, THE
IMPLIED WARRANTIES OF MERCHANTABILITY AND FITNESS FOR A PARTICULAR
PURPOSE.  THE ENTIRE RISK AS TO THE QUALITY AND PERFORMANCE OF THE
LIBRARY IS WITH YOU.  SHOULD THE LIBRARY PROVE DEFECTIVE, YOU ASSUME
THE COST OF ALL NECESSARY SERVICING, REPAIR OR CORRECTION.

  16. IN NO EVENT UNLESS REQUIRED BY APPLICABLE LAW OR AGREED TO IN
WRITING WILL ANY COPYRIGHT HOLDER, OR ANY OTHER PARTY WHO MAY MODIFY
AND/OR REDISTRIBUTE THE LIBRARY AS PERMITTED ABOVE, BE LIABLE TO YOU
FOR DAMAGES, INCLUDING ANY GENERAL, SPECIAL, INCIDENTAL OR
CONSEQUENTIAL DAMAGES ARISING OUT OF THE USE OR INABILITY TO USE THE
LIBRARY (INCLUDING BUT NOT LIMITED TO LOSS OF DATA OR DATA BEING
RENDERED INACCURATE OR LOSSES SUSTAINED BY YOU OR THIRD PARTIES OR A
FAILURE OF THE LIBRARY TO OPERATE WITH ANY OTHER SOFTWARE), EVEN IF
SUCH HOLDER OR OTHER PARTY HAS BEEN ADVISED OF THE POSSIBILITY OF SUCH
DAMAGES.

                     END OF TERMS AND CONDITIONS

           How to Apply These Terms to Your New Libraries

  If you develop a new library, and you want it to be of the greatest
possible use to the public, we recommend making it free software that
everyone can redistribute and change.  You can do so by permitting
redistribution under these terms (or, alternatively, under the terms of the
ordinary General Public License).

  To apply these terms, attach the following notices to the library.  It is
safest to attach them to the start of each source file to most effectively
convey the exclusion of warranty; and each file should have at least the
"copyright" line and a pointer to where the full notice is found.

    <one line to give the library's name and a brief idea of what it does.>
    Copyright (C) <year>  <name of author>

    This library is free software; you can redistribute it and/or
    modify it under the terms of the GNU Lesser General Public
    License as published by the Free Software Foundation; either
    version 2.1 of the License, or (at your option) any later version.

    This library is distributed in the hope that it will be useful,
    but WITHOUT ANY WARRANTY; without even the implied warranty of
    MERCHANTABILITY or FITNESS FOR A PARTICULAR PURPOSE.  See the GNU
    Lesser General Public License for more details.

    You should have received a copy of the GNU Lesser General Public
    License along with this library; if not, write to the Free Software
    Foundation, Inc., 51 Franklin Street, Fifth Floor, Boston, MA  02110-1301  USA

Also add information on how to contact you by electronic and paper mail.

You should also get your employer (if you work as a programmer) or your
school, if any, to sign a "copyright disclaimer" for the library, if
necessary.  Here is a sample; alter the names:

  Yoyodyne, Inc., hereby disclaims all copyright interest in the
  library `Frob' (a library for tweaking knobs) written by James Random Hacker.

  <signature of Ty Coon>, 1 April 1990
  Ty Coon, President of Vice

That's all there is to it!


------------------------------------------------------------------------------
MIT License
  gmetric4j
  SLF4J API Module
------------------------------------------------------------------------------

The MIT License

Copyright (c) <year> <copyright holders>

Permission is hereby granted, free of charge, to any person obtaining a copy
of this software and associated documentation files (the "Software"), to deal
in the Software without restriction, including without limitation the rights
to use, copy, modify, merge, publish, distribute, sublicense, and/or sell
copies of the Software, and to permit persons to whom the Software is
furnished to do so, subject to the following conditions:

The above copyright notice and this permission notice shall be included in
all copies or substantial portions of the Software.

THE SOFTWARE IS PROVIDED "AS IS", WITHOUT WARRANTY OF ANY KIND, EXPRESS OR
IMPLIED, INCLUDING BUT NOT LIMITED TO THE WARRANTIES OF MERCHANTABILITY,
FITNESS FOR A PARTICULAR PURPOSE AND NONINFRINGEMENT. IN NO EVENT SHALL THE
AUTHORS OR COPYRIGHT HOLDERS BE LIABLE FOR ANY CLAIM, DAMAGES OR OTHER
LIABILITY, WHETHER IN AN ACTION OF CONTRACT, TORT OR OTHERWISE, ARISING FROM,
OUT OF OR IN CONNECTION WITH THE SOFTWARE OR THE USE OR OTHER DEALINGS IN
THE SOFTWARE.


<|MERGE_RESOLUTION|>--- conflicted
+++ resolved
@@ -8,11 +8,8 @@
   Ganglia Integration for Metrics
   Graphite Integration for Metrics
   Lucene Core
-<<<<<<< HEAD
   Metrics Core
-=======
   Netty
->>>>>>> 5cd7cb3f
   opencsv
   parboiled-core
   parboiled-scala
