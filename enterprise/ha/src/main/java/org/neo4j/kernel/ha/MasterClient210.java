/*
 * Copyright (c) 2002-2016 "Neo Technology,"
 * Network Engine for Objects in Lund AB [http://neotechnology.com]
 *
 * This file is part of Neo4j.
 *
 * Neo4j is free software: you can redistribute it and/or modify
 * it under the terms of the GNU Affero General Public License as
 * published by the Free Software Foundation, either version 3 of the
 * License, or (at your option) any later version.
 *
 * This program is distributed in the hope that it will be useful,
 * but WITHOUT ANY WARRANTY; without even the implied warranty of
 * MERCHANTABILITY or FITNESS FOR A PARTICULAR PURPOSE.  See the
 * GNU Affero General Public License for more details.
 *
 * You should have received a copy of the GNU Affero General Public License
 * along with this program. If not, see <http://www.gnu.org/licenses/>.
 */
package org.neo4j.kernel.ha;

import org.jboss.netty.buffer.ChannelBuffer;

import java.io.IOException;
import java.nio.ByteBuffer;

import org.neo4j.com.Client;
import org.neo4j.com.Deserializer;
import org.neo4j.com.Protocol;
import org.neo4j.com.Protocol201;
import org.neo4j.com.ProtocolVersion;
import org.neo4j.com.RequestContext;
import org.neo4j.com.RequestType;
import org.neo4j.com.Response;
import org.neo4j.com.Serializer;
import org.neo4j.com.monitor.RequestMonitor;
import org.neo4j.com.storecopy.ResponseUnpacker;
import org.neo4j.com.storecopy.ResponseUnpacker.TxHandler;
import org.neo4j.com.storecopy.StoreWriter;
import org.neo4j.kernel.IdType;
import org.neo4j.kernel.ha.com.master.HandshakeResult;
import org.neo4j.kernel.ha.com.master.Master;
import org.neo4j.kernel.ha.com.master.MasterServer;
import org.neo4j.kernel.ha.com.slave.MasterClient;
import org.neo4j.kernel.ha.id.IdAllocation;
import org.neo4j.kernel.ha.lock.LockResult;
import org.neo4j.kernel.impl.locking.Locks;
import org.neo4j.kernel.impl.store.StoreId;
import org.neo4j.kernel.impl.store.id.IdRange;
import org.neo4j.kernel.impl.transaction.TransactionRepresentation;
import org.neo4j.kernel.monitoring.ByteCounterMonitor;
import org.neo4j.logging.LogProvider;

import static org.neo4j.com.Protocol.EMPTY_SERIALIZER;
import static org.neo4j.com.Protocol.VOID_DESERIALIZER;
import static org.neo4j.com.Protocol.writeString;
import static org.neo4j.com.ProtocolVersion.INTERNAL_PROTOCOL_VERSION;

/**
 * The {@link org.neo4j.kernel.ha.com.master.Master} a slave should use to communicate with its master. It
 * serializes requests and sends them to the master, more specifically
 * {@link org.neo4j.kernel.ha.com.master.MasterServer} (which delegates to {@link org.neo4j.kernel.ha.com.master.MasterImpl}
 * on the master side.
 */
public class MasterClient210 extends Client<Master> implements MasterClient
{
    /* Version 1 first version
     * Version 2 since 2012-01-24
     * Version 3 since 2012-02-16
     * Version 4 since 2012-07-05
     * Version 5 since ?
     * Version 6 since 2014-01-07
     * Version 7 since 2014-03-18
     */
    public static final ProtocolVersion PROTOCOL_VERSION = new ProtocolVersion( (byte) 7, INTERNAL_PROTOCOL_VERSION );

    private final long lockReadTimeoutMillis;

<<<<<<< HEAD
    public MasterClient210( String hostNameOrIp, int port, LogProvider logProvider, StoreId storeId, long readTimeoutMillis,
                            long lockReadTimeoutMillis, int maxConcurrentChannels, int chunkSize,
                            ResponseUnpacker responseUnpacker,
                            ByteCounterMonitor byteCounterMonitor, RequestMonitor requestMonitor )
    {
        super( hostNameOrIp, port, logProvider, storeId, MasterServer.FRAME_LENGTH, PROTOCOL_VERSION, readTimeoutMillis,
                maxConcurrentChannels, chunkSize, responseUnpacker, byteCounterMonitor, requestMonitor );
        this.lockReadTimeoutMillis = lockReadTimeoutMillis;
    }

    MasterClient210( String hostNameOrIp, int port, LogProvider logProvider, StoreId storeId, long readTimeoutMillis,
                     long lockReadTimeoutMillis, int maxConcurrentChannels, int chunkSize,
                     ProtocolVersion protocolVersion, ResponseUnpacker responseUnpacker,
                     ByteCounterMonitor byteCounterMonitor, RequestMonitor requestMonitor )
    {
        super( hostNameOrIp, port, logProvider, storeId, MasterServer.FRAME_LENGTH, protocolVersion, readTimeoutMillis,
                maxConcurrentChannels, chunkSize, responseUnpacker, byteCounterMonitor, requestMonitor );
=======
    public MasterClient210( String destinationHostNameOrIp, int destinationPort, String originHostNameOrIp,
            Logging logging, StoreId storeId, long readTimeoutMillis, long lockReadTimeoutMillis,
            int maxConcurrentChannels, int chunkSize, ResponseUnpacker responseUnpacker,
            ByteCounterMonitor byteCounterMonitor, RequestMonitor requestMonitor )
    {
        super( destinationHostNameOrIp, destinationPort, originHostNameOrIp, logging, storeId,
                MasterServer.FRAME_LENGTH, PROTOCOL_VERSION, readTimeoutMillis, maxConcurrentChannels, chunkSize,
                responseUnpacker, byteCounterMonitor, requestMonitor );
        this.lockReadTimeoutMillis = lockReadTimeoutMillis;
    }

    MasterClient210( String destinationHostNameOrIp, int destinationPort, String originHostNameOrIp, Logging logging,
            StoreId storeId, long readTimeoutMillis, long lockReadTimeoutMillis, int maxConcurrentChannels,
            int chunkSize, ProtocolVersion protocolVersion, ResponseUnpacker responseUnpacker,
            ByteCounterMonitor byteCounterMonitor, RequestMonitor requestMonitor )
    {
        super( destinationHostNameOrIp, destinationPort, originHostNameOrIp, logging, storeId,
                MasterServer.FRAME_LENGTH, protocolVersion, readTimeoutMillis, maxConcurrentChannels, chunkSize,
                responseUnpacker, byteCounterMonitor, requestMonitor );
>>>>>>> cc0ba94b
        this.lockReadTimeoutMillis = lockReadTimeoutMillis;
    }

    @Override
    protected Protocol createProtocol( int chunkSize, byte applicationProtocolVersion )
    {
        return new Protocol201( chunkSize, applicationProtocolVersion, getInternalProtocolVersion() );
    }

    @Override
    protected long getReadTimeout( RequestType<Master> type, long readTimeout )
    {
        HaRequestType210 specificType = (HaRequestType210) type;
        if ( specificType.isLock() )
        {
            return lockReadTimeoutMillis;
        }
        if ( specificType == HaRequestType210.COPY_STORE )
        {
            return readTimeout * 2;
        }
        return readTimeout;
    }

    @Override
    protected boolean shouldCheckStoreId( RequestType<Master> type )
    {
        return type != HaRequestType210.COPY_STORE;
    }

    @Override
    public Response<IdAllocation> allocateIds( RequestContext context, final IdType idType )
    {
        return sendRequest( HaRequestType210.ALLOCATE_IDS, context, new Serializer()
                {
                    @Override
                    public void write( ChannelBuffer buffer ) throws IOException
                    {
                        buffer.writeByte( idType.ordinal() );
                    }
                }, new Deserializer<IdAllocation>()
                {
                    @Override
                    public IdAllocation read( ChannelBuffer buffer, ByteBuffer temporaryBuffer )
                    {
                        return readIdAllocation( buffer );
                    }
                }
        );
    }

    @Override
    public Response<Integer> createRelationshipType( RequestContext context, final String name )
    {
        return sendRequest( HaRequestType210.CREATE_RELATIONSHIP_TYPE, context, new Serializer()
        {
            @Override
            public void write( ChannelBuffer buffer ) throws IOException
            {
                writeString( buffer, name );
            }
        }, new Deserializer<Integer>()
        {
            @Override
            @SuppressWarnings("boxing")
            public Integer read( ChannelBuffer buffer, ByteBuffer temporaryBuffer ) throws IOException
            {
                return buffer.readInt();
            }
        } );
    }

    @Override
    public Response<Integer> createPropertyKey( RequestContext context, final String name )
    {
        return sendRequest( HaRequestType210.CREATE_PROPERTY_KEY, context, new Serializer()
        {
            @Override
            public void write( ChannelBuffer buffer ) throws IOException
            {
                writeString( buffer, name );
            }
        }, new Deserializer<Integer>()
        {
            @Override
            @SuppressWarnings("boxing")
            public Integer read( ChannelBuffer buffer, ByteBuffer temporaryBuffer ) throws IOException
            {
                return buffer.readInt();
            }
        } );
    }

    @Override
    public Response<Integer> createLabel( RequestContext context, final String name )
    {
        return sendRequest( HaRequestType210.CREATE_LABEL, context, new Serializer()
                {
                    @Override
                    public void write( ChannelBuffer buffer ) throws IOException
                    {
                writeString( buffer, name );
            }
        }, new Deserializer<Integer>()
        {
            @Override
            @SuppressWarnings("boxing")
            public Integer read( ChannelBuffer buffer, ByteBuffer temporaryBuffer ) throws IOException
            {
                return buffer.readInt();
            }
        });
    }

    @Override
    public Response<Void> newLockSession( RequestContext context )
    {
        return sendRequest( HaRequestType210.NEW_LOCK_SESSION, context, EMPTY_SERIALIZER, VOID_DESERIALIZER );
    }

    @Override
    public Response<LockResult> acquireSharedLock( RequestContext context, Locks.ResourceType type, long...
            resourceIds )
    {
        return sendRequest( HaRequestType210.ACQUIRE_SHARED_LOCK, context,
                new AcquireLockSerializer( type, resourceIds ), LOCK_RESULT_DESERIALIZER );
    }

    @Override
    public Response<LockResult> acquireExclusiveLock( RequestContext context, Locks.ResourceType type, long...
            resourceIds )
    {
        return sendRequest( HaRequestType210.ACQUIRE_EXCLUSIVE_LOCK, context,
                new AcquireLockSerializer( type, resourceIds ), LOCK_RESULT_DESERIALIZER );
    }

    @Override
    public Response<Long> commit( RequestContext context, TransactionRepresentation tx )
    {
        return sendRequest( HaRequestType210.COMMIT, context, new Protocol.TransactionSerializer( tx ),
                new Deserializer<Long>()
                {
                    @Override
                    @SuppressWarnings("boxing")
                    public Long read( ChannelBuffer buffer, ByteBuffer temporaryBuffer ) throws IOException
                    {
                        return buffer.readLong();
                    }
                }
        );
    }

    @Override
    public Response<Void> endLockSession( RequestContext context, final boolean success )
    {
        return sendRequest( HaRequestType210.END_LOCK_SESSION, context, new Serializer()
        {
            @Override
            public void write( ChannelBuffer buffer ) throws IOException
            {
                buffer.writeByte( success ? 1 : 0 );
            }
        }, VOID_DESERIALIZER );
    }

    @Override
    public Response<Void> pullUpdates( RequestContext context )
    {
        return pullUpdates( context, ResponseUnpacker.NO_OP_TX_HANDLER );
    }

    @Override
    public Response<Void> pullUpdates( RequestContext context, TxHandler txHandler )
    {
        return sendRequest( HaRequestType210.PULL_UPDATES, context, EMPTY_SERIALIZER, VOID_DESERIALIZER, null, txHandler );
    }

    @Override
    public Response<HandshakeResult> handshake( final long txId, StoreId storeId )
    {
        return sendRequest( HaRequestType210.HANDSHAKE, RequestContext.EMPTY, new Serializer()
                {
                    @Override
                    public void write( ChannelBuffer buffer ) throws IOException
                    {
                        buffer.writeLong( txId );
                    }
                }, new Deserializer<HandshakeResult>()
                {
                    @Override
                    public HandshakeResult read( ChannelBuffer buffer, ByteBuffer temporaryBuffer ) throws
                            IOException
                    {
                        return new HandshakeResult( buffer.readLong(), buffer.readLong() );
                    }
                }, storeId, ResponseUnpacker.NO_OP_TX_HANDLER
        );
    }

    @Override
    public Response<Void> copyStore( RequestContext context, final StoreWriter writer )
    {
        context = stripFromTransactions( context );
        return sendRequest( HaRequestType210.COPY_STORE, context, EMPTY_SERIALIZER,
                new Protocol.FileStreamsDeserializer( writer ) );
    }

    private RequestContext stripFromTransactions( RequestContext context )
    {
        return new RequestContext( context.getEpoch(), context.machineId(), context.getEventIdentifier(),
                0, context.getChecksum() );
    }

    @Override
    public ProtocolVersion getProtocolVersion()
    {
        return PROTOCOL_VERSION;
    }

    protected static IdAllocation readIdAllocation( ChannelBuffer buffer )
    {
        int numberOfDefragIds = buffer.readInt();
        long[] defragIds = new long[numberOfDefragIds];
        for ( int i = 0; i < numberOfDefragIds; i++ )
        {
            defragIds[i] = buffer.readLong();
        }
        long rangeStart = buffer.readLong();
        int rangeLength = buffer.readInt();
        long highId = buffer.readLong();
        long defragCount = buffer.readLong();
        return new IdAllocation( new IdRange( defragIds, rangeStart, rangeLength ),
                highId, defragCount );
    }

    protected static class AcquireLockSerializer implements Serializer
    {
        private final Locks.ResourceType type;
        private final long[] resourceIds;

        AcquireLockSerializer( Locks.ResourceType type, long... resourceIds )
        {
            this.type = type;
            this.resourceIds = resourceIds;
        }

        @Override
        public void write( ChannelBuffer buffer ) throws IOException
        {
            buffer.writeInt( type.typeId() );
            buffer.writeInt( resourceIds.length );
            for ( long entity : resourceIds )
            {
                buffer.writeLong( entity );
            }
        }
    }
}<|MERGE_RESOLUTION|>--- conflicted
+++ resolved
@@ -76,45 +76,27 @@
 
     private final long lockReadTimeoutMillis;
 
-<<<<<<< HEAD
-    public MasterClient210( String hostNameOrIp, int port, LogProvider logProvider, StoreId storeId, long readTimeoutMillis,
+    public MasterClient210( String destinationHostNameOrIp, int destinationPort, String originHostNameOrIp,
+                            LogProvider logProvider, StoreId storeId, long readTimeoutMillis,
                             long lockReadTimeoutMillis, int maxConcurrentChannels, int chunkSize,
                             ResponseUnpacker responseUnpacker,
                             ByteCounterMonitor byteCounterMonitor, RequestMonitor requestMonitor )
     {
-        super( hostNameOrIp, port, logProvider, storeId, MasterServer.FRAME_LENGTH, PROTOCOL_VERSION, readTimeoutMillis,
+        super( destinationHostNameOrIp, destinationPort, originHostNameOrIp, logProvider, storeId,
+                MasterServer.FRAME_LENGTH, PROTOCOL_VERSION, readTimeoutMillis,
                 maxConcurrentChannels, chunkSize, responseUnpacker, byteCounterMonitor, requestMonitor );
         this.lockReadTimeoutMillis = lockReadTimeoutMillis;
     }
 
-    MasterClient210( String hostNameOrIp, int port, LogProvider logProvider, StoreId storeId, long readTimeoutMillis,
+    MasterClient210( String destinationHostNameOrIp, int destinationPort, String originHostNameOrIp,
+                     LogProvider logProvider, StoreId storeId, long readTimeoutMillis,
                      long lockReadTimeoutMillis, int maxConcurrentChannels, int chunkSize,
                      ProtocolVersion protocolVersion, ResponseUnpacker responseUnpacker,
                      ByteCounterMonitor byteCounterMonitor, RequestMonitor requestMonitor )
     {
-        super( hostNameOrIp, port, logProvider, storeId, MasterServer.FRAME_LENGTH, protocolVersion, readTimeoutMillis,
-                maxConcurrentChannels, chunkSize, responseUnpacker, byteCounterMonitor, requestMonitor );
-=======
-    public MasterClient210( String destinationHostNameOrIp, int destinationPort, String originHostNameOrIp,
-            Logging logging, StoreId storeId, long readTimeoutMillis, long lockReadTimeoutMillis,
-            int maxConcurrentChannels, int chunkSize, ResponseUnpacker responseUnpacker,
-            ByteCounterMonitor byteCounterMonitor, RequestMonitor requestMonitor )
-    {
-        super( destinationHostNameOrIp, destinationPort, originHostNameOrIp, logging, storeId,
-                MasterServer.FRAME_LENGTH, PROTOCOL_VERSION, readTimeoutMillis, maxConcurrentChannels, chunkSize,
-                responseUnpacker, byteCounterMonitor, requestMonitor );
-        this.lockReadTimeoutMillis = lockReadTimeoutMillis;
-    }
-
-    MasterClient210( String destinationHostNameOrIp, int destinationPort, String originHostNameOrIp, Logging logging,
-            StoreId storeId, long readTimeoutMillis, long lockReadTimeoutMillis, int maxConcurrentChannels,
-            int chunkSize, ProtocolVersion protocolVersion, ResponseUnpacker responseUnpacker,
-            ByteCounterMonitor byteCounterMonitor, RequestMonitor requestMonitor )
-    {
-        super( destinationHostNameOrIp, destinationPort, originHostNameOrIp, logging, storeId,
+        super( destinationHostNameOrIp, destinationPort, originHostNameOrIp, logProvider, storeId,
                 MasterServer.FRAME_LENGTH, protocolVersion, readTimeoutMillis, maxConcurrentChannels, chunkSize,
                 responseUnpacker, byteCounterMonitor, requestMonitor );
->>>>>>> cc0ba94b
         this.lockReadTimeoutMillis = lockReadTimeoutMillis;
     }
 
