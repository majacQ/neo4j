--- conflicted
+++ resolved
@@ -21,10 +21,7 @@
 
 import org.jboss.netty.channel.Channel;
 
-<<<<<<< HEAD
-=======
 import org.neo4j.com.ProtocolVersion;
->>>>>>> 816f76de
 import org.neo4j.com.RequestContext;
 import org.neo4j.com.RequestType;
 import org.neo4j.com.Server;
@@ -45,14 +42,9 @@
 
     public SlaveServer( Slave requestTarget, Configuration config, Logging logging, ByteCounterMonitor byteCounterMonitor, RequestMonitor requestMonitor )
     {
-<<<<<<< HEAD
-        super( requestTarget, config, logging, DEFAULT_FRAME_LENGTH, APPLICATION_PROTOCOL_VERSION, ALWAYS_MATCH,
-                SYSTEM_CLOCK, byteCounterMonitor, requestMonitor );
-=======
         super( requestTarget, config, logging, DEFAULT_FRAME_LENGTH,
                 new ProtocolVersion( APPLICATION_PROTOCOL_VERSION, ProtocolVersion.INTERNAL_PROTOCOL_VERSION ),
-                ALWAYS_MATCH, SYSTEM_CLOCK, monitors );
->>>>>>> 816f76de
+                ALWAYS_MATCH, SYSTEM_CLOCK, byteCounterMonitor, requestMonitor );
     }
 
     @Override
