/**
 * Copyright (c) 2002-2015 "Neo Technology,"
 * Network Engine for Objects in Lund AB [http://neotechnology.com]
 *
 * This file is part of Neo4j.
 *
 * Neo4j is free software: you can redistribute it and/or modify
 * it under the terms of the GNU Affero General Public License as
 * published by the Free Software Foundation, either version 3 of the
 * License, or (at your option) any later version.
 *
 * This program is distributed in the hope that it will be useful,
 * but WITHOUT ANY WARRANTY; without even the implied warranty of
 * MERCHANTABILITY or FITNESS FOR A PARTICULAR PURPOSE.  See the
 * GNU Affero General Public License for more details.
 *
 * You should have received a copy of the GNU Affero General Public License
 * along with this program. If not, see <http://www.gnu.org/licenses/>.
 */
package org.neo4j.kernel.ha.cluster;

import java.io.IOException;
import java.net.URI;
import java.util.List;

import javax.transaction.TransactionManager;

import org.neo4j.cluster.ClusterSettings;
import org.neo4j.cluster.InstanceId;
import org.neo4j.cluster.member.ClusterMemberAvailability;
import org.neo4j.com.RequestContext;
import org.neo4j.com.Response;
import org.neo4j.com.Server;
import org.neo4j.com.ServerUtil;
import org.neo4j.com.storecopy.RemoteStoreCopier;
import org.neo4j.com.storecopy.StoreWriter;
import org.neo4j.graphdb.DependencyResolver;
import org.neo4j.helpers.CancellationRequest;
import org.neo4j.helpers.Function;
import org.neo4j.helpers.HostnamePort;
import org.neo4j.helpers.Pair;
import org.neo4j.kernel.InternalAbstractGraphDatabase;
import org.neo4j.kernel.StoreLockerLifecycleAdapter;
import org.neo4j.kernel.TransactionEventHandlers;
import org.neo4j.kernel.TransactionInterceptorProviders;
import org.neo4j.kernel.configuration.Config;
import org.neo4j.kernel.extension.KernelExtensionFactory;
import org.neo4j.kernel.ha.BranchedDataException;
import org.neo4j.kernel.ha.BranchedDataPolicy;
import org.neo4j.kernel.ha.DelegateInvocationHandler;
import org.neo4j.kernel.ha.HaSettings;
import org.neo4j.kernel.ha.HaXaDataSourceManager;
import org.neo4j.kernel.ha.MasterClient210;
import org.neo4j.kernel.ha.StoreOutOfDateException;
import org.neo4j.kernel.ha.StoreUnableToParticipateInClusterException;
import org.neo4j.kernel.ha.cluster.member.ClusterMember;
import org.neo4j.kernel.ha.cluster.member.ClusterMemberVersionCheck;
import org.neo4j.kernel.ha.cluster.member.ClusterMemberVersionCheck.Outcome;
import org.neo4j.kernel.ha.cluster.member.ClusterMembers;
import org.neo4j.kernel.ha.com.RequestContextFactory;
import org.neo4j.kernel.ha.com.master.HandshakeResult;
import org.neo4j.kernel.ha.com.master.Master;
import org.neo4j.kernel.ha.com.master.Slave;
import org.neo4j.kernel.ha.com.slave.MasterClient;
import org.neo4j.kernel.ha.com.slave.MasterClientResolver;
import org.neo4j.kernel.ha.com.slave.SlaveImpl;
import org.neo4j.kernel.ha.com.slave.SlaveServer;
import org.neo4j.kernel.ha.id.HaIdGeneratorFactory;
import org.neo4j.kernel.ha.transaction.DenseNodeTransactionTranslator;
import org.neo4j.kernel.impl.api.NonTransactionalTokenNameLookup;
import org.neo4j.kernel.impl.api.SchemaWriteGuard;
import org.neo4j.kernel.impl.api.UpdateableSchemaState;
import org.neo4j.kernel.impl.api.index.IndexingService;
import org.neo4j.kernel.impl.core.LabelTokenHolder;
import org.neo4j.kernel.impl.core.NodeManager;
import org.neo4j.kernel.impl.core.PropertyKeyTokenHolder;
import org.neo4j.kernel.impl.core.RelationshipTypeTokenHolder;
import org.neo4j.kernel.impl.index.IndexStore;
import org.neo4j.kernel.impl.locking.LockService;
import org.neo4j.kernel.impl.nioneo.store.FileSystemAbstraction;
import org.neo4j.kernel.impl.nioneo.store.InconsistentlyUpgradedClusterException;
import org.neo4j.kernel.impl.nioneo.store.MismatchingStoreIdException;
import org.neo4j.kernel.impl.nioneo.store.NeoStore;
import org.neo4j.kernel.impl.nioneo.store.StoreFactory;
import org.neo4j.kernel.impl.nioneo.store.StoreId;
import org.neo4j.kernel.impl.nioneo.store.UnableToCopyStoreFromOldMasterException;
import org.neo4j.kernel.impl.nioneo.store.UnavailableMembersException;
import org.neo4j.kernel.impl.nioneo.xa.NeoStoreXaDataSource;
import org.neo4j.kernel.impl.persistence.PersistenceManager;
import org.neo4j.kernel.impl.storemigration.StoreUpgrader;
import org.neo4j.kernel.impl.transaction.AbstractTransactionManager;
import org.neo4j.kernel.impl.transaction.TransactionStateFactory;
import org.neo4j.kernel.impl.transaction.XaDataSourceManager;
import org.neo4j.kernel.impl.transaction.xaframework.LogEntry;
import org.neo4j.kernel.impl.transaction.xaframework.MissingLogDataException;
import org.neo4j.kernel.impl.transaction.xaframework.NoSuchLogVersionException;
import org.neo4j.kernel.impl.transaction.xaframework.XaFactory;
import org.neo4j.kernel.impl.transaction.xaframework.XaLogicalLog;
import org.neo4j.kernel.impl.util.JobScheduler;
import org.neo4j.kernel.impl.util.StringLogger;
import org.neo4j.kernel.lifecycle.LifeSupport;
import org.neo4j.kernel.lifecycle.Lifecycle;
import org.neo4j.kernel.logging.ConsoleLogger;
import org.neo4j.kernel.logging.Logging;
import org.neo4j.kernel.monitoring.Monitors;

import static java.util.concurrent.TimeUnit.SECONDS;

import static org.neo4j.helpers.Clock.SYSTEM_CLOCK;
import static org.neo4j.helpers.collection.Iterables.filter;
import static org.neo4j.helpers.collection.Iterables.first;
import static org.neo4j.kernel.ha.cluster.HighAvailabilityModeSwitcher.MASTER;
import static org.neo4j.kernel.ha.cluster.HighAvailabilityModeSwitcher.getServerId;
import static org.neo4j.kernel.ha.cluster.member.ClusterMembers.inRole;
import static org.neo4j.kernel.impl.nioneo.store.NeoStore.isStorePresent;

public class SwitchToSlave
{
    @SuppressWarnings("unchecked")
    private static final Class<? extends Lifecycle>[] SERVICES_TO_RESTART_FOR_STORE_COPY = new Class[]{
            StoreLockerLifecycleAdapter.class,
            XaDataSourceManager.class,
            TransactionManager.class,
            NodeManager.class,
            IndexStore.class
    };

    private static final int VERSION_CHECK_TIMEOUT = 10;

    private final Logging logging;
    private final StringLogger msgLog;
    private final ConsoleLogger console;
    private final Config config;
    private final DependencyResolver resolver;
    private final HaIdGeneratorFactory idGeneratorFactory;
    private final DelegateInvocationHandler<Master> masterDelegateHandler;
    private final ClusterMemberAvailability clusterMemberAvailability;
    private final RequestContextFactory requestContextFactory;
    private final UpdateableSchemaState updateableSchemaState;
    private final Monitors monitors;
    private final Iterable<KernelExtensionFactory<?>> kernelExtensions;
<<<<<<< HEAD

=======
>>>>>>> db77491f
    private final MasterClientResolver masterClientResolver;

    public SwitchToSlave( ConsoleLogger console, Config config, DependencyResolver resolver,
            HaIdGeneratorFactory idGeneratorFactory, Logging logging,
            DelegateInvocationHandler<Master> masterDelegateHandler,
            ClusterMemberAvailability clusterMemberAvailability, RequestContextFactory requestContextFactory,
            UpdateableSchemaState updateableSchemaState, MasterClientResolver masterClientResolver, Monitors monitors,
            Iterable<KernelExtensionFactory<?>> kernelExtensions )
    {
        this.console = console;
        this.config = config;
        this.resolver = resolver;
        this.idGeneratorFactory = idGeneratorFactory;
        this.logging = logging;
        this.clusterMemberAvailability = clusterMemberAvailability;
        this.requestContextFactory = requestContextFactory;
        this.updateableSchemaState = updateableSchemaState;
        this.monitors = monitors;
        this.kernelExtensions = kernelExtensions;
        this.msgLog = logging.getMessagesLog( getClass() );
        this.masterDelegateHandler = masterDelegateHandler;
<<<<<<< HEAD

        this.masterClientResolver = new MasterClientResolver( logging, msgLog, clusterClient, clusterMemberAvailability,
                config.get( HaSettings.read_timeout ).intValue(),
                config.get( HaSettings.lock_read_timeout ).intValue(),
                config.get( HaSettings.max_concurrent_channels_per_slave ),
                config.get( HaSettings.com_chunk_size ).intValue() );
=======
        this.masterClientResolver = masterClientResolver;
>>>>>>> db77491f
    }

    /**
     * Performs a switch to the slave state. Starts the communication endpoints, switches components to the slave state
     * and ensures that the current database is appropriate for this cluster. It also broadcasts the appropriate
     * Slave Is Available event
     *
     * @param haCommunicationLife The LifeSupport instance to register the network facilities required for communication
     *                            with the rest of the cluster
     * @param me                  The URI this instance must bind to
     * @param masterUri           The URI of the master for which this instance must become slave to
     * @param cancellationRequest A handle for gracefully aborting the switch
     * @return The URI that was broadcasted as the slave endpoint or null if the task was cancelled
     * @throws Throwable
     */
    public URI switchToSlave( LifeSupport haCommunicationLife, URI me, URI masterUri,
                              CancellationRequest cancellationRequest ) throws Throwable
    {
        InstanceId myId = config.get( ClusterSettings.server_id );

<<<<<<< HEAD
        console.log( "ServerId " + myId + ", moving to slave for master " + masterUri );

        assert masterUri != null; // since we are here it must already have been set from outside

        HaXaDataSourceManager xaDataSourceManager = resolver.resolveDependency( HaXaDataSourceManager.class );
=======
        assert masterUri != null; // since we are here it must already have been set from outside

        HaXaDataSourceManager xaDataSourceManager = resolver.resolveDependency(
                HaXaDataSourceManager.class );
>>>>>>> db77491f
        idGeneratorFactory.switchToSlave();

        NeoStoreXaDataSource nioneoDataSource;
        StoreId myStoreId;
        synchronized ( xaDataSourceManager )
        {
            copyStoreFromMasterIfNeeded( masterUri, cancellationRequest );

           /*
            * The following check is mandatory, since the store copy can be cancelled and if it was actually
            * happening then we can't continue, as there is no store in place
            */
            if ( cancellationRequest.cancellationRequested() )
            {
                msgLog.info( "Switch to slave cancelled during store copy if no local store is present." );
                return null;
            }

           /*
            * We get here either with a fresh store from the master copy above so we need to
            * start the ds or we already had a store, so we have already started the ds. Either way,
            * make sure it's there.
            */
            nioneoDataSource = ensureDataSourceStarted( xaDataSourceManager, resolver );
            myStoreId = nioneoDataSource.getStoreId();

            boolean consistencyChecksExecutedSuccessfully = executeConsistencyChecks(
                    myId, masterUri, xaDataSourceManager, nioneoDataSource, cancellationRequest );

            if ( !consistencyChecksExecutedSuccessfully )
            {
                msgLog.info( "Switch to slave cancelled due to consistency check failure." );
                return null;
            }
        }

        if ( cancellationRequest.cancellationRequested() )
        {
            msgLog.info( "Switch to slave cancelled after consistency checks." );
            return null;
        }
        // no exception were thrown and we can proceed
        URI slaveUri = startHaCommunication( haCommunicationLife, xaDataSourceManager,
                nioneoDataSource, me, masterUri, myStoreId );

        console.log( "ServerId " + myId + ", successfully moved to slave for master " + masterUri );

        return slaveUri;
    }

    private void copyStoreFromMasterIfNeeded( URI masterUri, CancellationRequest cancellationRequest ) throws Throwable
    {
        if ( !isStorePresent( resolver.resolveDependency( FileSystemAbstraction.class ), config ) )
        {
            LifeSupport copyLife = new LifeSupport();
            try
            {
                MasterClient masterClient = copyLife.add( newMasterClient( masterUri, null ) );
                copyLife.start();

                boolean masterIsOld = MasterClient.CURRENT.compareTo( masterClient.getProtocolVersion() ) > 0;
                if ( masterIsOld )
                {
                    throw new UnableToCopyStoreFromOldMasterException( MasterClient.CURRENT.getApplicationProtocol(),
                            masterClient.getProtocolVersion().getApplicationProtocol() );
                }
                else
                {
                    copyStoreFromMaster( masterClient, cancellationRequest );
                }
            }
            finally
            {
                copyLife.shutdown();
            }
        }
    }

    private boolean executeConsistencyChecks( InstanceId myId, URI masterUri, HaXaDataSourceManager xaDataSourceManager,
                                              NeoStoreXaDataSource nioneoDataSource,
                                              CancellationRequest cancellationRequest ) throws Throwable
    {
        LifeSupport consistencyCheckLife = new LifeSupport();
        try
        {
            StoreId myStoreId = nioneoDataSource.getStoreId();

            MasterClient masterClient = consistencyCheckLife.add( newMasterClient( masterUri, myStoreId ) );
            consistencyCheckLife.start();

            boolean masterIsOld = MasterClient.CURRENT.compareTo( masterClient.getProtocolVersion() ) > 0;

            if ( masterIsOld )
            {
                ClusterMembers members = resolver.resolveDependency( ClusterMembers.class );
                ClusterMemberVersionCheck checker = new ClusterMemberVersionCheck( members, myId, SYSTEM_CLOCK );

                Outcome outcome = checker.doVersionCheck( myStoreId, VERSION_CHECK_TIMEOUT, SECONDS );
                msgLog.info( "Cluster members version  checked: " + outcome );

                if ( outcome.hasUnavailable() )
                {
                    throw new UnavailableMembersException( outcome.getUnavailable() );
                }
                if ( outcome.hasMismatched() )
                {
                    throw new InconsistentlyUpgradedClusterException( myStoreId, outcome.getMismatched() );
                }
            }

            if ( cancellationRequest.cancellationRequested() )
            {
                return false;
            }

            checkDataConsistency( xaDataSourceManager, masterClient,
                                  resolver.resolveDependency( RequestContextFactory.class ),
                                  nioneoDataSource, masterUri, masterIsOld );
        }
        finally
        {
            consistencyCheckLife.shutdown();
        }
        return true;
    }

    void checkDataConsistency( HaXaDataSourceManager xaDataSourceManager, MasterClient masterClient,
            RequestContextFactory requestContextFactory, NeoStoreXaDataSource nioneoDataSource, URI masterUri,
            boolean masterIsOld ) throws Throwable
    {
        // Must be called under lock on XaDataSourceManager
        try
        {
            console.log( "Checking store consistency with master" );

            checkMyStoreIdAndMastersStoreId( nioneoDataSource, masterIsOld );

            checkDataConsistencyWithMaster( masterUri, masterClient, nioneoDataSource );
            console.log( "Store is consistent" );

            /*
             * Pull updates, since the store seems happy and everything. No matter how far back we are, this is just
             * one thread doing the pulling, while the guard is up. This will prevent a race between all transactions
             * that may start the moment the database becomes available, where all of them will pull the same txs from
             * the master but eventually only one will get to apply them.
             */
            console.log( "Catching up with master" );
            RequestContext context = requestContextFactory.newRequestContext( -1 );
            xaDataSourceManager.applyTransactions( masterClient.pullUpdates( context ) );
            console.log( "Now consistent with master" );
        }
        catch ( NoSuchLogVersionException e )
        {
            msgLog.logMessage( "Cannot catch up to master by pulling updates, because I cannot find the archived " +
                    "logical log file that has the transaction I would start from. I'm going to copy the whole " +
                    "store from the master instead." );
            try
            {
                stopServicesAndHandleBranchedStore( config.get( HaSettings.branched_data_policy ) );
            }
            catch ( Throwable throwable )
            {
                msgLog.warn( "Failed preparing for copying the store from the master instance", throwable );
            }
            throw e;
        }
        catch ( StoreUnableToParticipateInClusterException upe )
        {
            console.log( "The store is inconsistent. Will treat it as branched and fetch a new one from the master" );
            msgLog.warn( "Current store is unable to participate in the cluster; fetching new store from master", upe );
            try
            {
                // Unregistering from a running DSManager stops the datasource
                xaDataSourceManager.unregisterDataSource( NeoStoreXaDataSource.DEFAULT_DATA_SOURCE_NAME );
                stopServicesAndHandleBranchedStore( config.get( HaSettings.branched_data_policy ) );
            }
            catch ( IOException e )
            {
                msgLog.warn( "Failed while trying to handle branched data", e );
            }

            throw upe;
        }
        catch ( MismatchingStoreIdException e )
        {
            console.log( "The store does not represent the same database as master. " +
                    "Will remove and fetch a new one from master" );
            if ( nioneoDataSource.getNeoStore().getLastCommittedTx() == 1 )
            {
                msgLog.warn( "Found and deleting empty store with mismatching store id " + e.getMessage() );
                stopServicesAndHandleBranchedStore( BranchedDataPolicy.keep_none );
            }
            else
            {
                msgLog.error( "Store cannot participate in cluster due to mismatching store IDs" );
            }
            throw e;
        }
    }

    void checkMyStoreIdAndMastersStoreId( NeoStoreXaDataSource nioneoDataSource, boolean masterIsOld )
    {
        if ( !masterIsOld )
        {
            StoreId myStoreId = nioneoDataSource.getStoreId();

            ClusterMembers clusterMembers = resolver.resolveDependency( ClusterMembers.class );
            ClusterMember master = first( filter( inRole( MASTER ), clusterMembers.getMembers() ) );
            StoreId masterStoreId = master.getStoreId();

            if ( !myStoreId.equals( masterStoreId ) )
            {
                throw new MismatchingStoreIdException( myStoreId, master.getStoreId() );
            }
            else if ( !myStoreId.equalsByUpgradeId( master.getStoreId() ) )
            {
                throw new BranchedDataException( "My store with " + myStoreId + " was updated independently from " +
                                                 "master's store " + masterStoreId );
            }
        }
    }

    private URI startHaCommunication( LifeSupport haCommunicationLife, HaXaDataSourceManager xaDataSourceManager,
                                      NeoStoreXaDataSource nioneoDataSource, URI me, URI masterUri, StoreId storeId )
    {
        MasterClient master = haCommunicationLife.add( newMasterClient( masterUri, nioneoDataSource.getStoreId() ) );

        Slave slaveImpl = new SlaveImpl( nioneoDataSource.getStoreId(), master,
                new RequestContextFactory( getServerId( masterUri ).toIntegerIndex(), xaDataSourceManager,
                        resolver ), xaDataSourceManager );

        SlaveServer server = new SlaveServer( slaveImpl, serverConfig(), logging,
                resolver.resolveDependency( Monitors.class ) );

        masterDelegateHandler.setDelegate( master );

        haCommunicationLife.add( slaveImpl );
        haCommunicationLife.add( server );
        haCommunicationLife.start();

        URI slaveHaURI = createHaURI( me, server );
        clusterMemberAvailability.memberIsAvailable( HighAvailabilityModeSwitcher.SLAVE, slaveHaURI, storeId );

        return slaveHaURI;
    }

    private Server.Configuration serverConfig()
    {
        Server.Configuration serverConfig = new Server.Configuration()
        {
            @Override
            public long getOldChannelThreshold()
            {
                return config.get( HaSettings.lock_read_timeout );
            }

            @Override
            public int getMaxConcurrentTransactions()
            {
                return config.get( HaSettings.max_concurrent_channels_per_slave );
            }

            @Override
            public int getChunkSize()
            {
                return config.get( HaSettings.com_chunk_size ).intValue();
            }

            @Override
            public HostnamePort getServerAddress()
            {
                return config.get( HaSettings.ha_server );
            }
        };
        return serverConfig;
    }

    private URI createHaURI( URI me, Server<?, ?> server )
    {
        String hostString = ServerUtil.getHostString( server.getSocketAddress() );
        int port = server.getSocketAddress().getPort();
        InstanceId serverId = config.get( ClusterSettings.server_id );
        String host = hostString.contains( HighAvailabilityModeSwitcher.INADDR_ANY ) ? me.getHost() : hostString;
        return URI.create( "ha://" + host + ":" + port + "?serverId=" + serverId );
    }

    private void copyStoreFromMaster( final MasterClient masterClient,
                                      CancellationRequest cancellationRequest ) throws Throwable
    {
        FileSystemAbstraction fs = resolver.resolveDependency( FileSystemAbstraction.class );
        // Must be called under lock on XaDataSourceManager
        // Remove the current store - neostore file is missing, nothing we can really do
        stopServicesAndHandleBranchedStore( BranchedDataPolicy.keep_none );

        // This will move the copied db to the graphdb location
        console.log( "Copying store from master" );
        RemoteStoreCopier storeCopier = new RemoteStoreCopier( config, kernelExtensions, console, logging, fs,
                monitors );
        storeCopier.copyStore( new RemoteStoreCopier.StoreCopyRequester()
        {
            @Override
            public Response<?> copyStore( StoreWriter writer )
            {
                return masterClient.copyStore( new RequestContext( 0,
                        config.get( ClusterSettings.server_id ).toIntegerIndex(), 0, new RequestContext.Tx[0], 0,
                        0 ), writer );
            }

            @Override
            public void done()
            {
            }
        }, cancellationRequest );

        startServicesAgain();
        console.log( "Finished copying store from master" );
    }

    MasterClient newMasterClient( URI masterUri, StoreId storeId )
    {
        MasterClient masterClient = masterClientResolver.instantiate( masterUri.getHost(), masterUri.getPort(),
                resolver.resolveDependency( Monitors.class ), storeId );
        if ( masterClient.getProtocolVersion().compareTo( MasterClient210.PROTOCOL_VERSION ) < 0 )
        {
            idGeneratorFactory.enableCompatibilityMode();
        }
        return masterClient;
    }

    private void startServicesAgain() throws Throwable
    {
        for ( Class<? extends Lifecycle> serviceClass : SERVICES_TO_RESTART_FOR_STORE_COPY )
        {
            resolver.resolveDependency( serviceClass ).start();
        }
    }

    void stopServicesAndHandleBranchedStore( BranchedDataPolicy branchPolicy ) throws Throwable
    {
        for ( int i = SERVICES_TO_RESTART_FOR_STORE_COPY.length - 1; i >= 0; i-- )
        {
            Class<? extends Lifecycle> serviceClass = SERVICES_TO_RESTART_FOR_STORE_COPY[i];
            resolver.resolveDependency( serviceClass ).stop();
        }

        branchPolicy.handle( config.get( InternalAbstractGraphDatabase.Configuration.store_dir ) );
    }

    void checkDataConsistencyWithMaster( URI masterUri, Master master, NeoStoreXaDataSource nioneoDataSource )
            throws NoSuchLogVersionException
    {
        long myLastCommittedTx = nioneoDataSource.getLastCommittedTxId();
        Pair<Integer, Long> myMaster;
        try
        {
            myMaster = nioneoDataSource.getMasterForCommittedTx( myLastCommittedTx );
        }
        catch ( NoSuchLogVersionException e )
        {
            msgLog.logMessage( "Failed to get master ID for txId " + myLastCommittedTx + ".", e );
            throw e;
        }
        catch ( Exception e )
        {
            throw new BranchedDataException( "Unable to gather data for mandatory sanity check. Details: " +
                    "Exception while getting master ID for txId " + myLastCommittedTx + ".", e );
        }

        HandshakeResult handshake;
        try ( Response<HandshakeResult> response =
                      master.handshake( myLastCommittedTx, nioneoDataSource.getStoreId() ) )
        {
            handshake = response.response();
            requestContextFactory.setEpoch( handshake.epoch() );
        }
        catch ( BranchedDataException e )
        {
            // Rethrow wrapped in a branched data exception on our side, to clarify where the problem originates.
            throw new BranchedDataException( "The database stored on this machine has diverged from that " +
                    "of the master. This will be automatically resolved.", e );
        }
        catch ( RuntimeException e )
        {
            // Checked exceptions will be wrapped as the cause if this was a serialized
            // server-side exception
            if ( e.getCause() instanceof MissingLogDataException )
            {
                /*
                 * This means the master was unable to find a log entry for the txid we just asked. This
                 * probably means the thing we asked for is too old or too new. Anyway, since it doesn't
                 * have the tx it is better if we just throw our store away and ask for a new copy. Next
                 * time around it shouldn't have to even pass from here.
                 */
                throw new StoreOutOfDateException( "The master is missing the log required to complete the " +
                        "consistency check", e.getCause() );
            }
            throw e;
        }

        if ( myMaster.first() != XaLogicalLog.MASTER_ID_REPRESENTING_NO_MASTER &&
                (myMaster.first() != handshake.txAuthor() || myMaster.other() != handshake.txChecksum()) )
        {
            String msg = "The cluster contains two logically different versions of the database.. This will be " +
                    "automatically resolved. Details: I (machineId:" + config.get( ClusterSettings.server_id ) +
                    ") think machineId for txId (" + myLastCommittedTx + ") is " + myMaster +
                    ", but master (machineId:" + getServerId( masterUri ) + ") says that it's " + handshake;
            throw new BranchedDataException( msg );
        }
        msgLog.logMessage( "Master id for last committed tx ok with highestTxId=" +
                myLastCommittedTx + " with masterId=" + myMaster, true );
    }

    private NeoStoreXaDataSource ensureDataSourceStarted( XaDataSourceManager xaDataSourceManager,
                                                          DependencyResolver resolver ) throws IOException
    {
        // Must be called under lock on XaDataSourceManager
        NeoStoreXaDataSource nioneoDataSource = (NeoStoreXaDataSource) xaDataSourceManager.getXaDataSource(
                NeoStoreXaDataSource.DEFAULT_DATA_SOURCE_NAME );
        if ( nioneoDataSource == null )
        {
            Function<NeoStore, Function<List<LogEntry>, List<LogEntry>>> thing =
                    new Function<NeoStore, Function<List<LogEntry>, List<LogEntry>>>()
                    {
                        @Override
                        public Function<List<LogEntry>, List<LogEntry>> apply( NeoStore neoStore )
                        {
                            return new DenseNodeTransactionTranslator( neoStore );
                        }
                    };

            nioneoDataSource = new NeoStoreXaDataSource( config,
                    resolver.resolveDependency( LockService.class ),
                    resolver.resolveDependency( StoreFactory.class ),
                    resolver.resolveDependency( StringLogger.class ),
                    resolver.resolveDependency( XaFactory.class ),
                    resolver.resolveDependency( TransactionStateFactory.class ),
                    resolver.resolveDependency( TransactionInterceptorProviders.class ),
                    resolver.resolveDependency( JobScheduler.class ),
                    logging,
                    updateableSchemaState,
                    new NonTransactionalTokenNameLookup(
                            resolver.resolveDependency( LabelTokenHolder.class ),
                            resolver.resolveDependency( PropertyKeyTokenHolder.class ) ),
                    resolver,
                    resolver.resolveDependency( AbstractTransactionManager.class ),
                    resolver.resolveDependency( PropertyKeyTokenHolder.class ),
                    resolver.resolveDependency( LabelTokenHolder.class ),
                    resolver.resolveDependency( RelationshipTypeTokenHolder.class ),
                    resolver.resolveDependency( PersistenceManager.class ),
                    resolver.resolveDependency( SchemaWriteGuard.class ),
                    resolver.resolveDependency( TransactionEventHandlers.class ),
                    monitors.newMonitor( IndexingService.Monitor.class ),
                    resolver.resolveDependency( FileSystemAbstraction.class ),
                    thing,
                    resolver.resolveDependency( StoreUpgrader.class ) );
            xaDataSourceManager.registerDataSource( nioneoDataSource );
                /*
                 * CAUTION: The next line may cause severe eye irritation, mental instability and potential
                 * emotional breakdown. On the plus side, it is correct.
                 * See, it is quite possible to get here without the NodeManager having stopped, because we don't
                 * properly manage lifecycle in this class (this is the cause of this ugliness). So, after we
                 * register the datasource with the DsMgr we need to make sure that NodeManager re-reads the reltype
                 * and propindex information. Normally, we would have shutdown everything before getting here.
                 */
            resolver.resolveDependency( NodeManager.class ).start();
        }
        return nioneoDataSource;
    }
}<|MERGE_RESOLUTION|>--- conflicted
+++ resolved
@@ -22,7 +22,6 @@
 import java.io.IOException;
 import java.net.URI;
 import java.util.List;
-
 import javax.transaction.TransactionManager;
 
 import org.neo4j.cluster.ClusterSettings;
@@ -105,7 +104,6 @@
 import org.neo4j.kernel.monitoring.Monitors;
 
 import static java.util.concurrent.TimeUnit.SECONDS;
-
 import static org.neo4j.helpers.Clock.SYSTEM_CLOCK;
 import static org.neo4j.helpers.collection.Iterables.filter;
 import static org.neo4j.helpers.collection.Iterables.first;
@@ -139,10 +137,6 @@
     private final UpdateableSchemaState updateableSchemaState;
     private final Monitors monitors;
     private final Iterable<KernelExtensionFactory<?>> kernelExtensions;
-<<<<<<< HEAD
-
-=======
->>>>>>> db77491f
     private final MasterClientResolver masterClientResolver;
 
     public SwitchToSlave( ConsoleLogger console, Config config, DependencyResolver resolver,
@@ -164,16 +158,7 @@
         this.kernelExtensions = kernelExtensions;
         this.msgLog = logging.getMessagesLog( getClass() );
         this.masterDelegateHandler = masterDelegateHandler;
-<<<<<<< HEAD
-
-        this.masterClientResolver = new MasterClientResolver( logging, msgLog, clusterClient, clusterMemberAvailability,
-                config.get( HaSettings.read_timeout ).intValue(),
-                config.get( HaSettings.lock_read_timeout ).intValue(),
-                config.get( HaSettings.max_concurrent_channels_per_slave ),
-                config.get( HaSettings.com_chunk_size ).intValue() );
-=======
         this.masterClientResolver = masterClientResolver;
->>>>>>> db77491f
     }
 
     /**
@@ -194,18 +179,11 @@
     {
         InstanceId myId = config.get( ClusterSettings.server_id );
 
-<<<<<<< HEAD
         console.log( "ServerId " + myId + ", moving to slave for master " + masterUri );
 
         assert masterUri != null; // since we are here it must already have been set from outside
 
         HaXaDataSourceManager xaDataSourceManager = resolver.resolveDependency( HaXaDataSourceManager.class );
-=======
-        assert masterUri != null; // since we are here it must already have been set from outside
-
-        HaXaDataSourceManager xaDataSourceManager = resolver.resolveDependency(
-                HaXaDataSourceManager.class );
->>>>>>> db77491f
         idGeneratorFactory.switchToSlave();
 
         NeoStoreXaDataSource nioneoDataSource;
