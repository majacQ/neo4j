/**
 * Copyright (c) 2002-2015 "Neo Technology,"
 * Network Engine for Objects in Lund AB [http://neotechnology.com]
 *
 * This file is part of Neo4j.
 *
 * Neo4j is free software: you can redistribute it and/or modify
 * it under the terms of the GNU Affero General Public License as
 * published by the Free Software Foundation, either version 3 of the
 * License, or (at your option) any later version.
 *
 * This program is distributed in the hope that it will be useful,
 * but WITHOUT ANY WARRANTY; without even the implied warranty of
 * MERCHANTABILITY or FITNESS FOR A PARTICULAR PURPOSE.  See the
 * GNU Affero General Public License for more details.
 *
 * You should have received a copy of the GNU Affero General Public License
 * along with this program. If not, see <http://www.gnu.org/licenses/>.
 */
package org.neo4j.kernel.ha.cluster;

import java.io.IOException;
import java.net.URI;
import java.util.ArrayList;
import java.util.Arrays;
import java.util.Collections;
import java.util.List;

import javax.transaction.TransactionManager;

import org.neo4j.cluster.ClusterSettings;
import org.neo4j.cluster.InstanceId;
import org.neo4j.cluster.client.ClusterClient;
import org.neo4j.cluster.member.ClusterMemberAvailability;
import org.neo4j.com.RequestContext;
import org.neo4j.com.Response;
import org.neo4j.com.Server;
import org.neo4j.com.ServerUtil;
import org.neo4j.com.storecopy.RemoteStoreCopier;
import org.neo4j.com.storecopy.StoreWriter;
import org.neo4j.graphdb.DependencyResolver;
import org.neo4j.helpers.CancellationRequest;
import org.neo4j.helpers.HostnamePort;
import org.neo4j.helpers.Pair;
import org.neo4j.kernel.InternalAbstractGraphDatabase;
import org.neo4j.kernel.StoreLockerLifecycleAdapter;
import org.neo4j.kernel.TransactionInterceptorProviders;
import org.neo4j.kernel.configuration.Config;
import org.neo4j.kernel.extension.KernelExtensionFactory;
import org.neo4j.kernel.ha.BranchedDataException;
import org.neo4j.kernel.ha.BranchedDataPolicy;
import org.neo4j.kernel.ha.DelegateInvocationHandler;
import org.neo4j.kernel.ha.HaSettings;
import org.neo4j.kernel.ha.HaXaDataSourceManager;
import org.neo4j.kernel.ha.StoreOutOfDateException;
import org.neo4j.kernel.ha.StoreUnableToParticipateInClusterException;
import org.neo4j.kernel.ha.com.RequestContextFactory;
import org.neo4j.kernel.ha.com.master.HandshakeResult;
import org.neo4j.kernel.ha.com.master.Master;
import org.neo4j.kernel.ha.com.master.Slave;
import org.neo4j.kernel.ha.com.slave.MasterClient;
import org.neo4j.kernel.ha.com.slave.MasterClientResolver;
import org.neo4j.kernel.ha.com.slave.SlaveImpl;
import org.neo4j.kernel.ha.com.slave.SlaveServer;
import org.neo4j.kernel.ha.id.HaIdGeneratorFactory;
import org.neo4j.kernel.impl.api.NonTransactionalTokenNameLookup;
import org.neo4j.kernel.impl.api.SchemaWriteGuard;
import org.neo4j.kernel.impl.api.UpdateableSchemaState;
import org.neo4j.kernel.impl.api.index.IndexingService;
import org.neo4j.kernel.impl.core.LabelTokenHolder;
import org.neo4j.kernel.impl.core.NodeManager;
import org.neo4j.kernel.impl.core.PropertyKeyTokenHolder;
import org.neo4j.kernel.impl.core.RelationshipTypeTokenHolder;
import org.neo4j.kernel.impl.index.IndexStore;
import org.neo4j.kernel.impl.locking.LockService;
import org.neo4j.kernel.impl.nioneo.store.FileSystemAbstraction;
import org.neo4j.kernel.impl.nioneo.store.MismatchingStoreIdException;
import org.neo4j.kernel.impl.nioneo.store.StoreFactory;
import org.neo4j.kernel.impl.nioneo.store.StoreId;
import org.neo4j.kernel.impl.nioneo.xa.NeoStoreXaDataSource;
import org.neo4j.kernel.impl.persistence.PersistenceManager;
import org.neo4j.kernel.impl.transaction.AbstractTransactionManager;
import org.neo4j.kernel.impl.transaction.LockManager;
import org.neo4j.kernel.impl.transaction.TransactionStateFactory;
import org.neo4j.kernel.impl.transaction.XaDataSourceManager;
import org.neo4j.kernel.impl.transaction.xaframework.MissingLogDataException;
import org.neo4j.kernel.impl.transaction.xaframework.NoSuchLogVersionException;
import org.neo4j.kernel.impl.transaction.xaframework.XaFactory;
import org.neo4j.kernel.impl.transaction.xaframework.XaLogicalLog;
import org.neo4j.kernel.impl.util.JobScheduler;
import org.neo4j.kernel.impl.util.StringLogger;
import org.neo4j.kernel.lifecycle.LifeSupport;
import org.neo4j.kernel.lifecycle.Lifecycle;
import org.neo4j.kernel.logging.ConsoleLogger;
import org.neo4j.kernel.logging.Logging;
import org.neo4j.kernel.monitoring.Monitors;

import static org.neo4j.kernel.ha.cluster.HighAvailabilityModeSwitcher.getServerId;
import static org.neo4j.kernel.impl.nioneo.store.NeoStore.isStorePresent;

public class SwitchToSlave
{
    // TODO solve this with lifecycle instance grouping or something
    @SuppressWarnings( "rawtypes" )
    private static final Class[] SERVICES_TO_RESTART_FOR_STORE_COPY = new Class[] {
            StoreLockerLifecycleAdapter.class,
            XaDataSourceManager.class,
            TransactionManager.class,
            NodeManager.class,
            IndexStore.class
    };

    private final Logging logging;
    private final StringLogger msgLog;
    private final ConsoleLogger console;
    private final Config config;
    private final DependencyResolver resolver;
    private final HaIdGeneratorFactory idGeneratorFactory;
    private final DelegateInvocationHandler<Master> masterDelegateHandler;
    private final ClusterMemberAvailability clusterMemberAvailability;
    private final RequestContextFactory requestContextFactory;
<<<<<<< HEAD
    private final UpdateableSchemaState updateableSchemaState;
    private final Monitors monitors;
    private final Iterable<KernelExtensionFactory<?>> kernelExtensions;
=======
    private final ClusterClient clusterClient;
>>>>>>> e92e078f

    private MasterClientResolver masterClientResolver;

    public SwitchToSlave( ConsoleLogger console, Config config, DependencyResolver resolver, HaIdGeneratorFactory
            idGeneratorFactory, Logging logging, DelegateInvocationHandler<Master> masterDelegateHandler,
<<<<<<< HEAD
                          ClusterMemberAvailability clusterMemberAvailability, RequestContextFactory
            requestContextFactory, UpdateableSchemaState updateableSchemaState, Monitors monitors,
                          Iterable<KernelExtensionFactory<?>> kernelExtensions )
=======
            ClusterMemberAvailability clusterMemberAvailability, RequestContextFactory
            requestContextFactory, ClusterClient clusterClient )
>>>>>>> e92e078f
    {
        this.console = console;
        this.config = config;
        this.resolver = resolver;
        this.idGeneratorFactory = idGeneratorFactory;
        this.logging = logging;
        this.clusterMemberAvailability = clusterMemberAvailability;
        this.requestContextFactory = requestContextFactory;
        this.updateableSchemaState = updateableSchemaState;
        this.monitors = monitors;
        this.kernelExtensions = kernelExtensions;
        this.msgLog = logging.getMessagesLog( getClass() );
        this.masterDelegateHandler = masterDelegateHandler;
        this.clusterClient = clusterClient;
    }

    /**
     * Performs a switch to the slave state. Starts the communication endpoints, switches components to the slave state
     * and ensures that the current database is appropriate for this cluster. It also broadcasts the appropriate
     * Slave Is Available event
     * @param haCommunicationLife The LifeSupport instance to register the network facilities required for communication
     *                            with the rest of the cluster
     * @param me The URI this instance must bind to
     * @param masterUri The URI of the master for which this instance must become slave to
     * @param cancellationRequest A handle for gracefully aborting the switch
     * @return The URI that was broadcasted as the slave endpoint or null if the task was cancelled
     * @throws Throwable
     */
    public URI switchToSlave( LifeSupport haCommunicationLife, URI me, URI masterUri, CancellationRequest
            cancellationRequest ) throws Throwable
    {
        console.log( "ServerId " + config.get( ClusterSettings.server_id ) + ", moving to slave for master " +
                masterUri );

        assert masterUri != null; // since we are here it must already have been set from outside

        this.masterClientResolver = new MasterClientResolver( logging, clusterClient, clusterMemberAvailability, msgLog,
                config.get( HaSettings.read_timeout ).intValue(),
                config.get( HaSettings.lock_read_timeout ).intValue(),
                config.get( HaSettings.max_concurrent_channels_per_slave ).intValue(),
                config.get( HaSettings.com_chunk_size ).intValue()  );


        HaXaDataSourceManager xaDataSourceManager = resolver.resolveDependency(
                HaXaDataSourceManager.class );
        idGeneratorFactory.switchToSlave();
        synchronized ( xaDataSourceManager )
        {
            if ( !isStorePresent( resolver.resolveDependency( FileSystemAbstraction.class ), config ) )
            {
                copyStoreFromMaster( masterUri, cancellationRequest );
            }

            /*
             * The following check is mandatory, since the store copy can be cancelled and if it was actually happening
             * then we can't continue, as there is no store in place
             */
            if ( cancellationRequest.cancellationRequested() )
            {
                return null;
            }

            /*
             * We get here either with a fresh store from the master copy above so we need to
             * start the ds or we already had a store, so we have already started the ds. Either way,
             * make sure it's there.
             */
            NeoStoreXaDataSource nioneoDataSource = ensureDataSourceStarted( xaDataSourceManager, resolver );

            if ( cancellationRequest.cancellationRequested() )
            {
                return null;
            }

            checkDataConsistency( xaDataSourceManager, resolver.resolveDependency( RequestContextFactory.class ),
                    nioneoDataSource, masterUri );

            if ( cancellationRequest.cancellationRequested() )
            {
                return null;
            }

            URI slaveUri = startHaCommunication( haCommunicationLife, xaDataSourceManager, nioneoDataSource, me, masterUri );

            console.log( "ServerId " + config.get( ClusterSettings.server_id ) +
                    ", successfully moved to slave for master " + masterUri );

            return slaveUri;
        }
    }

    private void checkDataConsistency( HaXaDataSourceManager xaDataSourceManager,
                                          RequestContextFactory requestContextFactory,
                                          NeoStoreXaDataSource nioneoDataSource, URI masterUri ) throws Throwable
    {
        // Must be called under lock on XaDataSourceManager
        LifeSupport checkConsistencyLife = new LifeSupport();
        try
        {
            MasterClient checkConsistencyMaster = newMasterClient( masterUri, nioneoDataSource.getStoreId(),
                    checkConsistencyLife );
            checkConsistencyLife.start();
            console.log( "Checking store consistency with master" );
            checkDataConsistencyWithMaster( masterUri, checkConsistencyMaster, nioneoDataSource );
            console.log( "Store is consistent" );

            /*
             * Pull updates, since the store seems happy and everything. No matter how far back we are, this is just
             * one thread doing the pulling, while the guard is up. This will prevent a race between all transactions
             * that may start the moment the database becomes available, where all of them will pull the same txs from
             * the master but eventually only one will get to apply them.
             */
            console.log( "Catching up with master" );
            RequestContext context = requestContextFactory.newRequestContext( -1 );
            xaDataSourceManager.applyTransactions( checkConsistencyMaster.pullUpdates( context ) );
            console.log( "Now consistent with master" );
        }
        catch ( NoSuchLogVersionException e )
        {
            msgLog.logMessage( "Cannot catch up to master by pulling updates, because I cannot find the archived " +
                    "logical log file that has the transaction I would start from. I'm going to copy the whole " +
                    "store from the master instead." );
            try
            {
                stopServicesAndHandleBranchedStore( config.get( HaSettings.branched_data_policy ) );
            }
            catch ( Throwable throwable )
            {
                msgLog.warn( "Failed preparing for copying the store from the master instance", throwable );
            }
            throw e;
        }
        catch ( StoreUnableToParticipateInClusterException upe )
        {
            console.log( "The store is inconsistent. Will treat it as branched and fetch a new one from the master" );
            msgLog.warn( "Current store is unable to participate in the cluster; fetching new store from master", upe );
            try
            {
                // Unregistering from a running DSManager stops the datasource
                xaDataSourceManager.unregisterDataSource( NeoStoreXaDataSource.DEFAULT_DATA_SOURCE_NAME );
                stopServicesAndHandleBranchedStore( config.get( HaSettings.branched_data_policy ) );
            }
            catch ( IOException e )
            {
                msgLog.warn( "Failed while trying to handle branched data", e );
            }

            throw upe;
        }
        catch ( MismatchingStoreIdException e )
        {
            console.log( "The store does not represent the same database as master. Will remove and fetch a new one from master" );
            if ( nioneoDataSource.getNeoStore().getLastCommittedTx() == 1 )
            {
                msgLog.warn( "Found and deleting empty store with mismatching store id " + e.getMessage() );
                stopServicesAndHandleBranchedStore( BranchedDataPolicy.keep_none );
            }
            else
            {
                msgLog.error( "Store cannot participate in cluster due to mismatching store IDs" );
            }
            throw e;
        }
        finally
        {
            checkConsistencyLife.shutdown();
        }
    }

    private URI startHaCommunication( LifeSupport haCommunicationLife, HaXaDataSourceManager xaDataSourceManager,
            NeoStoreXaDataSource nioneoDataSource, URI me, URI masterUri )
    {
        MasterClient master = newMasterClient( masterUri, nioneoDataSource.getStoreId(), haCommunicationLife );

        Slave slaveImpl = new SlaveImpl( nioneoDataSource.getStoreId(), master,
                new RequestContextFactory( getServerId( masterUri ).toIntegerIndex(), xaDataSourceManager,
                        resolver ), xaDataSourceManager );

        SlaveServer server = new SlaveServer( slaveImpl, serverConfig(), logging,
                resolver.resolveDependency( Monitors.class ) );

        masterDelegateHandler.setDelegate( master );

        haCommunicationLife.add( slaveImpl );
        haCommunicationLife.add( server );
        haCommunicationLife.start();

        URI slaveHaURI = createHaURI( me, server );
        clusterMemberAvailability.memberIsAvailable( HighAvailabilityModeSwitcher.SLAVE, slaveHaURI );

        return slaveHaURI;
    }

    private Server.Configuration serverConfig()
    {
        Server.Configuration serverConfig = new Server.Configuration()
        {
            @Override
            public long getOldChannelThreshold()
            {
                return config.get( HaSettings.lock_read_timeout );
            }

            @Override
            public int getMaxConcurrentTransactions()
            {
                return config.get( HaSettings.max_concurrent_channels_per_slave );
            }

            @Override
            public int getChunkSize()
            {
                return config.get( HaSettings.com_chunk_size ).intValue();
            }

            @Override
            public HostnamePort getServerAddress()
            {
                return config.get( HaSettings.ha_server );
            }
        };
        return serverConfig;
    }

    private URI createHaURI( URI me, Server<?,?> server )
    {
        String hostString = ServerUtil.getHostString( server.getSocketAddress() );
        int port = server.getSocketAddress().getPort();
        InstanceId serverId = config.get( ClusterSettings.server_id );
        String host = hostString.contains( HighAvailabilityModeSwitcher.INADDR_ANY ) ? me.getHost() : hostString;
        return URI.create( "ha://" + host + ":" + port + "?serverId=" + serverId );
    }

    private void copyStoreFromMaster( URI masterUri, CancellationRequest cancellationRequest ) throws Throwable
    {
        FileSystemAbstraction fs = resolver.resolveDependency( FileSystemAbstraction.class );
        // Must be called under lock on XaDataSourceManager
        LifeSupport life = new LifeSupport();
        try
        {
            // Remove the current store - neostore file is missing, nothing we can really do
            stopServicesAndHandleBranchedStore( BranchedDataPolicy.keep_none );
            final MasterClient copyMaster = newMasterClient( masterUri, null, life );
            life.start();

            // This will move the copied db to the graphdb location
            console.log( "Copying store from master" );
            new RemoteStoreCopier( config, kernelExtensions, console,
                    fs ).copyStore( new RemoteStoreCopier.StoreCopyRequester()

            {
                @Override
                public Response<?> copyStore( StoreWriter writer )
                {
                    return copyMaster.copyStore( new RequestContext( 0,
                            config.get( ClusterSettings.server_id ).toIntegerIndex(), 0, new RequestContext.Tx[0], 0, 0 ), writer );
                }

                @Override
                public void done()
                {
                }
            }, cancellationRequest );

            startServicesAgain();
            console.log( "Finished copying store from master" );
        }
        finally
        {
            life.stop();
        }
    }

    private MasterClient newMasterClient( URI masterUri, StoreId storeId, LifeSupport life )
    {
        return masterClientResolver.instantiate( masterUri.getHost(), masterUri.getPort(),
                resolver.resolveDependency( Monitors.class ), storeId, life );
    }

    private void startServicesAgain() throws Throwable
    {
        List<Class> services = new ArrayList<>( Arrays.asList( SERVICES_TO_RESTART_FOR_STORE_COPY ) );
        for ( Class<?> serviceClass : services )
        {
            Lifecycle service = (Lifecycle) resolver.resolveDependency( serviceClass );
            service.start();
        }
    }

    private void stopServicesAndHandleBranchedStore( BranchedDataPolicy branchPolicy ) throws Throwable
    {
        List<Class> services = new ArrayList<>( Arrays.asList( SERVICES_TO_RESTART_FOR_STORE_COPY ) );
        Collections.reverse( services );
        for ( Class<Lifecycle> serviceClass : services )
        {
            resolver.resolveDependency( serviceClass ).stop();
        }

        branchPolicy.handle( config.get( InternalAbstractGraphDatabase.Configuration.store_dir ) );
    }

    private void checkDataConsistencyWithMaster( URI availableMasterId, Master master, NeoStoreXaDataSource nioneoDataSource )
            throws NoSuchLogVersionException
    {
        long myLastCommittedTx = nioneoDataSource.getLastCommittedTxId();
        Pair<Integer, Long> myMaster;
        try
        {
            myMaster = nioneoDataSource.getMasterForCommittedTx( myLastCommittedTx );
        }
        catch ( IOException e )
        {
            msgLog.logMessage( "Failed to get master ID for txId " + myLastCommittedTx + ".", e );
            return;
        }
        catch ( Exception e )
        {
            throw new BranchedDataException( "Unable to gather data for mandatory sanity check. Details: "+
                    "Exception while getting master ID for txId " + myLastCommittedTx + ".", e );
        }

        HandshakeResult handshake;
        try ( Response<HandshakeResult> response = master.handshake( myLastCommittedTx, nioneoDataSource.getStoreId() ) )
        {
            handshake = response.response();
            requestContextFactory.setEpoch( handshake.epoch() );
        }
        catch( BranchedDataException e )
        {
            // Rethrow wrapped in a branched data exception on our side, to clarify where the problem originates.
            throw new BranchedDataException( "The database stored on this machine has diverged from that " +
                    "of the master. This will be automatically resolved.", e );
        }
        catch ( RuntimeException e )
        {
            // Checked exceptions will be wrapped as the cause if this was a serialized
            // server-side exception
            if ( e.getCause() instanceof MissingLogDataException )
            {
                /*
                 * This means the master was unable to find a log entry for the txid we just asked. This
                 * probably means the thing we asked for is too old or too new. Anyway, since it doesn't
                 * have the tx it is better if we just throw our store away and ask for a new copy. Next
                 * time around it shouldn't have to even pass from here.
                 */
                throw new StoreOutOfDateException( "The master is missing the log required to complete the " +
                        "consistency check", e.getCause() );
            }
            throw e;
        }

        if ( myMaster.first() != XaLogicalLog.MASTER_ID_REPRESENTING_NO_MASTER &&
                (myMaster.first() != handshake.txAuthor() || myMaster.other() != handshake.txChecksum()) )
        {
            String msg = "The cluster contains two logically different versions of the database.. This will be " +
                    "automatically resolved. Details: I (machineId:" + config.get( ClusterSettings.server_id ) +
                    ") think machineId for txId (" + myLastCommittedTx + ") is " + myMaster +
                    ", but master (machineId:" + getServerId( availableMasterId ) + ") says that it's " + handshake;
            throw new BranchedDataException( msg );
        }
        msgLog.logMessage( "Master id for last committed tx ok with highestTxId=" +
                myLastCommittedTx + " with masterId=" + myMaster, true );
    }

    private NeoStoreXaDataSource ensureDataSourceStarted( XaDataSourceManager xaDataSourceManager, DependencyResolver resolver )
            throws IOException
    {
        // Must be called under lock on XaDataSourceManager
        NeoStoreXaDataSource nioneoDataSource = (NeoStoreXaDataSource) xaDataSourceManager.getXaDataSource(
                NeoStoreXaDataSource.DEFAULT_DATA_SOURCE_NAME );
        if ( nioneoDataSource == null )
        {
            nioneoDataSource = new NeoStoreXaDataSource( config,
                    resolver.resolveDependency( LockService.class ),
                    resolver.resolveDependency( StoreFactory.class ),
                    resolver.resolveDependency( StringLogger.class ),
                    resolver.resolveDependency( XaFactory.class ),
                    resolver.resolveDependency( TransactionStateFactory.class ),
                    resolver.resolveDependency( TransactionInterceptorProviders.class ),
                    resolver.resolveDependency( JobScheduler.class ),
                    logging,
                    updateableSchemaState,
                    new NonTransactionalTokenNameLookup(
                            resolver.resolveDependency( LabelTokenHolder.class ),
                            resolver.resolveDependency( PropertyKeyTokenHolder.class ) ),
                    resolver,
                    resolver.resolveDependency( AbstractTransactionManager.class ),
                    resolver.resolveDependency( PropertyKeyTokenHolder.class ),
                    resolver.resolveDependency( LabelTokenHolder.class ),
                    resolver.resolveDependency( RelationshipTypeTokenHolder.class ),
                    resolver.resolveDependency( PersistenceManager.class ),
                    resolver.resolveDependency( LockManager.class ),
                    resolver.resolveDependency( SchemaWriteGuard.class ),
                    monitors.newMonitor( IndexingService.Monitor.class ));
            xaDataSourceManager.registerDataSource( nioneoDataSource );
                /*
                 * CAUTION: The next line may cause severe eye irritation, mental instability and potential
                 * emotional breakdown. On the plus side, it is correct.
                 * See, it is quite possible to get here without the NodeManager having stopped, because we don't
                 * properly manage lifecycle in this class (this is the cause of this ugliness). So, after we
                 * register the datasource with the DsMgr we need to make sure that NodeManager re-reads the reltype
                 * and propindex information. Normally, we would have shutdown everything before getting here.
                 */
            resolver.resolveDependency( NodeManager.class ).start();
        }
        return nioneoDataSource;
    }
}<|MERGE_RESOLUTION|>--- conflicted
+++ resolved
@@ -25,7 +25,6 @@
 import java.util.Arrays;
 import java.util.Collections;
 import java.util.List;
-
 import javax.transaction.TransactionManager;
 
 import org.neo4j.cluster.ClusterSettings;
@@ -118,27 +117,20 @@
     private final HaIdGeneratorFactory idGeneratorFactory;
     private final DelegateInvocationHandler<Master> masterDelegateHandler;
     private final ClusterMemberAvailability clusterMemberAvailability;
+    private final ClusterClient clusterClient;
     private final RequestContextFactory requestContextFactory;
-<<<<<<< HEAD
     private final UpdateableSchemaState updateableSchemaState;
     private final Monitors monitors;
     private final Iterable<KernelExtensionFactory<?>> kernelExtensions;
-=======
-    private final ClusterClient clusterClient;
->>>>>>> e92e078f
 
     private MasterClientResolver masterClientResolver;
 
-    public SwitchToSlave( ConsoleLogger console, Config config, DependencyResolver resolver, HaIdGeneratorFactory
-            idGeneratorFactory, Logging logging, DelegateInvocationHandler<Master> masterDelegateHandler,
-<<<<<<< HEAD
-                          ClusterMemberAvailability clusterMemberAvailability, RequestContextFactory
-            requestContextFactory, UpdateableSchemaState updateableSchemaState, Monitors monitors,
-                          Iterable<KernelExtensionFactory<?>> kernelExtensions )
-=======
-            ClusterMemberAvailability clusterMemberAvailability, RequestContextFactory
-            requestContextFactory, ClusterClient clusterClient )
->>>>>>> e92e078f
+    public SwitchToSlave( ConsoleLogger console, Config config, DependencyResolver resolver,
+            HaIdGeneratorFactory idGeneratorFactory, Logging logging,
+            DelegateInvocationHandler<Master> masterDelegateHandler,
+            ClusterMemberAvailability clusterMemberAvailability, ClusterClient clusterClient,
+            RequestContextFactory requestContextFactory, UpdateableSchemaState updateableSchemaState, Monitors monitors,
+            Iterable<KernelExtensionFactory<?>> kernelExtensions )
     {
         this.console = console;
         this.config = config;
