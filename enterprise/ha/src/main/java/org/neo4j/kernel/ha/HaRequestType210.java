--- conflicted
+++ resolved
@@ -19,9 +19,9 @@
  */
 package org.neo4j.kernel.ha;
 
+import org.jboss.netty.buffer.ChannelBuffer;
+
 import java.io.IOException;
-
-import org.jboss.netty.buffer.ChannelBuffer;
 
 import org.neo4j.com.Deserializer;
 import org.neo4j.com.ObjectSerializer;
@@ -30,13 +30,13 @@
 import org.neo4j.com.Response;
 import org.neo4j.com.TargetCaller;
 import org.neo4j.com.storecopy.ToNetworkStoreWriter;
-import org.neo4j.kernel.impl.store.id.IdType;
 import org.neo4j.kernel.api.exceptions.TransactionFailureException;
 import org.neo4j.kernel.ha.com.master.HandshakeResult;
 import org.neo4j.kernel.ha.com.master.Master;
 import org.neo4j.kernel.ha.id.IdAllocation;
 import org.neo4j.kernel.ha.lock.LockResult;
 import org.neo4j.kernel.impl.store.id.IdRange;
+import org.neo4j.kernel.impl.store.id.IdType;
 import org.neo4j.kernel.impl.transaction.TransactionRepresentation;
 import org.neo4j.kernel.impl.transaction.log.ReadableClosablePositionAwareChannel;
 import org.neo4j.kernel.impl.transaction.log.entry.LogEntryReader;
@@ -115,7 +115,6 @@
             {
                 readString( input ); // Always neostorexadatasource
 
-<<<<<<< HEAD
                 TransactionRepresentation tx = null;
                 try
                 {
@@ -127,37 +126,6 @@
                 {
                     throw new RuntimeException( e );
                 }
-=======
-    // ====
-    END_LOCK_SESSION( new TargetCaller<Master, Void>()
-    {
-        @Override
-        public Response<Void> call( Master master, RequestContext context, ChannelBuffer input,
-                ChannelBuffer target )
-        {
-            return master.endLockSession( context, readBoolean( input ) );
-        }
-    }, VOID_SERIALIZER )
-    {
-        @Override
-        public boolean responseShouldBeUnpacked()
-        {
-            /*
-            END_LOCK_SESSION request can be send in 3 cases:
-             1) transaction committed successfully
-             2) transaction rolled back successfully
-             3) transaction was terminated
-
-            Master's response for this call is an obligation to pull up to a specified txId.
-            Processing/unpacking of this response is not needed in all 3 cases:
-             1) committed transaction pulls transaction stream as part of COMMIT call
-             2) rolled back transaction does not care about reading any more
-             3) terminated transaction does not care about reading any more
-            */
-            return false;
-        }
-    },
->>>>>>> df1812ce
 
                 return master.commit( context, tx );
             }
@@ -171,15 +139,33 @@
                 return master.pullUpdates( context );
             }
         }, VOID_SERIALIZER );
-        register( Type.END_LOCK_SESSION, new TargetCaller<Master, Void>()
-        {
-            @Override
-            public Response<Void> call( Master master, RequestContext context, ChannelBuffer input,
-                    ChannelBuffer target )
-            {
-                return master.endLockSession( context, readBoolean( input ) );
-            }
-        }, VOID_SERIALIZER );
+        register(
+                Type.END_LOCK_SESSION,
+                new TargetCaller<Master,Void>()
+                {
+                    @Override
+                    public Response<Void> call( Master master, RequestContext context, ChannelBuffer input,
+                                                ChannelBuffer target )
+                    {
+                        return master.endLockSession( context, readBoolean( input ) );
+                    }
+                },
+                VOID_SERIALIZER,
+                /*
+                A 'false' argument here means we won't unpack the response.
+
+                We do this because END_LOCK_SESSION request can be send in 3 cases:
+                 1) transaction committed successfully
+                 2) transaction rolled back successfully
+                 3) transaction was terminated
+
+                Master's response for this call is an obligation to pull up to a specified txId.
+                Processing/unpacking of this response is not needed in all 3 cases:
+                 1) committed transaction pulls transaction stream as part of COMMIT call
+                 2) rolled back transaction does not care about reading any more
+                 3) terminated transaction does not care about reading any more
+                */
+                false );
         register( Type.HANDSHAKE, new TargetCaller<Master, HandshakeResult>()
         {
             @Override
