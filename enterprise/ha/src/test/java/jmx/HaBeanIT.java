/*
 * Copyright (c) 2002-2016 "Neo Technology,"
 * Network Engine for Objects in Lund AB [http://neotechnology.com]
 *
 * This file is part of Neo4j.
 *
 * Neo4j is free software: you can redistribute it and/or modify
 * it under the terms of the GNU Affero General Public License as
 * published by the Free Software Foundation, either version 3 of the
 * License, or (at your option) any later version.
 *
 * This program is distributed in the hope that it will be useful,
 * but WITHOUT ANY WARRANTY; without even the implied warranty of
 * MERCHANTABILITY or FITNESS FOR A PARTICULAR PURPOSE.  See the
 * GNU Affero General Public License for more details.
 *
 * You should have received a copy of the GNU Affero General Public License
 * along with this program. If not, see <http://www.gnu.org/licenses/>.
 */
package jmx;

import org.junit.Rule;
import org.junit.Test;

import java.net.URI;
import java.text.DateFormat;
import java.text.SimpleDateFormat;
import java.util.Arrays;
import java.util.function.Predicate;

import org.neo4j.graphdb.Transaction;
import org.neo4j.graphdb.factory.GraphDatabaseSettings;
import org.neo4j.helpers.collection.Iterables;
import org.neo4j.jmx.Kernel;
import org.neo4j.jmx.impl.JmxKernelExtension;
import org.neo4j.kernel.ha.HaSettings;
import org.neo4j.kernel.ha.HighlyAvailableGraphDatabase;
import org.neo4j.kernel.ha.cluster.HighAvailabilityMemberState;
import org.neo4j.kernel.ha.cluster.modeswitch.HighAvailabilityModeSwitcher;
import org.neo4j.kernel.impl.ha.ClusterManager;
import org.neo4j.kernel.impl.ha.ClusterManager.ManagedCluster;
import org.neo4j.kernel.impl.ha.ClusterManager.RepairKit;
import org.neo4j.management.BranchedStore;
import org.neo4j.management.ClusterMemberInfo;
import org.neo4j.management.HighAvailability;
import org.neo4j.management.Neo4jManager;
import org.neo4j.test.ha.ClusterRule;

import static java.util.concurrent.TimeUnit.SECONDS;
import static org.junit.Assert.assertEquals;
import static org.junit.Assert.assertNotNull;
import static org.junit.Assert.assertTrue;
import static org.junit.Assert.fail;
import static org.neo4j.helpers.collection.Iterables.filter;
<<<<<<< HEAD
import static org.neo4j.helpers.collection.Iterables.firstOrNull;
=======
import static org.neo4j.helpers.collection.Iterables.first;
>>>>>>> f7de0ce2
import static org.neo4j.kernel.configuration.Settings.STRING;
import static org.neo4j.kernel.configuration.Settings.setting;
import static org.neo4j.kernel.impl.ha.ClusterManager.instanceEvicted;
import static org.neo4j.kernel.impl.ha.ClusterManager.masterAvailable;
import static org.neo4j.kernel.impl.ha.ClusterManager.masterSeesMembers;
import static org.neo4j.kernel.impl.ha.ClusterManager.masterSeesSlavesAsAvailable;
import static org.neo4j.test.ha.ClusterRule.intBase;
import static org.neo4j.test.ha.ClusterRule.stringWithIntBase;

public class HaBeanIT
{
    @Rule
    public final ClusterRule clusterRule = new ClusterRule( getClass() )
            .withInstanceSetting( setting( "jmx.port", STRING, (String) null ), intBase( 9912 ) )
            .withInstanceSetting( HaSettings.ha_server, stringWithIntBase( ":", 1136 ) )
            .withInstanceSetting( GraphDatabaseSettings.forced_kernel_id, stringWithIntBase( "kernel", 0 ) );

    @Test
    public void canGetHaBean() throws Throwable
    {
        ManagedCluster cluster = clusterRule.startCluster();
        HighAvailability ha = ha( cluster.getMaster() );
        assertNotNull( "could not get ha bean", ha );
        assertMasterInformation( ha );
    }

    private void assertMasterInformation( HighAvailability ha )
    {
        assertTrue( "should be available", ha.isAvailable() );
        assertEquals( "should be master", HighAvailabilityModeSwitcher.MASTER, ha.getRole() );
    }

    @Test
    public void testLatestTxInfoIsCorrect() throws Throwable
    {
        ManagedCluster cluster = clusterRule.startCluster();
        HighlyAvailableGraphDatabase db = cluster.getMaster();
        HighAvailability masterHa = ha( db );
        long lastCommitted = masterHa.getLastCommittedTxId();
        try ( Transaction tx = db.beginTx() )
        {
            db.createNode();
            tx.success();
        }
        assertEquals( lastCommitted + 1, masterHa.getLastCommittedTxId() );
    }

    @Test
    public void testUpdatePullWorksAndUpdatesLastUpdateTime() throws Throwable
    {
        ManagedCluster cluster = clusterRule.startCluster();
        HighlyAvailableGraphDatabase master = cluster.getMaster();
        HighlyAvailableGraphDatabase slave = cluster.getAnySlave();
        try (Transaction tx = master.beginTx())
        {
            master.createNode();
            tx.success();
        }
        HighAvailability slaveBean = ha( slave );
        DateFormat format = new SimpleDateFormat( "yyyy-MM-DD kk:mm:ss.SSSZZZZ" );
        // To begin with, no updates
        slaveBean.update();
        long timeUpdated = format.parse( slaveBean.getLastUpdateTime() ).getTime();
        assertTrue( timeUpdated > 0 );
    }

    @Test
    public void testAfterGentleMasterSwitchClusterInfoIsCorrect() throws Throwable
    {
        ManagedCluster cluster = clusterRule.startCluster();
        HighlyAvailableGraphDatabase master = cluster.getMaster();
        RepairKit masterShutdown = cluster.shutdown( master );

        cluster.await( masterAvailable( master ) );
        cluster.await( masterSeesSlavesAsAvailable( 1 ) );

        for ( HighlyAvailableGraphDatabase db : cluster.getAllMembers() )
        {
            assertEquals( 2, ha( db ).getInstancesInCluster().length );
        }

        masterShutdown.repair();

        cluster.await( ClusterManager.allSeesAllAsAvailable() );

        for ( HighlyAvailableGraphDatabase db : cluster.getAllMembers() )
        {
            HighAvailability bean = ha( db );

            assertEquals( 3, bean.getInstancesInCluster().length );
            for ( ClusterMemberInfo info : bean.getInstancesInCluster() )
            {
                assertTrue( "every instance should be available", info.isAvailable() );
                assertTrue( "every instances should have at least one role", info.getRoles().length > 0 );
                if ( HighAvailabilityModeSwitcher.MASTER.equals( info.getRoles()[0] ) )
                {
                    assertEquals( "coordinator should be master",
                            HighAvailabilityModeSwitcher.MASTER, info.getHaRole() );
                }
                else
                {
                    assertEquals( "Either master or slave, no other way",
                            HighAvailabilityModeSwitcher.SLAVE, info.getRoles()[0] );
                    assertEquals( "instance " + info.getInstanceId() + " is cluster slave but HA master",
                            HighAvailabilityModeSwitcher.SLAVE, info.getHaRole() );
                }
                for ( String uri : info.getUris() )
                {
                    assertTrue( "roles should contain URIs",
                            uri.startsWith( "ha://" ) || uri.startsWith( "backup://" ) );
                }
            }
        }
    }

    @Test
    public void testAfterHardMasterSwitchClusterInfoIsCorrect() throws Throwable
    {
        ManagedCluster cluster = clusterRule.startCluster();

        cluster.await( masterSeesSlavesAsAvailable( 2 ) );

        HighlyAvailableGraphDatabase master = cluster.getMaster();
        RepairKit masterShutdown = cluster.fail( master );

        cluster.await( instanceEvicted( master ) );

        for ( HighlyAvailableGraphDatabase db : cluster.getAllMembers() )
        {
            if ( db.getInstanceState() == HighAvailabilityMemberState.PENDING )
            {
                continue;
            }
            // Instance that was hard killed will still be in the cluster
            assertEquals( 3, ha( db ).getInstancesInCluster().length );
        }

        masterShutdown.repair();

        cluster.await( ClusterManager.masterAvailable() );
        cluster.await( ClusterManager.allSeesAllAsAvailable() );
        cluster.await( ClusterManager.masterSeesSlavesAsAvailable( 2 ) );

        for ( HighlyAvailableGraphDatabase db : cluster.getAllMembers() )
        {
            int mastersFound = 0;
            HighAvailability bean = ha( db );

            assertEquals( 3, bean.getInstancesInCluster().length );
            for ( ClusterMemberInfo info : bean.getInstancesInCluster() )
            {
                assertTrue( bean.getInstanceId() + ": every instance should be available: " + info.getInstanceId(),
                        info.isAvailable() );
                for ( String role : info.getRoles() )
                {
                    if ( role.equals( HighAvailabilityModeSwitcher.MASTER ) )
                    {
                        mastersFound++;
                    }
                }
            }
            assertEquals( 1, mastersFound );
        }
    }

    @Test
    public void canGetBranchedStoreBean() throws Throwable
    {
        ManagedCluster cluster = clusterRule.startCluster();
        BranchedStore bs = beans( cluster.getMaster() ).getBranchedStoreBean();
        assertNotNull( "could not get branched store bean", bs );
    }

    @Test
    public void joinedInstanceShowsUpAsSlave() throws Throwable
    {
        ManagedCluster cluster = clusterRule.startCluster();
        ClusterMemberInfo[] instancesInCluster = ha( cluster.getMaster() ).getInstancesInCluster();
        assertEquals( 3, instancesInCluster.length );
        ClusterMemberInfo[] secondInstancesInCluster = ha( cluster.getAnySlave() ).getInstancesInCluster();
        assertEquals( 3, secondInstancesInCluster.length );
        assertMasterAndSlaveInformation( instancesInCluster );
        assertMasterAndSlaveInformation( secondInstancesInCluster );
    }

    @Test
    public void leftInstanceDisappearsFromMemberList() throws Throwable
    {
        // Start the cluster and make sure it's up.
        // Then shut down one of the slaves to see if it disappears from the member list.
        ManagedCluster cluster = clusterRule.startCluster();
        assertEquals( 3, ha( cluster.getAnySlave() ).getInstancesInCluster().length );
        RepairKit repair = cluster.shutdown( cluster.getAnySlave() );

        try
        {
            cluster.await( masterSeesMembers( 2 ) );
            HighAvailability haMaster = ha( cluster.getMaster() );
            assertEquals( 2, haMaster.getInstancesInCluster().length );
        }
        finally
        {
            repair.repair();
        }
    }

    @Test
    public void failedMemberIsStillInMemberListAlthoughFailed() throws Throwable
    {
        ManagedCluster cluster = clusterRule.startCluster();
        assertEquals( 3, ha( cluster.getAnySlave() ).getInstancesInCluster().length );

        // Fail the instance
        HighlyAvailableGraphDatabase failedDb = cluster.getAnySlave();
        RepairKit dbFailure = cluster.fail( failedDb );
        try
        {
            await( ha( cluster.getMaster() ), dbAlive( false ) );
            await( ha( cluster.getAnySlave( failedDb ) ), dbAlive( false ) );
        }
        finally
        {
            // Repair the failure and come back
            dbFailure.repair();
        }
        for ( HighlyAvailableGraphDatabase db : cluster.getAllMembers() )
        {
            await( ha( db ), dbAvailability( true ) );
            await( ha( db ), dbAlive( true ) );
        }
    }

    private Neo4jManager beans( HighlyAvailableGraphDatabase db )
    {
        return new Neo4jManager( db.getDependencyResolver().resolveDependency( JmxKernelExtension
                .class ).getSingleManagementBean( Kernel.class ) );
    }

    private HighAvailability ha( HighlyAvailableGraphDatabase db )
    {
        return beans( db ).getHighAvailabilityBean();
    }

    private static URI getUriForScheme( final String scheme, Iterable<URI> uris )
    {
        return firstOrNull( filter( item -> {
            return item.getScheme().equals( scheme );
        }, uris ) );
    }

    private void assertMasterAndSlaveInformation( ClusterMemberInfo[] instancesInCluster ) throws Exception
    {
        ClusterMemberInfo master = member( instancesInCluster, 1 );
        assertEquals( 1137, getUriForScheme( "ha", Iterables.map( URI::create, Arrays.asList( master.getUris() ) ) ).getPort() );
        assertEquals( HighAvailabilityModeSwitcher.MASTER, master.getHaRole() );

        ClusterMemberInfo slave = member( instancesInCluster, 2 );
        assertEquals( 1138, getUriForScheme( "ha", Iterables.map( URI::create, Arrays.asList( slave.getUris() ) ) ).getPort() );
        assertEquals( HighAvailabilityModeSwitcher.SLAVE, slave.getHaRole() );
        assertTrue( "Slave not available", slave.isAvailable() );
    }

    private ClusterMemberInfo member( ClusterMemberInfo[] members, int instanceId )
    {
        for ( ClusterMemberInfo member : members )
        {
            if ( member.getInstanceId().equals( Integer.toString( instanceId ) ) )
            {
                return member;
            }
        }
        fail( "Couldn't find cluster member with cluster URI port " + instanceId + " among " + Arrays.toString(
                members ) );
        return null; // it will never get here.
    }

    private void await( HighAvailability ha, Predicate<ClusterMemberInfo> predicate ) throws InterruptedException
    {
        long end = System.currentTimeMillis() + SECONDS.toMillis( 300 );
        while ( System.currentTimeMillis() < end )
        {
            if ( predicate.test( member( ha.getInstancesInCluster(), 2 ) ) )
            {
                return;
            }
            Thread.sleep( 500 );
        }
        fail( "Failed instance didn't show up as such in JMX" );
    }

    private Predicate<ClusterMemberInfo> dbAvailability( final boolean available )
    {
        return item -> item.isAvailable() == available;
    }

    private Predicate<ClusterMemberInfo> dbAlive( final boolean alive )
    {
        return item -> item.isAlive() == alive;
    }
}<|MERGE_RESOLUTION|>--- conflicted
+++ resolved
@@ -52,11 +52,7 @@
 import static org.junit.Assert.assertTrue;
 import static org.junit.Assert.fail;
 import static org.neo4j.helpers.collection.Iterables.filter;
-<<<<<<< HEAD
 import static org.neo4j.helpers.collection.Iterables.firstOrNull;
-=======
-import static org.neo4j.helpers.collection.Iterables.first;
->>>>>>> f7de0ce2
 import static org.neo4j.kernel.configuration.Settings.STRING;
 import static org.neo4j.kernel.configuration.Settings.setting;
 import static org.neo4j.kernel.impl.ha.ClusterManager.instanceEvicted;
@@ -302,9 +298,7 @@
 
     private static URI getUriForScheme( final String scheme, Iterable<URI> uris )
     {
-        return firstOrNull( filter( item -> {
-            return item.getScheme().equals( scheme );
-        }, uris ) );
+        return firstOrNull( filter( item ->  item.getScheme().equals( scheme ), uris ) );
     }
 
     private void assertMasterAndSlaveInformation( ClusterMemberInfo[] instancesInCluster ) throws Exception
