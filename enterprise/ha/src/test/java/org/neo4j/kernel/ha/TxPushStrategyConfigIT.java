/*
 * Copyright (c) 2002-2015 "Neo Technology,"
 * Network Engine for Objects in Lund AB [http://neotechnology.com]
 *
 * This file is part of Neo4j.
 *
 * Neo4j is free software: you can redistribute it and/or modify
 * it under the terms of the GNU Affero General Public License as
 * published by the Free Software Foundation, either version 3 of the
 * License, or (at your option) any later version.
 *
 * This program is distributed in the hope that it will be useful,
 * but WITHOUT ANY WARRANTY; without even the implied warranty of
 * MERCHANTABILITY or FITNESS FOR A PARTICULAR PURPOSE.  See the
 * GNU Affero General Public License for more details.
 *
 * You should have received a copy of the GNU Affero General Public License
 * along with this program. If not, see <http://www.gnu.org/licenses/>.
 */
package org.neo4j.kernel.ha;

import org.junit.Rule;
import org.junit.Test;

import java.util.ArrayList;
import java.util.Arrays;
import java.util.Collections;
import java.util.Comparator;
import java.util.Iterator;
import java.util.List;
import java.util.concurrent.TimeUnit;

import org.neo4j.cluster.InstanceId;
import org.neo4j.function.Consumer;
import org.neo4j.graphdb.Transaction;
import org.neo4j.helpers.TransactionTemplate;
import org.neo4j.kernel.GraphDatabaseAPI;
import org.neo4j.kernel.impl.transaction.log.TransactionIdStore;
import org.neo4j.test.ha.ClusterManager.ManagedCluster;
import org.neo4j.test.ha.ClusterRule;

import static org.junit.Assert.assertTrue;
import static org.neo4j.kernel.impl.transaction.log.TransactionIdStore.BASE_TX_ID;
import static org.neo4j.test.ha.ClusterManager.allSeesAllAsAvailable;
import static org.neo4j.test.ha.ClusterManager.clusterOfSize;
import static org.neo4j.test.ha.ClusterManager.masterAvailable;
import static org.neo4j.test.ha.ClusterManager.masterSeesSlavesAsAvailable;

public class TxPushStrategyConfigIT
{
    @Test
    public void shouldPushToSlavesInDescendingOrder() throws Exception
    {
        ManagedCluster cluster = startCluster( 4, 2, "fixed" );

        for ( int i = 0; i < 5; i++ )
        {
            createTransactionOnMaster( cluster );
            assertLastTransactions( cluster, lastTx( THIRD_SLAVE, BASE_TX_ID + 1 + i ) );
            assertLastTransactions( cluster, lastTx( SECOND_SLAVE, BASE_TX_ID + 1 + i ) );
            assertLastTransactions( cluster, lastTx( FIRST_SLAVE, BASE_TX_ID ) );
        }
    }

    @Test
    public void twoRoundRobin() throws Exception
    {
<<<<<<< HEAD
        ManagedCluster cluster = startCluster( 5, 2, "round_robin" );

        createTransactionOnMaster( cluster );
        assertLastTransactions( cluster,
                lastTx( FIRST_SLAVE, BASE_TX_ID + 1 ),
                lastTx( SECOND_SLAVE, BASE_TX_ID + 1 ),
                lastTx( THIRD_SLAVE, BASE_TX_ID ),
                lastTx( FOURTH_SLAVE, BASE_TX_ID ) );

        createTransactionOnMaster( cluster );
        assertLastTransactions( cluster,
                lastTx( FIRST_SLAVE, BASE_TX_ID + 1 ),
                lastTx( SECOND_SLAVE, BASE_TX_ID + 2 ),
                lastTx( THIRD_SLAVE, BASE_TX_ID + 2 ),
                lastTx( FOURTH_SLAVE, BASE_TX_ID ) );

        createTransactionOnMaster( cluster );
        assertLastTransactions( cluster,
                lastTx( FIRST_SLAVE, BASE_TX_ID + 1 ),
                lastTx( SECOND_SLAVE, BASE_TX_ID + 2 ),
                lastTx( THIRD_SLAVE, BASE_TX_ID + 3 ),
                lastTx( FOURTH_SLAVE, BASE_TX_ID + 3 ) );

        createTransactionOnMaster( cluster );
        assertLastTransactions( cluster,
                lastTx( FIRST_SLAVE, BASE_TX_ID + 4 ),
                lastTx( SECOND_SLAVE, BASE_TX_ID + 2 ),
                lastTx( THIRD_SLAVE, BASE_TX_ID + 3 ),
                lastTx( FOURTH_SLAVE, BASE_TX_ID + 4 ) );
=======
        startCluster( 4, 2, "round_robin" );

        createTransactionOnMaster();
        assertLastTransactions( lastTx( FIRST_SLAVE, BASE_TX_ID + 1 ), lastTx( SECOND_SLAVE, BASE_TX_ID + 1 ),
                lastTx( THIRD_SLAVE, BASE_TX_ID ) );

        createTransactionOnMaster();
        assertLastTransactions( lastTx( FIRST_SLAVE, BASE_TX_ID + 1 ), lastTx( SECOND_SLAVE, BASE_TX_ID + 2 ),
                lastTx( THIRD_SLAVE, BASE_TX_ID + 2 ) );

        createTransactionOnMaster();
        assertLastTransactions( lastTx( FIRST_SLAVE, BASE_TX_ID + 3 ), lastTx( SECOND_SLAVE, BASE_TX_ID + 2 ),
                lastTx( THIRD_SLAVE, BASE_TX_ID + 3 ) );
>>>>>>> ff8f6245
    }

    @Test
    public void shouldPushToOneLessSlaveOnSlaveCommit() throws Exception
    {
        ManagedCluster cluster = startCluster( 4, 2, "fixed" );

        createTransactionOn( cluster, new InstanceId( FIRST_SLAVE ) );
        assertLastTransactions( cluster,
                lastTx( MASTER, BASE_TX_ID + 1 ),
                lastTx( FIRST_SLAVE, BASE_TX_ID + 1 ),
                lastTx( SECOND_SLAVE, BASE_TX_ID ),
                lastTx( THIRD_SLAVE, BASE_TX_ID + 1 ) );

        createTransactionOn( cluster, new InstanceId( SECOND_SLAVE ) );
        assertLastTransactions( cluster,
                lastTx( MASTER, BASE_TX_ID + 2 ),
                lastTx( FIRST_SLAVE, BASE_TX_ID + 1 ),
                lastTx( SECOND_SLAVE, BASE_TX_ID + 2 ),
                lastTx( THIRD_SLAVE, BASE_TX_ID + 2 ) );

        createTransactionOn( cluster, new InstanceId( THIRD_SLAVE ) );
        assertLastTransactions( cluster,
                lastTx( MASTER, BASE_TX_ID + 3 ),
                lastTx( FIRST_SLAVE, BASE_TX_ID + 1 ),
                lastTx( SECOND_SLAVE, BASE_TX_ID + 3 ),
                lastTx( THIRD_SLAVE, BASE_TX_ID + 3 ) );
    }

    @Test
    public void slavesListGetsUpdatedWhenSlaveLeavesNicely() throws Exception
    {
        ManagedCluster cluster = startCluster( 3, 1, "fixed" );

        cluster.shutdown( cluster.getAnySlave() );
        cluster.await( masterSeesSlavesAsAvailable( 1 ) );
    }

    @Test
    public void slaveListIsCorrectAfterMasterSwitch() throws Exception
    {
        ManagedCluster cluster = startCluster( 3, 1, "fixed" );
        cluster.shutdown( cluster.getMaster() );
        cluster.await( masterAvailable() );
        HighlyAvailableGraphDatabase newMaster = cluster.getMaster();
        cluster.await( masterSeesSlavesAsAvailable( 1 ) );
        createTransaction( cluster, newMaster );
        assertLastTransactions( cluster,
                lastTx( FIRST_SLAVE, BASE_TX_ID + 1 ),
                lastTx( SECOND_SLAVE, BASE_TX_ID + 1 ) );
    }

    @Test
    public void slavesListGetsUpdatedWhenSlaveRageQuits() throws Throwable
    {
        ManagedCluster cluster = startCluster( 3, 1, "fixed" );
        cluster.fail( cluster.getAnySlave() );

        cluster.await( masterSeesSlavesAsAvailable( 1 ) );
    }

    @Rule
    public final ClusterRule clusterRule = new ClusterRule( getClass() );

    /**
     * These are _indexes_ of cluster members in machineIds
     */
    private static final int MASTER = 1;
    private static final int FIRST_SLAVE = 2;
    private static final int SECOND_SLAVE = 3;
    private static final int THIRD_SLAVE = 4;
    private static final int FOURTH_SLAVE = 5;
    private InstanceId[] machineIds;

    private ManagedCluster startCluster( int memberCount, final int pushFactor, final String pushStrategy )
            throws Exception
    {
        ManagedCluster cluster = clusterRule.provider( clusterOfSize( memberCount ) )
                .config( HaSettings.tx_push_factor, "" + pushFactor )
                .config( HaSettings.tx_push_strategy, pushStrategy )
                .availabilityChecks( Arrays.asList( allSeesAllAsAvailable() ) )
                .startCluster();

        mapMachineIds( cluster );

        return cluster;
    }

    private void mapMachineIds(final  ManagedCluster cluster )
    {
        machineIds = new InstanceId[cluster.size()];
        machineIds[0] = cluster.getServerId( cluster.getMaster() );
        List<HighlyAvailableGraphDatabase> slaves = new ArrayList<HighlyAvailableGraphDatabase>();
        for ( HighlyAvailableGraphDatabase hadb : cluster.getAllMembers() )
        {
            if ( !hadb.isMaster() )
            {
                slaves.add( hadb );
            }
        }
        Collections.sort( slaves, new Comparator<HighlyAvailableGraphDatabase>()
        {
            @Override
            public int compare( HighlyAvailableGraphDatabase o1, HighlyAvailableGraphDatabase o2 )
            {
                return cluster.getServerId( o1 ) .compareTo(  cluster.getServerId( o2 ) );
            }
        } );
        Iterator<HighlyAvailableGraphDatabase> iter = slaves.iterator();
        for ( int i = 1; iter.hasNext(); i++ )
        {
            machineIds[i] = cluster.getServerId( iter.next() );
        }
    }

    private void assertLastTransactions( ManagedCluster cluster, LastTxMapping... transactionMappings )
    {
        StringBuilder failures = new StringBuilder();
        for ( LastTxMapping mapping : transactionMappings )
        {
            GraphDatabaseAPI db = cluster.getMemberByServerId( mapping.serverId );
            mapping.format( failures, getLastTx( db ) );
        }
        assertTrue( failures.toString(), failures.length() == 0 );
    }

    private long getLastTx( GraphDatabaseAPI db )
    {
        return db.getDependencyResolver().resolveDependency( TransactionIdStore.class )
                .getLastCommittedTransactionId();
    }

    private LastTxMapping lastTx( int serverIndex, long txId )
    {
        InstanceId serverId = machineIds[serverIndex - 1];
        return new LastTxMapping( serverId, txId );
    }

    private static class LastTxMapping
    {
        private final InstanceId serverId;
        private final long txId;

        public LastTxMapping( InstanceId serverId, long txId )
        {
            this.serverId = serverId;
            this.txId = txId;
        }

        public void format( StringBuilder failures, long txId )
        {
            if ( txId != this.txId )
            {
                if ( failures.length() > 0 )
                    failures.append( ", " );
                failures.append( String.format( "tx id on server:%d, expected [%d] but was [%d]",
                        serverId.toIntegerIndex(), this.txId, txId ) );
            }
        }
    }

    private void createTransactionOnMaster( ManagedCluster cluster )
    {
        createTransaction( cluster, cluster.getMaster() );
    }

    private void createTransactionOn( ManagedCluster cluster, InstanceId serverId )
    {
        createTransaction( cluster, cluster.getMemberByServerId( serverId ) );
    }

    private void createTransaction( final ManagedCluster cluster, final GraphDatabaseAPI db )
    {
        TransactionTemplate template = new TransactionTemplate()
                .with( db )
                .retries( 10 )
                .backoff( 1, TimeUnit.SECONDS )
                .monitor( new TransactionTemplate.Monitor.Adapter()
                {
                    @Override
                    public void failure( Throwable ex )
                    {
                        // Assume this is because of master switch
                        // Redo the machine id mapping
                        cluster.await( allSeesAllAsAvailable() );
                        mapMachineIds( cluster );
                    }
                } );
        template.execute( new Consumer<Transaction>()
        {
            @Override
            public void accept( Transaction transaction )
            {
                db.createNode();
            }
        } );
    }
}<|MERGE_RESOLUTION|>--- conflicted
+++ resolved
@@ -65,51 +65,25 @@
     @Test
     public void twoRoundRobin() throws Exception
     {
-<<<<<<< HEAD
-        ManagedCluster cluster = startCluster( 5, 2, "round_robin" );
+        ManagedCluster cluster = startCluster( 4, 2, "round_robin" );
 
         createTransactionOnMaster( cluster );
         assertLastTransactions( cluster,
                 lastTx( FIRST_SLAVE, BASE_TX_ID + 1 ),
                 lastTx( SECOND_SLAVE, BASE_TX_ID + 1 ),
-                lastTx( THIRD_SLAVE, BASE_TX_ID ),
-                lastTx( FOURTH_SLAVE, BASE_TX_ID ) );
+                lastTx( THIRD_SLAVE, BASE_TX_ID ) );
 
         createTransactionOnMaster( cluster );
         assertLastTransactions( cluster,
                 lastTx( FIRST_SLAVE, BASE_TX_ID + 1 ),
                 lastTx( SECOND_SLAVE, BASE_TX_ID + 2 ),
-                lastTx( THIRD_SLAVE, BASE_TX_ID + 2 ),
-                lastTx( FOURTH_SLAVE, BASE_TX_ID ) );
+                lastTx( THIRD_SLAVE, BASE_TX_ID + 2 ) );
 
         createTransactionOnMaster( cluster );
         assertLastTransactions( cluster,
-                lastTx( FIRST_SLAVE, BASE_TX_ID + 1 ),
+                lastTx( FIRST_SLAVE, BASE_TX_ID + 3 ),
                 lastTx( SECOND_SLAVE, BASE_TX_ID + 2 ),
-                lastTx( THIRD_SLAVE, BASE_TX_ID + 3 ),
-                lastTx( FOURTH_SLAVE, BASE_TX_ID + 3 ) );
-
-        createTransactionOnMaster( cluster );
-        assertLastTransactions( cluster,
-                lastTx( FIRST_SLAVE, BASE_TX_ID + 4 ),
-                lastTx( SECOND_SLAVE, BASE_TX_ID + 2 ),
-                lastTx( THIRD_SLAVE, BASE_TX_ID + 3 ),
-                lastTx( FOURTH_SLAVE, BASE_TX_ID + 4 ) );
-=======
-        startCluster( 4, 2, "round_robin" );
-
-        createTransactionOnMaster();
-        assertLastTransactions( lastTx( FIRST_SLAVE, BASE_TX_ID + 1 ), lastTx( SECOND_SLAVE, BASE_TX_ID + 1 ),
-                lastTx( THIRD_SLAVE, BASE_TX_ID ) );
-
-        createTransactionOnMaster();
-        assertLastTransactions( lastTx( FIRST_SLAVE, BASE_TX_ID + 1 ), lastTx( SECOND_SLAVE, BASE_TX_ID + 2 ),
-                lastTx( THIRD_SLAVE, BASE_TX_ID + 2 ) );
-
-        createTransactionOnMaster();
-        assertLastTransactions( lastTx( FIRST_SLAVE, BASE_TX_ID + 3 ), lastTx( SECOND_SLAVE, BASE_TX_ID + 2 ),
                 lastTx( THIRD_SLAVE, BASE_TX_ID + 3 ) );
->>>>>>> ff8f6245
     }
 
     @Test
@@ -181,7 +155,6 @@
     private static final int FIRST_SLAVE = 2;
     private static final int SECOND_SLAVE = 3;
     private static final int THIRD_SLAVE = 4;
-    private static final int FOURTH_SLAVE = 5;
     private InstanceId[] machineIds;
 
     private ManagedCluster startCluster( int memberCount, final int pushFactor, final String pushStrategy )
@@ -202,7 +175,7 @@
     {
         machineIds = new InstanceId[cluster.size()];
         machineIds[0] = cluster.getServerId( cluster.getMaster() );
-        List<HighlyAvailableGraphDatabase> slaves = new ArrayList<HighlyAvailableGraphDatabase>();
+        List<HighlyAvailableGraphDatabase> slaves = new ArrayList<>();
         for ( HighlyAvailableGraphDatabase hadb : cluster.getAllMembers() )
         {
             if ( !hadb.isMaster() )
