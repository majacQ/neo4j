--- conflicted
+++ resolved
@@ -19,11 +19,8 @@
  */
 package org.neo4j.cypher.internal.javacompat;
 
-<<<<<<< HEAD
 import org.junit.Assert;
-=======
 import org.hamcrest.CoreMatchers;
->>>>>>> e3da7377
 import org.junit.Rule;
 import org.junit.Test;
 
@@ -145,7 +142,6 @@
     }
 
     @Test
-<<<<<<< HEAD
     public void shouldCreateAndDropUniqueConstraints()
     {
         Result create = db.execute( "CREATE CONSTRAINT ON (n:L) ASSERT n.prop IS UNIQUE" );
@@ -224,7 +220,7 @@
     public void shouldShowArgumentsExecutionPlan()
     {
         // Given
-        Result result = db.execute( "EXPLAIN CALL db.labels" );
+        Result result = db.execute( "EXPLAIN CALL db.labels()" );
 
         // When
         Map<String,Object> arguments = result.getExecutionPlanDescription().getArguments();
@@ -241,7 +237,7 @@
     public void shouldShowArgumentsInProfileExecutionPlan()
     {
         // Given
-        Result result = db.execute( "PROFILE CALL db.labels" );
+        Result result = db.execute( "PROFILE CALL db.labels()" );
 
         // When
         Map<String,Object> arguments = result.getExecutionPlanDescription().getArguments();
@@ -258,7 +254,7 @@
     public void shouldShowArgumentsInSchemaExecutionPlan()
     {
         // Given
-        Result result = db.execute( "EXPLAIN CREATE INDEX on :L(prop)" );
+        Result result = db.execute( "EXPLAIN CREATE INDEX ON :L(prop)" );
 
         // When
         Map<String,Object> arguments = result.getExecutionPlanDescription().getArguments();
@@ -269,7 +265,9 @@
         assertThat( arguments.get( "planner-impl" ), equalTo( "PROCEDURE" ) );
         assertThat( arguments.get( "runtime" ), equalTo( "PROCEDURE" ) );
         assertThat( arguments.get( "runtime-impl" ), equalTo( "PROCEDURE" ) );
-=======
+    }
+
+    @Test
     public void shouldReturnCorrectArrayType()
     {
         // Given
@@ -280,7 +278,6 @@
 
         // Then
         assertThat( result, CoreMatchers.instanceOf( String[].class ) );
->>>>>>> e3da7377
     }
 
     private void createNode()
