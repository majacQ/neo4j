<?xml version="1.0"?>


<project xmlns="http://maven.apache.org/POM/4.0.0" xmlns:xsi="http://www.w3.org/2001/XMLSchema-instance"
         xsi:schemaLocation="http://maven.apache.org/POM/4.0.0 http://maven.apache.org/maven-v4_0_0.xsd">
  <parent>
    <groupId>org.neo4j</groupId>
    <artifactId>cypher-enterprise-parent</artifactId>
    <version>3.4.0-SNAPSHOT</version>
    <relativePath>../</relativePath>
  </parent>

  <modelVersion>4.0.0</modelVersion>
  <artifactId>neo4j-cypher-compatibility-spec-suite</artifactId>
  <packaging>jar</packaging>
  <version>3.4.0-SNAPSHOT</version>
  <name>Neo4j - Cypher Compatibility Specification Suite</name>
  <description>Neo4j query language compatibility suite</description>
  <url>http://components.neo4j.org/${project.artifactId}/${project.version}</url>

  <scm>
    <connection>scm:git:git://github.com/neo4j/neo4j.git</connection>
    <developerConnection>scm:git:git@github.com:neo4j/neo4j.git</developerConnection>
    <url>https://github.com/neo4j/neo4j</url>
  </scm>

  <licenses>
    <license>
      <name>GNU Affero General Public License, Version 3</name>
      <url>http://www.gnu.org/licenses/agpl-3.0-standalone.html</url>
      <comments>The software ("Software") developed and owned by Network Engine for
        Objects in Lund AB (referred to in this notice as "Neo Technology") is
        licensed under the GNU AFFERO GENERAL PUBLIC LICENSE Version 3 to all
        third parties and that license is included below.

        However, if you have executed an End User Software License and Services
        Agreement or an OEM Software License and Support Services Agreement, or
        another commercial license agreement with Neo Technology or one of its
        affiliates (each, a "Commercial Agreement"), the terms of the license in
        such Commercial Agreement will supersede the GNU AFFERO GENERAL PUBLIC
        LICENSE Version 3 and you may use the Software solely pursuant to the
        terms of the relevant Commercial Agreement.
      </comments>
    </license>
  </licenses>
  
  <build>
    <plugins>
      <plugin>
        <groupId>org.scalastyle</groupId>
        <artifactId>scalastyle-maven-plugin</artifactId>
      </plugin>
    </plugins>
  </build>

  <dependencies>

    <!-- shared versions are defined in the parent pom -->

    <dependency>
      <groupId>org.opencypher</groupId>
      <artifactId>tck</artifactId>
<<<<<<< HEAD
      <version>1.0.0-M09</version>
=======
      <version>${opencypher.version}</version>
>>>>>>> 4dbe30ab
    </dependency>

    <!-- scala -->

    <dependency>
      <groupId>org.scala-lang</groupId>
      <artifactId>scala-library</artifactId>
    </dependency>

    <!-- scala test dependencies -->

    <dependency>
      <groupId>org.scalatest</groupId>
      <artifactId>scalatest_2.11</artifactId>
      <scope>test</scope>
      <exclusions>
        <exclusion>
          <artifactId>scala-library</artifactId>
          <groupId>org.scala-lang</groupId>
        </exclusion>
      </exclusions>
    </dependency>
    <dependency>
      <groupId>org.scalautils</groupId>
      <artifactId>scalautils_2.11</artifactId>
      <scope>test</scope>
      <exclusions>
        <exclusion>
          <artifactId>scala-library</artifactId>
          <groupId>org.scala-lang</groupId>
        </exclusion>
      </exclusions>
    </dependency>
    <dependency>
      <groupId>org.scalacheck</groupId>
      <artifactId>scalacheck_2.11</artifactId>
      <scope>test</scope>
    </dependency>

    <!-- neo4j -->

    <dependency>
      <groupId>org.neo4j</groupId>
      <artifactId>neo4j-cypher</artifactId>
      <version>${project.version}</version>
      <scope>test</scope>
    </dependency>

    <dependency>
      <groupId>org.neo4j</groupId>
      <artifactId>neo4j-cypher-spec-suite-tools</artifactId>
      <version>${project.version}</version>
      <scope>test</scope>
    </dependency>

    <dependency>
      <groupId>org.neo4j</groupId>
      <artifactId>neo4j-enterprise-cypher</artifactId>
      <version>${project.version}</version>
    </dependency>

    <!-- neo4j testing -->

    <dependency>
      <groupId>org.neo4j</groupId>
      <artifactId>neo4j-kernel</artifactId>
      <version>${project.version}</version>
      <type>test-jar</type>
      <scope>test</scope>
    </dependency>

    <dependency>
      <groupId>org.neo4j</groupId>
      <artifactId>neo4j-enterprise-kernel</artifactId>
      <version>${project.version}</version>
      <type>test-jar</type>
      <scope>test</scope>
    </dependency>

    <dependency>
      <groupId>org.neo4j</groupId>
      <artifactId>neo4j-io</artifactId>
      <version>${project.version}</version>
      <type>test-jar</type>
      <scope>test</scope>
    </dependency>

    <dependency>
      <groupId>org.neo4j</groupId>
      <artifactId>neo4j-cypher</artifactId>
      <version>${project.version}</version>
      <type>test-jar</type>
    </dependency>

    <dependency>
      <groupId>org.neo4j</groupId>
      <artifactId>neo4j-enterprise-cypher</artifactId>
      <version>${project.version}</version>
      <type>test-jar</type>
    </dependency>

    <dependency>
      <groupId>org.neo4j</groupId>
      <artifactId>neo4j-cypher-spec-suite-tools</artifactId>
      <version>${project.version}</version>
      <type>test-jar</type>
      <scope>test</scope>
    </dependency>
  </dependencies>
</project><|MERGE_RESOLUTION|>--- conflicted
+++ resolved
@@ -60,11 +60,7 @@
     <dependency>
       <groupId>org.opencypher</groupId>
       <artifactId>tck</artifactId>
-<<<<<<< HEAD
-      <version>1.0.0-M09</version>
-=======
       <version>${opencypher.version}</version>
->>>>>>> 4dbe30ab
     </dependency>
 
     <!-- scala -->
