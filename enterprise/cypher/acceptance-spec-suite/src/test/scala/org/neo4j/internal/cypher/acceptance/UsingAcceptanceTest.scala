/*
 * Copyright (c) 2002-2017 "Neo Technology,"
 * Network Engine for Objects in Lund AB [http://neotechnology.com]
 *
 * This file is part of Neo4j.
 *
 * Neo4j is free software: you can redistribute it and/or modify
 * it under the terms of the GNU Affero General Public License as
 * published by the Free Software Foundation, either version 3 of the
 * License, or (at your option) any later version.
 *
 * This program is distributed in the hope that it will be useful,
 * but WITHOUT ANY WARRANTY; without even the implied warranty of
 * MERCHANTABILITY or FITNESS FOR A PARTICULAR PURPOSE.  See the
 * GNU Affero General Public License for more details.
 *
 * You should have received a copy of the GNU Affero General Public License
 * along with this program. If not, see <http://www.gnu.org/licenses/>.
 */
package org.neo4j.internal.cypher.acceptance

<<<<<<< HEAD
import org.neo4j.cypher.internal.compiler.v3_4.IDPPlannerName
import org.neo4j.cypher.internal.v3_4.logical.plans.{CartesianProduct, NodeIndexSeek}
import org.neo4j.cypher.{ExecutionEngineFunSuite, IndexHintException, NewPlannerTestSupport, SyntaxException, _}
=======
import org.neo4j.cypher.internal.v3_3.logical.plans.{CartesianProduct, NodeIndexSeek}
import org.neo4j.cypher.{ExecutionEngineFunSuite, _}
>>>>>>> c8be5690
import org.neo4j.graphdb.config.Setting
import org.neo4j.graphdb.factory.GraphDatabaseSettings
import org.neo4j.graphdb.{Node, QueryExecutionException}


import org.neo4j.internal.cypher.acceptance.CypherComparisonSupport._
import org.neo4j.kernel.api.exceptions.Status

class UsingAcceptanceTest extends ExecutionEngineFunSuite with RunWithConfigTestSupport with CypherComparisonSupport {
  override def databaseConfig(): Map[Setting[_], String] = Map(GraphDatabaseSettings.cypher_hints_error -> "true")

  val expectedToSucceed = Configs.All
  val allPossibleConfigs = Configs.All + TestConfiguration(Versions.Default, Planners.Default,
    Runtimes(Runtimes.Default, Runtimes.ProcedureOrSchema, Runtimes.CompiledSource, Runtimes.CompiledBytecode))

  test("should use index on literal value") {
    val node = createLabeledNode(Map("id" -> 123), "Foo")
    graph.createIndex("Foo", "id")
    val query =
      """
        |PROFILE
        | MATCH (f:Foo)
        | USING INDEX f:Foo(id)
        | WHERE f.id=123
        | RETURN f
      """.stripMargin

    val result = executeWith(expectedToSucceed, query,
      planComparisonStrategy = ComparePlansWithAssertion(_ should includeAtLeastOne(classOf[NodeIndexSeek], withVariable = "f"),
        expectPlansToFail = Configs.AllRulePlanners))

    result.columnAs[Node]("f").toList should equal(List(node))
  }

  test("should use index on literal map expression") {
    val nodes = Range(0,125).map(i => createLabeledNode(Map("id" -> i), "Foo"))
    graph.createIndex("Foo", "id")
    val query =
      """
        |PROFILE
        | MATCH (f:Foo)
        | USING INDEX f:Foo(id)
        | WHERE f.id={id: 123}.id
        | RETURN f
      """.stripMargin

    val result = executeWith(Configs.Interpreted - Configs.Version2_3, query,
      planComparisonStrategy = ComparePlansWithAssertion(_ should includeAtLeastOne(classOf[NodeIndexSeek], withVariable = "f"),
        expectPlansToFail = Configs.AllRulePlanners))

    result.columnAs[Node]("f").toSet should equal(Set(nodes(123)))
  }

  test("should use index on variable defined from literal value") {
    val node = createLabeledNode(Map("id" -> 123), "Foo")
    graph.createIndex("Foo", "id")
    val query =
      """
        |PROFILE
        | WITH 123 AS row
        | MATCH (f:Foo)
        | USING INDEX f:Foo(id)
        | WHERE f.id=row
        | RETURN f
      """.stripMargin

    val result = executeWith(Configs.Interpreted, query,
      planComparisonStrategy = ComparePlansWithAssertion(_ should includeAtLeastOne(classOf[NodeIndexSeek], withVariable = "f"),
        expectPlansToFail = Configs.AllRulePlanners))

    result.columnAs[Node]("f").toList should equal(List(node))
  }

  test("fail if using index with start clause") {
    // GIVEN
    graph.createIndex("Person", "name")

    // WHEN & THEN
    failWithError(allPossibleConfigs, "start n=node(*) using index n:Person(name) where n:Person and n.name = 'kabam' return n", List("Invalid input"))
  }

  test("fail if using a variable with label not used in match") {
    // GIVEN
    graph.createIndex("Person", "name")

    // WHEN
    failWithError(allPossibleConfigs - Configs.Version2_3, "match n-->() using index n:Person(name) where n.name = 'kabam' return n",
      List("Unknown variable `n`.", "Parentheses are required to identify nodes in patterns, i.e. (n)"))
  }

  test("fail if using an hint for a non existing index") {
    // GIVEN: NO INDEX

    // WHEN
    failWithError(allPossibleConfigs, "match (n:Person)-->() using index n:Person(name) where n.name = 'kabam' return n", List("No such index"))
  }

  test("fail if using hints with unusable equality predicate") {
    // GIVEN
    graph.createIndex("Person", "name")

    // WHEN
    failWithError(allPossibleConfigs, "match (n:Person)-->() using index n:Person(name) where n.name <> 'kabam' return n", List("Cannot use index hint in this context"))
  }

  test("fail if joining index hints in equality predicates") {
    // GIVEN
    graph.createIndex("Person", "name")
    graph.createIndex("Food", "name")

    // WHEN
    failWithError(allPossibleConfigs,
      "match (n:Person)-->(m:Food) using index n:Person(name) using index m:Food(name) where n.name = m.name return n",
      List("Failed to fulfil the hints of the query.",
        "Unknown variable",
        "Cannot use index hint in this context",
        "The given query is not currently supported in the selected cost-based planner"))
  }

  test("scan hints are handled by ronja") {
    executeWith(expectedToSucceed, "match (n:Person) using scan n:Person return n").toList
  }

  test("fail when equality checks are done with OR") {
    // GIVEN
    graph.createIndex("Person", "name")

    // WHEN
    failWithError(allPossibleConfigs - Configs.Version2_3, "match n-->() using index n:Person(name) where n.name = 'kabam' OR n.name = 'kaboom' return n",
      List("Parentheses are required to identify nodes in patterns, i.e. (n)"))
  }

  test("correct status code when no index") {

    // GIVEN
    val query =
      """MATCH (n:Test)
        |USING INDEX n:Test(foo)
        |WHERE n.foo = {foo}
        |RETURN n""".stripMargin

    // WHEN
    failWithError(allPossibleConfigs, query, List("No such index"), params = "foo" -> 42)
  }

  test("should succeed (i.e. no warnings or errors) if executing a query using a 'USING INDEX' which can be fulfilled") {
    runWithConfig() {
      db =>
        db.execute("CREATE INDEX ON :Person(name)")
        db.execute("CALL db.awaitIndex(':Person(name)')")
        shouldHaveNoWarnings(
          db.execute(s"EXPLAIN MATCH (n:Person) USING INDEX n:Person(name) WHERE n.name = 'John' RETURN n")
        )
    }
  }

  test("should generate a warning if executing a query using a 'USING INDEX' which cannot be fulfilled") {
    runWithConfig() {
      db =>
        shouldHaveWarning(db.execute(s"EXPLAIN MATCH (n:Person) USING INDEX n:Person(name) WHERE n.name = 'John' RETURN n"), Status.Schema.IndexNotFound)
    }
  }

  test("should generate a warning if executing a query using a 'USING INDEX' which cannot be fulfilled, and hint errors are turned off") {
    runWithConfig(GraphDatabaseSettings.cypher_hints_error -> "false") {
      db =>
        shouldHaveWarning(db.execute(s"EXPLAIN MATCH (n:Person) USING INDEX n:Person(name) WHERE n.name = 'John' RETURN n"), Status.Schema.IndexNotFound)
    }
  }

  test("should generate an error if executing a query using EXPLAIN and a 'USING INDEX' which cannot be fulfilled, and hint errors are turned on") {
    runWithConfig(GraphDatabaseSettings.cypher_hints_error -> "true") {
      db =>
        intercept[QueryExecutionException](
          db.execute(s"EXPLAIN MATCH (n:Person) USING INDEX n:Person(name) WHERE n.name = 'John' RETURN n")
        ).getStatusCode should equal("Neo.ClientError.Schema.IndexNotFound")
    }
  }

  test("should generate an error if executing a query using a 'USING INDEX' which cannot be fulfilled, and hint errors are turned on") {
    runWithConfig(GraphDatabaseSettings.cypher_hints_error -> "true") {
      db =>
        intercept[QueryExecutionException](
          db.execute(s"MATCH (n:Person) USING INDEX n:Person(name) WHERE n.name = 'John' RETURN n")
        ).getStatusCode should equal("Neo.ClientError.Schema.IndexNotFound")
    }
  }

  test("should generate an error if executing a query using a 'USING INDEX' for an existing index but which cannot be fulfilled for the query, and hint errors are turned on") {
    runWithConfig(GraphDatabaseSettings.cypher_hints_error -> "true") {
      db =>
        db.execute("CREATE INDEX ON :Person(email)")
        intercept[QueryExecutionException](
          db.execute(s"MATCH (n:Person) USING INDEX n:Person(email) WHERE n.name = 'John' RETURN n")
        ).getStatusCode should equal("Neo.ClientError.Statement.SyntaxError")
    }
  }

  test("should generate an error if executing a query using a 'USING INDEX' for an existing index but which cannot be fulfilled for the query, even when hint errors are not turned on") {
    runWithConfig() {
      db =>
        db.execute("CREATE INDEX ON :Person(email)")
        intercept[QueryExecutionException](
          db.execute(s"MATCH (n:Person) USING INDEX n:Person(email) WHERE n.name = 'John' RETURN n")
        ).getStatusCode should equal("Neo.ClientError.Statement.SyntaxError")
    }
  }

  test("should be able to use index hints on IN expressions") {
    //GIVEN
    val andres = createLabeledNode(Map("name" -> "Andres"), "Person")
    val jake = createLabeledNode(Map("name" -> "Jacob"), "Person")
    relate(andres, createNode())
    relate(jake, createNode())

    graph.createIndex("Person", "name")

    //WHEN
    val result = executeWith(expectedToSucceed, "MATCH (n:Person)-->() USING INDEX n:Person(name) WHERE n.name IN ['Jacob'] RETURN n")

    //THEN
    result.toList should equal(List(Map("n" -> jake)))
  }

  test("should be able to use index hints on IN collections with duplicates") {
    //GIVEN
    val andres = createLabeledNode(Map("name" -> "Andres"), "Person")
    val jake = createLabeledNode(Map("name" -> "Jacob"), "Person")
    relate(andres, createNode())
    relate(jake, createNode())

    graph.createIndex("Person", "name")

    //WHEN
    val result = executeWith(expectedToSucceed, "MATCH (n:Person)-->() USING INDEX n:Person(name) WHERE n.name IN ['Jacob','Jacob'] RETURN n")

    //THEN
    result.toList should equal(List(Map("n" -> jake)))
  }

  test("should be able to use index hints on IN a null value") {
    //GIVEN
    val andres = createLabeledNode(Map("name" -> "Andres"), "Person")
    val jake = createLabeledNode(Map("name" -> "Jacob"), "Person")
    relate(andres, createNode())
    relate(jake, createNode())

    graph.createIndex("Person", "name")

    //WHEN
    val result = executeWith(expectedToSucceed, "MATCH (n:Person)-->() USING INDEX n:Person(name) WHERE n.name IN null RETURN n")

    //THEN
    result.toList should equal(List())
  }

  test("should be able to use index hints on IN a collection parameter") {
    //GIVEN
    val andres = createLabeledNode(Map("name" -> "Andres"), "Person")
    val jake = createLabeledNode(Map("name" -> "Jacob"), "Person")
    relate(andres, createNode())
    relate(jake, createNode())

    graph.createIndex("Person", "name")

    //WHEN
    val result = executeWith(expectedToSucceed, "MATCH (n:Person)-->() USING INDEX n:Person(name) WHERE n.name IN {coll} RETURN n",
      params = Map("coll" -> List("Jacob")))

    //THEN
    result.toList should equal(List(Map("n" -> jake)))
  }

  test("does not accept multiple index hints for the same variable") {
    // GIVEN
    graph.createIndex("Entity", "source")
    graph.createIndex("Person", "first_name")
    createNode("source" -> "form1")
    createNode("first_name" -> "John")

    // WHEN THEN

    failWithError(allPossibleConfigs,
      "MATCH (n:Entity:Person) " +
        "USING INDEX n:Person(first_name) " +
        "USING INDEX n:Entity(source) " +
        "WHERE n.first_name = \"John\" AND n.source = \"form1\" " +
        "RETURN n;",
      List("Multiple hints for same variable are not supported", "Multiple hints for same identifier are not supported"))
  }

  test("does not accept multiple scan hints for the same variable") {
    failWithError(allPossibleConfigs,
      "MATCH (n:Entity:Person) " +
        "USING SCAN n:Person " +
        "USING SCAN n:Entity " +
        "WHERE n.first_name = \"John\" AND n.source = \"form1\" " +
        "RETURN n;",
      List("Multiple hints for same variable are not supported", "Multiple hints for same identifier are not supported"))

  }

  test("does not accept multiple mixed hints for the same variable") {
    failWithError(allPossibleConfigs,
      "MATCH (n:Entity:Person) " +
        "USING SCAN n:Person " +
        "USING INDEX n:Entity(first_name) " +
        "WHERE n.first_name = \"John\" AND n.source = \"form1\" " +
        "RETURN n;",
     List("Multiple hints for same variable are not supported", "Multiple hints for same identifier are not supported"))
  }

  test("scan hint must fail if using a variable not used in the query") {
    // GIVEN

    // WHEN
    failWithError(allPossibleConfigs, "MATCH (n:Person)-->() USING SCAN x:Person return n", List("Variable `x` not defined", "x not defined"))
  }

  test("scan hint must fail if using label not used in the query") {
    // GIVEN

    // WHEN
   failWithError(allPossibleConfigs, "MATCH n-->() USING SCAN n:Person return n",
     List("Cannot use label scan hint in this context.", "Parentheses are required to identify nodes in patterns, i.e. (n)"))
  }

  test("should succeed (i.e. no warnings or errors) if executing a query using a 'USING SCAN'") {
    runWithConfig() {
      engine =>
        shouldHaveNoWarnings(
          engine.execute(s"EXPLAIN MATCH (n:Person) USING SCAN n:Person WHERE n.name = 'John' RETURN n")
        )
    }
  }

  test("should succeed if executing a query using both 'USING SCAN' and 'USING INDEX' if index exists") {
    runWithConfig() {
      engine =>
        engine.execute("CREATE INDEX ON :Person(name)")
        engine.execute("CALL db.awaitIndex(':Person(name)')")
        shouldHaveNoWarnings(
          engine.execute(s"EXPLAIN MATCH (n:Person), (c:Company) USING INDEX n:Person(name) USING SCAN c:Company WHERE n.name = 'John' RETURN n")
        )
    }
  }

  test("should fail outright if executing a query using a 'USING SCAN' and 'USING INDEX' on the same variable, even if index exists") {
    runWithConfig() {
      engine =>
        engine.execute("CREATE INDEX ON :Person(name)")
        intercept[QueryExecutionException](
          engine.execute(s"EXPLAIN MATCH (n:Person) USING INDEX n:Person(name) USING SCAN n:Person WHERE n.name = 'John' RETURN n")
        ).getStatusCode should equal("Neo.ClientError.Statement.SyntaxError")
    }
  }

  test("should handle join hint on the start node of a single hop pattern") {
    val initQuery = "CREATE (a:A {prop: 'foo'})-[:R]->(b:B {prop: 'bar'})"
    graph.execute(initQuery)

    val query =
      s"""
         |MATCH (a:A)-->(b:B)
         |USING JOIN ON a
         |RETURN a.prop AS res""".stripMargin

    val result = executeWith(Configs.Version3_3 - Configs.SlottedInterpreted + Configs.AllRulePlanners , query,
      planComparisonStrategy = ComparePlansWithAssertion(_ should includeOnlyOneHashJoinOn("a"),
        expectPlansToFail = Configs.AllRulePlanners))

    result.toList should equal (List(Map("res" -> "foo")))
  }

  test("should handle join hint on the end node of a single hop pattern") {
    val initQuery = "CREATE (a:A {prop: 'foo'})-[:R]->(b:B {prop: 'bar'})"
    graph.execute(initQuery)

    val query =
      s"""
          |MATCH (a:A)-->(b:B)
          |USING JOIN ON b
          |RETURN b.prop AS res""".stripMargin

    val result = executeWith(Configs.Version3_3 - Configs.SlottedInterpreted + Configs.AllRulePlanners, query,
      planComparisonStrategy = ComparePlansWithAssertion(_ should includeOnlyOneHashJoinOn("b"),
        expectPlansToFail = Configs.AllRulePlanners))

    result.toList should equal (List(Map("res" -> "bar")))
  }

  test("should fail when join hint is applied to an undefined node") {
    failWithError(allPossibleConfigs,
      s"""
         |MATCH (a:A)-->(b:B)<--(c:C)
         |USING JOIN ON d
         |RETURN a.prop""".stripMargin,
      List("Variable `d` not defined", "d not defined"))
  }

  test("should fail when join hint is applied to a single node") {
    failWithError(allPossibleConfigs,
      s"""
         |MATCH (a:A)
         |USING JOIN ON a
         |RETURN a.prop""".stripMargin,
      List("Cannot use join hint for single node pattern"))
    }

  test("should fail when join hint is applied to a relationship") {
      failWithError(allPossibleConfigs,
        s"""
           |MATCH (a:A)-[r1]->(b:B)-[r2]->(c:C)
           |USING JOIN ON r1
           |RETURN a.prop""".stripMargin,
        List("Type mismatch: expected Node but was Relationship"))
    }

  test("should fail when join hint is applied to a path") {
      failWithError(allPossibleConfigs,
        s"""
           |MATCH p=(a:A)-->(b:B)-->(c:C)
           |USING JOIN ON p
           |RETURN a.prop""".stripMargin,
        List("Type mismatch: expected Node but was Path"))
    }

  test("should be able to use join hints for multiple hop pattern") {
      val a = createNode(("prop", "foo"))
      val b = createNode()
      val c = createNode()
      val d = createNode()
      val e = createNode(("prop", "foo"))

      relate(a, b, "X")
      relate(b, c, "X")
      relate(c, d, "X")
      relate(d, e, "X")

      val result = executeWith(Configs.AllExceptSlotted,
        s"""
           |MATCH (a)-[:X]->(b)-[:X]->(c)-[:X]->(d)-[:X]->(e)
           |USING JOIN ON c
           |WHERE a.prop = e.prop
           |RETURN c""".stripMargin,
        planComparisonStrategy = ComparePlansWithAssertion(_ should includeOnlyOneHashJoinOn("c"),
          expectPlansToFail = Configs.AllRulePlanners))

      result.toList should equal(List(Map("c" -> c)))
    }

  test("should be able to use join hints for queries with var length pattern") {
      val a = createLabeledNode(Map("prop" -> "foo"), "Foo")
      val b = createNode()
      val c = createNode()
      val d = createNode()
      val e = createLabeledNode(Map("prop" -> "foo"), "Bar")

      relate(a, b, "X")
      relate(b, c, "X")
      relate(c, d, "X")
      relate(e, d, "Y")

      val result = executeWith(Configs.CommunityInterpreted,
        s"""
           |MATCH (a:Foo)-[:X*]->(b)<-[:Y]->(c:Bar)
           |USING JOIN ON b
           |WHERE a.prop = c.prop
           |RETURN c""".stripMargin,
        planComparisonStrategy = ComparePlansWithAssertion(_ should includeOnlyOneHashJoinOn("b"),
          expectPlansToFail = Configs.AllRulePlanners))

      result.toList should equal(List(Map("c" -> e)))
    }

  test("should be able to use multiple join hints") {
      val a = createNode(("prop", "foo"))
      val b = createNode()
      val c = createNode()
      val d = createNode()
      val e = createNode(("prop", "foo"))

      relate(a, b, "X")
      relate(b, c, "X")
      relate(c, d, "X")
      relate(d, e, "X")

    executeWith(Configs.AllExceptSlotted,
        s"""
           |MATCH (a)-[:X]->(b)-[:X]->(c)-[:X]->(d)-[:X]->(e)
           |USING JOIN ON b
           |USING JOIN ON c
           |USING JOIN ON d
           |WHERE a.prop = e.prop
           |RETURN b, d""".stripMargin,
        planComparisonStrategy = ComparePlansWithAssertion(planDescription => {
          planDescription should includeOnlyOneHashJoinOn("b")
          planDescription should includeOnlyOneHashJoinOn("c")
          planDescription should includeOnlyOneHashJoinOn("d")
        }, expectPlansToFail = Configs.AllRulePlanners))
    }

  test("should work when join hint is applied to x in (a)-->(x)<--(b)") {
      val a = createNode()
      val b = createNode()
      val x = createNode()

      relate(a, x)
      relate(b, x)

      val query =
        s"""
            |MATCH (a)-->(x)<--(b)
            |USING JOIN ON x
            |RETURN x""".stripMargin

      executeWith(Configs.AllExceptSlotted, query,
        planComparisonStrategy = ComparePlansWithAssertion(_ should includeOnlyOneHashJoinOn("x"),
          expectPlansToFail = Configs.AllRulePlanners))
    }

  test("should work when join hint is applied to x in (a)-->(x)<--(b) where a and b can use an index") {
      graph.createIndex("Person", "name")

      val tom = createLabeledNode(Map("name" -> "Tom Hanks"), "Person")
      val meg = createLabeledNode(Map("name" -> "Meg Ryan"), "Person")

      val harrysally = createLabeledNode(Map("title" -> "When Harry Met Sally"), "Movie")

      relate(tom, harrysally, "ACTS_IN")
      relate(meg, harrysally, "ACTS_IN")

      1 until 10 foreach { i =>
        createLabeledNode(Map("name" -> s"Person $i"), "Person")
      }

      1 until 90 foreach { i =>
        createLabeledNode("Person")
      }

      1 until 20 foreach { i =>
        createLabeledNode("Movie")
      }

      val query =
        s"""
            |MATCH (a:Person {name:"Tom Hanks"})-[:ACTS_IN]->(x)<-[:ACTS_IN]-(b:Person {name:"Meg Ryan"})
            |USING JOIN ON x
            |RETURN x""".stripMargin

      executeWith(Configs.AllExceptSlotted, query)
    }

  test("should work when join hint is applied to x in (a)-->(x)<--(b) where a and b are labeled") {
      val tom = createLabeledNode(Map("name" -> "Tom Hanks"), "Person")
      val meg = createLabeledNode(Map("name" -> "Meg Ryan"), "Person")

      val harrysally = createLabeledNode(Map("title" -> "When Harry Met Sally"), "Movie")

      relate(tom, harrysally, "ACTS_IN")
      relate(meg, harrysally, "ACTS_IN")

      1 until 10 foreach { i =>
        createLabeledNode(Map("name" -> s"Person $i"), "Person")
      }

      1 until 90 foreach { i =>
        createLabeledNode("Person")
      }

      1 until 20 foreach { i =>
        createLabeledNode("Movie")
      }

      val query =
        s"""
            |MATCH (a:Person {name:"Tom Hanks"})-[:ACTS_IN]->(x)<-[:ACTS_IN]-(b:Person {name:"Meg Ryan"})
            |USING JOIN ON x
            |RETURN x""".stripMargin

      executeWith(Configs.AllExceptSlotted, query,
        planComparisonStrategy = ComparePlansWithAssertion(planDescription => {
          planDescription should includeOnlyOneHashJoinOn("x")
          planDescription.toString should not include "AllNodesScan"
        }, expectPlansToFail = Configs.AllRulePlanners))
    }

  test("should work when join hint is applied to x in (a)-->(x)<--(b) where using index hints on a and b") {
      graph.createIndex("Person", "name")

      val tom = createLabeledNode(Map("name" -> "Tom Hanks"), "Person")
      val meg = createLabeledNode(Map("name" -> "Meg Ryan"), "Person")

      val harrysally = createLabeledNode(Map("title" -> "When Harry Met Sally"), "Movie")

      relate(tom, harrysally, "ACTS_IN")
      relate(meg, harrysally, "ACTS_IN")

      1 until 10 foreach { i =>
        createLabeledNode(Map("name" -> s"Person $i"), "Person")
      }

      1 until 90 foreach { i =>
        createLabeledNode("Person")
      }

      1 until 20 foreach { i =>
        createLabeledNode("Movie")
      }

      val query =
        s"""
            |MATCH (a:Person {name:"Tom Hanks"})-[:ACTS_IN]->(x)<-[:ACTS_IN]-(b:Person {name:"Meg Ryan"})
            |USING INDEX a:Person(name)
            |USING INDEX b:Person(name)
            |USING JOIN ON x
            |RETURN x""".stripMargin

      executeWith(Configs.AllExceptSlotted, query,
        planComparisonStrategy = ComparePlansWithAssertion(planDescription => {
          planDescription should includeOnlyOneHashJoinOn("x")
          planDescription.toString should not include "AllNodesScan"
        }, expectPlansToFail = Configs.AllRulePlanners))
    }

  test("should work when join hint is applied to x in (a)-->(x)<--(b) where x can use an index") {
      graph.createIndex("Movie", "title")

      val tom = createLabeledNode(Map("name" -> "Tom Hanks"), "Person")
      val meg = createLabeledNode(Map("name" -> "Meg Ryan"), "Person")

      val harrysally = createLabeledNode(Map("title" -> "When Harry Met Sally"), "Movie")

      relate(tom, harrysally, "ACTS_IN")
      relate(meg, harrysally, "ACTS_IN")

      1 until 10 foreach { i =>
        createLabeledNode(Map("name" -> s"Person $i"), "Person")
      }

      1 until 90 foreach { i =>
        createLabeledNode("Person")
      }

      1 until 20 foreach { i =>
        createLabeledNode(Map("title" -> s"Movie $i"), "Movie")
      }

      val query =
        s"""
            |MATCH (a:Person)-[:ACTS_IN]->(x:Movie {title: "When Harry Met Sally"})<-[:ACTS_IN]-(b:Person)
            |USING JOIN ON x
            |RETURN x""".stripMargin

      executeWith(Configs.AllExceptSlotted, query,
        planComparisonStrategy = ComparePlansWithAssertion(planDescription => {
          planDescription should includeOnlyOneHashJoinOn("x")
          planDescription should includeAtLeastOne(classOf[NodeIndexSeek], withVariable = "x")
        }, expectPlansToFail = Configs.AllRulePlanners))
  }

  test("should handle using index hint on both ends of pattern") {
    graph.createIndex("Person", "name")

    val tom = createLabeledNode(Map("name" -> "Tom Hanks"), "Person")
    val meg = createLabeledNode(Map("name" -> "Meg Ryan"), "Person")

    val harrysally = createLabeledNode(Map("title" -> "When Harry Met Sally"), "Movie")

    relate(tom, harrysally, "ACTS_IN")
    relate(meg, harrysally, "ACTS_IN")

    1 until 10 foreach { i =>
      createLabeledNode(Map("name" -> s"Person $i"), "Person")
    }

    1 until 90 foreach { i =>
      createLabeledNode("Person")
    }

    1 until 20 foreach { i =>
      createLabeledNode("Movie")
    }

    val query =
      """MATCH (a:Person {name:"Tom Hanks"})-[:ACTS_IN]->(x)<-[:ACTS_IN]-(b:Person {name:"Meg Ryan"})
        |USING INDEX a:Person(name)
        |USING INDEX b:Person(name)
        |RETURN x""".stripMargin

    executeWith(Configs.AllExceptSlotted, query,
      planComparisonStrategy = ComparePlansWithAssertion(planDescription => {
        planDescription should includeOnlyOneHashJoinOn("x")
        planDescription.toString should not include "AllNodesScan"
      }, expectPlansToFail = Configs.AllRulePlanners))
  }

  test("Using index hints with two indexes should produce cartesian product"){
    val startNode = createLabeledNode(Map("name" -> "Neo"), "Person")
    val endNode = createLabeledNode(Map("name" -> "Trinity"), "Person")
    relate(startNode, endNode, "knows")
    graph.createIndex("Person","name")

    val query =
      """MATCH (k:Person {name: 'Neo'}), (t:Person {name: 'Trinity'})
        |using index k:Person(name)
        |using index t:Person(name)
        |MATCH p=(k)-[:knows*0..5]-(t)
        |RETURN count(p)
        |""".stripMargin

    executeWith(Configs.CommunityInterpreted - Configs.Cost3_2 - Configs.Cost3_1 - Configs.Cost2_3, query,
      planComparisonStrategy = ComparePlansWithAssertion(planDescription => {
        planDescription should includeAtLeastOne(classOf[NodeIndexSeek], withVariable = "k")
        planDescription should includeAtLeastOne(classOf[NodeIndexSeek], withVariable = "t")
        planDescription should includeOnlyOne(classOf[CartesianProduct])
        planDescription.toString should not include "AllNodesScan"
      }, expectPlansToFail = Configs.AllRulePlanners))
  }

  test("USING INDEX hint should not clash with used variables") {
    graph.createIndex("PERSON", "id")

    val result = executeWith(expectedToSucceed,
      """MATCH (actor:PERSON {id: 1})
        |USING INDEX actor:PERSON(id)
        |WITH 14 as id
        |RETURN 13 as id""".stripMargin)

    result.toList should be(empty)
  }

  test("should accept two hints on a single relationship") {
    val startNode = createLabeledNode(Map("prop" -> 1), "PERSON")
    val endNode = createLabeledNode(Map("prop" -> 2), "PERSON")
    relate(startNode, endNode)
    graph.createIndex("PERSON", "prop")

    val query =
      """MATCH (a:PERSON {prop: 1})-->(b:PERSON {prop: 2})
        |USING INDEX a:PERSON(prop)
        |USING INDEX b:PERSON(prop)
        |RETURN a, b""".stripMargin
    val result = executeWith(Configs.All - Configs.Cost3_2 - Configs.Cost3_1 - Configs.Cost2_3, query,
      planComparisonStrategy = ComparePlansWithAssertion(planDescription => {
        planDescription should includeAtLeastOne(classOf[NodeIndexSeek], withVariable = "a")
        planDescription should includeAtLeastOne(classOf[NodeIndexSeek], withVariable = "b")
    }, expectPlansToFail = Configs.AllRulePlanners))

    result.toList should equal(List(Map("a" -> startNode, "b" -> endNode)))
  }

  test("should handle multiple hints on longer pattern") {
    val initQuery = "CREATE (a:Node {prop: 'foo'})-[:R]->(b:Node {prop: 'bar'})-[:R]->(c:Node {prop: 'baz'})"
    graph.execute(initQuery)
    graph.createIndex("Node", "prop")

    val query =
      s"""MATCH (a:Node)-->(b:Node)-->(c:Node)
          |USING INDEX a:Node(prop)
          |USING INDEX b:Node(prop)
          |WHERE a.prop = 'foo' and b.prop = 'bar'
          |RETURN b.prop AS res""".stripMargin

    val result = executeWith(Configs.All - Configs.Cost3_2 - Configs.Cost3_1 - Configs.Cost2_3, query,
      planComparisonStrategy = ComparePlansWithAssertion(planDescription => {
        planDescription should includeAtLeastOne(classOf[NodeIndexSeek], withVariable = "a")
        planDescription should includeAtLeastOne(classOf[NodeIndexSeek], withVariable = "b")
      }, expectPlansToFail = Configs.AllRulePlanners))

    result.toList should equal (List(Map("res" -> "bar")))
  }

  test("should accept hint on composite index") {
    val node = createLabeledNode(Map("bar" -> 5, "baz" -> 3), "Foo")
    graph.createIndex("Foo", "bar", "baz")

    val query =
      """ MATCH (f:Foo)
        | USING INDEX f:Foo(bar,baz)
        | WHERE f.bar=5 and f.baz=3
        | RETURN f
      """.stripMargin
    val result = executeWith(Configs.Version3_3 + Configs.Cost3_2 - Configs.Compiled - Configs.AllRulePlanners, query,
      planComparisonStrategy = ComparePlansWithAssertion(planDescription => {
        planDescription should includeAtLeastOne(classOf[NodeIndexSeek], withVariable = "f")
      }, expectPlansToFail = Configs.AllRulePlanners))

    result.columnAs[Node]("f").toList should equal(List(node))
  }
}<|MERGE_RESOLUTION|>--- conflicted
+++ resolved
@@ -19,19 +19,11 @@
  */
 package org.neo4j.internal.cypher.acceptance
 
-<<<<<<< HEAD
-import org.neo4j.cypher.internal.compiler.v3_4.IDPPlannerName
 import org.neo4j.cypher.internal.v3_4.logical.plans.{CartesianProduct, NodeIndexSeek}
-import org.neo4j.cypher.{ExecutionEngineFunSuite, IndexHintException, NewPlannerTestSupport, SyntaxException, _}
-=======
-import org.neo4j.cypher.internal.v3_3.logical.plans.{CartesianProduct, NodeIndexSeek}
 import org.neo4j.cypher.{ExecutionEngineFunSuite, _}
->>>>>>> c8be5690
 import org.neo4j.graphdb.config.Setting
 import org.neo4j.graphdb.factory.GraphDatabaseSettings
 import org.neo4j.graphdb.{Node, QueryExecutionException}
-
-
 import org.neo4j.internal.cypher.acceptance.CypherComparisonSupport._
 import org.neo4j.kernel.api.exceptions.Status
 
@@ -394,7 +386,7 @@
          |USING JOIN ON a
          |RETURN a.prop AS res""".stripMargin
 
-    val result = executeWith(Configs.Version3_3 - Configs.SlottedInterpreted + Configs.AllRulePlanners , query,
+    val result = executeWith(Configs.Version3_4 - Configs.SlottedInterpreted + Configs.AllRulePlanners , query,
       planComparisonStrategy = ComparePlansWithAssertion(_ should includeOnlyOneHashJoinOn("a"),
         expectPlansToFail = Configs.AllRulePlanners))
 
@@ -411,7 +403,7 @@
           |USING JOIN ON b
           |RETURN b.prop AS res""".stripMargin
 
-    val result = executeWith(Configs.Version3_3 - Configs.SlottedInterpreted + Configs.AllRulePlanners, query,
+    val result = executeWith(Configs.Version3_4 - Configs.SlottedInterpreted + Configs.AllRulePlanners, query,
       planComparisonStrategy = ComparePlansWithAssertion(_ should includeOnlyOneHashJoinOn("b"),
         expectPlansToFail = Configs.AllRulePlanners))
 
@@ -738,7 +730,7 @@
         |RETURN count(p)
         |""".stripMargin
 
-    executeWith(Configs.CommunityInterpreted - Configs.Cost3_2 - Configs.Cost3_1 - Configs.Cost2_3, query,
+    executeWith(Configs.CommunityInterpreted  - Configs.Cost3_1 - Configs.Cost2_3, query,
       planComparisonStrategy = ComparePlansWithAssertion(planDescription => {
         planDescription should includeAtLeastOne(classOf[NodeIndexSeek], withVariable = "k")
         planDescription should includeAtLeastOne(classOf[NodeIndexSeek], withVariable = "t")
@@ -770,7 +762,7 @@
         |USING INDEX a:PERSON(prop)
         |USING INDEX b:PERSON(prop)
         |RETURN a, b""".stripMargin
-    val result = executeWith(Configs.All - Configs.Cost3_2 - Configs.Cost3_1 - Configs.Cost2_3, query,
+    val result = executeWith(Configs.All  - Configs.Cost3_1 - Configs.Cost2_3, query,
       planComparisonStrategy = ComparePlansWithAssertion(planDescription => {
         planDescription should includeAtLeastOne(classOf[NodeIndexSeek], withVariable = "a")
         planDescription should includeAtLeastOne(classOf[NodeIndexSeek], withVariable = "b")
@@ -791,7 +783,7 @@
           |WHERE a.prop = 'foo' and b.prop = 'bar'
           |RETURN b.prop AS res""".stripMargin
 
-    val result = executeWith(Configs.All - Configs.Cost3_2 - Configs.Cost3_1 - Configs.Cost2_3, query,
+    val result = executeWith(Configs.All  - Configs.Cost3_1 - Configs.Cost2_3, query,
       planComparisonStrategy = ComparePlansWithAssertion(planDescription => {
         planDescription should includeAtLeastOne(classOf[NodeIndexSeek], withVariable = "a")
         planDescription should includeAtLeastOne(classOf[NodeIndexSeek], withVariable = "b")
@@ -810,7 +802,7 @@
         | WHERE f.bar=5 and f.baz=3
         | RETURN f
       """.stripMargin
-    val result = executeWith(Configs.Version3_3 + Configs.Cost3_2 - Configs.Compiled - Configs.AllRulePlanners, query,
+    val result = executeWith(Configs.Version3_4 - Configs.Compiled - Configs.AllRulePlanners, query,
       planComparisonStrategy = ComparePlansWithAssertion(planDescription => {
         planDescription should includeAtLeastOne(classOf[NodeIndexSeek], withVariable = "f")
       }, expectPlansToFail = Configs.AllRulePlanners))
